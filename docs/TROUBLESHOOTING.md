# Troubleshooting

Look through here if you come across any issue.

✨ If your issues isn't here and you were able to figure a solution, please consider contribute to the guide.

* [Node](#node)
    * [Dev Server Failures](#dev-server-failures)
<<<<<<< HEAD
        * [File watchers exceed error](#file-watchers-exceed-error)
    * [Package Install Failures](#package-install-failures)
        * [Global npm package install errors on Mac System](#global-npm-package-install-errors-on-mac-ystem)
=======
>>>>>>> e7abfc28
* [Maven](#maven)
    * [Build Failures](#build-failures)

## Node

### Dev Server Failures

#### File watchers exceed error

- Error: ENOSPC: System limit for number of file watchers reached
- Steps to resolve:
    - Need to increase the amount of max_user_watches in system file.
    - Use 'sudo nano /etc/sysctl.conf' to access the file.
    - Then add 'fs.inotify.max_user_watches = 5242881' at the end of the file.
    - Next save the file and exit.
    - Finally use 'sudo sysctl -p' to apply changes.

<<<<<<< HEAD
### Package Install Failures

#### Global npm package install errors on Mac System

```bash
npm i -g pnpm
```

A global npm package install such above via `npm` could result in the following stacktrace in Mac systems.

```bash
npm ERR! code EACCES
npm ERR! syscall mkdir
npm ERR! path /usr/local/lib/node_modules/pnpm
npm ERR! errno -13
npm ERR! Error: EACCES: permission denied, mkdir '/usr/local/lib/node_modules/pnpm'
npm ERR!  [Error: EACCES: permission denied, mkdir '/usr/local/lib/node_modules/pnpm'] {
npm ERR!   errno: -13,
npm ERR!   code: 'EACCES',
npm ERR!   syscall: 'mkdir',
npm ERR!   path: '/usr/local/lib/node_modules/pnpm'
npm ERR! }
npm ERR! 
npm ERR! The operation was rejected by your operating system.
npm ERR! It is likely you do not have the permissions to access this file as the current user
npm ERR! 
npm ERR! If you believe this might be a permissions issue, please double-check the
npm ERR! permissions of the file and its containing directories, or try running
npm ERR! the command again as root/Administrator.
```

The reason for this is that your user does not have permissions to write to `/usr/local/lib/node_modules`.

##### Possible Fixes

1. Check who owns the errored path.

    ```bash
    ls -la /usr/local/lib/node_modules
    ```

    If the above command shows the owner as `root` then you need to change it so that your user can modify the path.

2. Checking your username if you do not know already.

    ```bash
    whoami
    ```

3. Change the owner of the path. Replace `ownerName` with the username you received after executing the above command.

    ```bash
    sudo chown -R ownerName: /usr/local/lib/node_modules
    ```

=======
>>>>>>> e7abfc28
## Maven

### Build Failures

- If you face any out of memory build failures, make sure that you have set maven options to `set MAVEN_OPTS=-Xmx384M`
- For Maven v3.8 up, add below configuration to the `~/.m2/settings.xml` (Create a new file if the file exist)

```xml
<settings>
    <mirrors>
        <mirror>
            <id>wso2-nexus-public</id>
            <mirrorOf>external:http:*</mirrorOf>
            <url>http://maven.wso2.org/nexus/content/groups/wso2-public/</url>
            <blocked>false</blocked>
        </mirror>
        <mirror>
            <id>wso2-nexus-release</id>
            <mirrorOf>external:http:*</mirrorOf>
            <url>http://maven.wso2.org/nexus/content/repositories/releases/</url>
            <blocked>false</blocked>
        </mirror>
        <mirror>
            <id>wso2-nexus-snapshots</id>
            <mirrorOf>external:http:*</mirrorOf>
            <url>http://maven.wso2.org/nexus/content/repositories/snapshots/</url>
            <blocked>false</blocked>
        </mirror>
    </mirrors>
</settings>
```<|MERGE_RESOLUTION|>--- conflicted
+++ resolved
@@ -5,15 +5,12 @@
 ✨ If your issues isn't here and you were able to figure a solution, please consider contribute to the guide.
 
 * [Node](#node)
-    * [Dev Server Failures](#dev-server-failures)
-<<<<<<< HEAD
-        * [File watchers exceed error](#file-watchers-exceed-error)
-    * [Package Install Failures](#package-install-failures)
-        * [Global npm package install errors on Mac System](#global-npm-package-install-errors-on-mac-ystem)
-=======
->>>>>>> e7abfc28
+  * [Dev Server Failures](#dev-server-failures)
+    * [File watchers exceed error](#file-watchers-exceed-error)
+  * [Package Install Failures](#package-install-failures)
+    * [Global npm package install errors on Mac System](#global-npm-package-install-errors-on-mac-ystem)
 * [Maven](#maven)
-    * [Build Failures](#build-failures)
+  * [Build Failures](#build-failures)
 
 ## Node
 
@@ -23,13 +20,12 @@
 
 - Error: ENOSPC: System limit for number of file watchers reached
 - Steps to resolve:
-    - Need to increase the amount of max_user_watches in system file.
-    - Use 'sudo nano /etc/sysctl.conf' to access the file.
-    - Then add 'fs.inotify.max_user_watches = 5242881' at the end of the file.
-    - Next save the file and exit.
-    - Finally use 'sudo sysctl -p' to apply changes.
+  - Need to increase the amount of max_user_watches in system file.
+  - Use 'sudo nano /etc/sysctl.conf' to access the file.
+  - Then add 'fs.inotify.max_user_watches = 5242881' at the end of the file.
+  - Next save the file and exit.
+  - Finally use 'sudo sysctl -p' to apply changes.
 
-<<<<<<< HEAD
 ### Package Install Failures
 
 #### Global npm package install errors on Mac System
@@ -71,7 +67,7 @@
     ls -la /usr/local/lib/node_modules
     ```
 
-    If the above command shows the owner as `root` then you need to change it so that your user can modify the path.
+   If the above command shows the owner as `root` then you need to change it so that your user can modify the path.
 
 2. Checking your username if you do not know already.
 
@@ -85,8 +81,6 @@
     sudo chown -R ownerName: /usr/local/lib/node_modules
     ```
 
-=======
->>>>>>> e7abfc28
 ## Maven
 
 ### Build Failures
