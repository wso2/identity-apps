--- conflicted
+++ resolved
@@ -5,9 +5,5 @@
         "modules/*",
         "tests"
     ],
-<<<<<<< HEAD
-    "version": "1.6.374"
-=======
     "version": "2.0.0"
->>>>>>> 6622e58d
 }