--- conflicted
+++ resolved
@@ -670,11 +670,7 @@
         <commons-logging.imp.pkg.version.range>[1.2, 2.0)</commons-logging.imp.pkg.version.range>
 
         <carbon.identity.version>5.0.7</carbon.identity.version>
-<<<<<<< HEAD
         <carbon.kernel.version>4.7.1</carbon.kernel.version>
-=======
-        <carbon.kernel.version>4.7.0</carbon.kernel.version>
->>>>>>> 734c15cf
         <carbon.kernel.imp.pkg.version.range>[4.5.0, 5.0.0)</carbon.kernel.imp.pkg.version.range>
         <carbon.kernel.registry.imp.pkg.version.range>[1.0.1, 2.0.0)</carbon.kernel.registry.imp.pkg.version.range>
         <carbon.user.api.imp.pkg.version.range>[1.0.1, 2.0.0)</carbon.user.api.imp.pkg.version.range>
@@ -688,15 +684,10 @@
         <carbon.extension.identity.authenticator.version>3.0.0</carbon.extension.identity.authenticator.version>
         <org.wso2.carbon.identity.association.account>5.1.5</org.wso2.carbon.identity.association.account>
         <identity.extension.utils>1.0.8</identity.extension.utils>
-<<<<<<< HEAD
         <carbon.identity.framework.version>5.23.14</carbon.identity.framework.version>
         <carbon.identity.framework.imp.pkg.version.range>[5.0.0, 7.0.0)</carbon.identity.framework.imp.pkg.version.range>
-=======
-        <carbon.identity.framework.version>5.21.30</carbon.identity.framework.version>
-        <carbon.identity.framework.imp.pkg.version.range>[5.0.0, 6.0.0)</carbon.identity.framework.imp.pkg.version.range>
         <identity.organization.management.service.version>1.0.65</identity.organization.management.service.version>
         <identity.org.mgt.version.range>[1.0.65, 2.0.0)</identity.org.mgt.version.range>
->>>>>>> 734c15cf
         <carbon.identity.oauth.version>6.7.130</carbon.identity.oauth.version>
         <carbon.identity.oauth.imp.pkg.version.range>[6.1.0, 7.0.0)</carbon.identity.oauth.imp.pkg.version.range>
         <identity.governance.version>1.5.48</identity.governance.version>
