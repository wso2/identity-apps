--- conflicted
+++ resolved
@@ -670,11 +670,7 @@
         <commons-logging.imp.pkg.version.range>[1.2, 2.0)</commons-logging.imp.pkg.version.range>
 
         <carbon.identity.version>5.0.7</carbon.identity.version>
-<<<<<<< HEAD
-        <carbon.kernel.version>4.7.0-beta9</carbon.kernel.version>
-=======
         <carbon.kernel.version>4.7.0</carbon.kernel.version>
->>>>>>> 1e1fef60
         <carbon.kernel.imp.pkg.version.range>[4.5.0, 5.0.0)</carbon.kernel.imp.pkg.version.range>
         <carbon.kernel.registry.imp.pkg.version.range>[1.0.1, 2.0.0)</carbon.kernel.registry.imp.pkg.version.range>
         <carbon.user.api.imp.pkg.version.range>[1.0.1, 2.0.0)</carbon.user.api.imp.pkg.version.range>
