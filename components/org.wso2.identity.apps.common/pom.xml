--- conflicted
+++ resolved
@@ -22,11 +22,7 @@
     <parent>
         <groupId>org.wso2.identity.apps</groupId>
         <artifactId>identity-apps</artifactId>
-<<<<<<< HEAD
-        <version>1.0.134-SNAPSHOT</version>
-=======
         <version>1.0.137-SNAPSHOT</version>
->>>>>>> db3d04cf
         <relativePath>../../pom.xml</relativePath>
     </parent>
 
