--- conflicted
+++ resolved
@@ -24,11 +24,7 @@
     <groupId>org.wso2.identity.apps</groupId>
     <artifactId>identity-apps-myaccount</artifactId>
     <packaging>pom</packaging>
-<<<<<<< HEAD
-    <version>2.5.51-SNAPSHOT</version>
-=======
     <version>2.5.52-SNAPSHOT</version>
->>>>>>> fc520535
     <name>WSO2 Identity Server MyAccount - Parent</name>
     <description>WSO2 Identity Server MyAccount Parent</description>
 
