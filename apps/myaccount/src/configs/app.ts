--- conflicted
+++ resolved
@@ -1,9 +1,5 @@
 /**
-<<<<<<< HEAD
- * Copyright (c) 2022-2024, WSO2 LLC. (https://www.wso2.com).
-=======
  * Copyright (c) 2022-2025, WSO2 LLC. (https://www.wso2.com).
->>>>>>> 31aa1afa
  *
  * WSO2 LLC. licenses this file to you under the Apache License,
  * Version 2.0 (the "License"); you may not use this file except
@@ -22,11 +18,8 @@
 
 import { I18nModuleInitOptions, I18nModuleOptionsInterface, MetaI18N, generateBackendPaths } from "@wso2is/i18n";
 import { I18nConstants } from "../constants";
-<<<<<<< HEAD
+import { AppConstants } from "../constants/app-constants";
 import { UserManagementConstants } from "../constants/user-management-constants";
-=======
-import { AppConstants } from "../constants/app-constants";
->>>>>>> 31aa1afa
 // Keep statement as this to avoid cyclic dependency. Do not import from config index.
 import { SCIMConfigs } from "../extensions/configs/scim";
 import { AppUtils } from "../init/app-utils";
