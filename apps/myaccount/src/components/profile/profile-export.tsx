/**
 * Copyright (c) 2019, WSO2 Inc. (http://www.wso2.org) All Rights Reserved.
 *
 * WSO2 Inc. licenses this file to you under the Apache License,
 * Version 2.0 (the "License"); you may not use this file except
 * in compliance with the License.
 * You may obtain a copy of the License at
 *
 *     http://www.apache.org/licenses/LICENSE-2.0
 *
 * Unless required by applicable law or agreed to in writing,
 * software distributed under the License is distributed on an
 * "AS IS" BASIS, WITHOUT WARRANTIES OR CONDITIONS OF ANY
 * KIND, either express or implied. See the License for the
 * specific language governing permissions and limitations
 * under the License.
 */

import { TestableComponentInterface } from "@wso2is/core/models";
import React, { FunctionComponent } from "react";
import { useTranslation } from "react-i18next";
import { getUserInfo } from "../../api";
import { getSettingsSectionIcons } from "../../configs";
import { AlertInterface, AlertLevels } from "../../models";
import { SettingsSection } from "../shared";

/**
 * Prop types for the profile export component.
 * Also see {@link ProfileExport.defaultProps}
 */
interface ProfileExportProps extends TestableComponentInterface {
    onAlertFired: (alert: AlertInterface) => void;
}

/**
 * Profile export component.
 *
 * @param {ProfileExportProps} props - Props injected to the profile export component.
 * @return {JSX.Element}
 */
export const ProfileExport: FunctionComponent<ProfileExportProps> = (
    props: ProfileExportProps
): JSX.Element => {

    const { onAlertFired, ["data-testid"]: testId } = props;
    const { t } = useTranslation();

    /**
     * The following method exports user's profile data into a json file.
     */
    const downloadUserProfile = (): void => {
        getUserInfo()
            .then((response) => {
                if (response.data) {
                    const blob = new Blob(
                        [JSON.stringify(response.data, null, 2)],
                        { type: "application/json" }
                    );
                    const url = window.URL.createObjectURL(blob);
                    const a = document.createElement("a");
                    a.style.display = "none";
                    a.href = url;
                    a.download = "user-profile.json";
                    document.body.appendChild(a);
                    a.click();
                    window.URL.revokeObjectURL(url);

                    // Sets a success notification.
                    onAlertFired({
                        description: t(
                            "myAccount:components.profileExport.notifications.downloadProfileInfo.success.description"
                        ),
                        level: AlertLevels.SUCCESS,
                        message: t(
                            "myAccount:components.profileExport.notifications.downloadProfileInfo.success.message"
                        )
                    });
                } else {
                    onAlertFired({
                        description: t(
                            "myAccount:components.profileExport.notifications.downloadProfileInfo." +
                            "genericError.description"
                        ),
                        level: AlertLevels.ERROR,
                        message: t(
                            "myAccount:components.profileExport.notifications.downloadProfileInfo.genericError.message"
                        )
                    });
                }
            })
            .catch((error) => {
                if (error.response && error.response.data && error.response.data.detail) {
                    onAlertFired({
                        description: t(
                            "myAccount:components.profileExport.notifications.downloadProfileInfo.error.description",
                            { description: error.response.data.detail }
                        ),
                        level: AlertLevels.ERROR,
                        message: t(
                            "myAccount:components.profileExport.notifications.downloadProfileInfo.error.message"
                        )
                    });

                    return;
                }

                onAlertFired({
                    description: t(
                        "myAccount:components.profileExport.notifications.downloadProfileInfo.genericError.description"
                    ),
                    level: AlertLevels.ERROR,
                    message: t(
                        "myAccount:components.profileExport.notifications.downloadProfileInfo.genericError.message"
                    )
                });
            });
    };

    return (
        <SettingsSection
            data-testid={ `${testId}-settings-section` }
            contentPadding={ false }
<<<<<<< HEAD
            description={ t("myAccount:sections.profileExport.description") }
            header={ t("myAccount:sections.profileExport.heading") }
            icon={ SettingsSectionIcons.profileExport }
            iconMini={ SettingsSectionIcons.profileExportMini }
=======
            description={ t("userPortal:sections.profileExport.description") }
            header={ t("userPortal:sections.profileExport.heading") }
            icon={ getSettingsSectionIcons().profileExport }
            iconMini={ getSettingsSectionIcons().profileExportMini }
>>>>>>> 5939873c
            iconSize="auto"
            iconStyle="colored"
            iconFloated="right"
            onPrimaryActionClick={ downloadUserProfile }
            primaryAction={ t("myAccount:sections.profileExport.actionTitles.export") }
            primaryActionIcon="cloud download"
        />
    );
};

/**
 * Default properties for the {@link ProfileExport} component.
 * See type definitions in {@link ProfileExportProps}
 */
ProfileExport.defaultProps = {
    "data-testid": "profile"
};<|MERGE_RESOLUTION|>--- conflicted
+++ resolved
@@ -120,17 +120,10 @@
         <SettingsSection
             data-testid={ `${testId}-settings-section` }
             contentPadding={ false }
-<<<<<<< HEAD
             description={ t("myAccount:sections.profileExport.description") }
             header={ t("myAccount:sections.profileExport.heading") }
-            icon={ SettingsSectionIcons.profileExport }
-            iconMini={ SettingsSectionIcons.profileExportMini }
-=======
-            description={ t("userPortal:sections.profileExport.description") }
-            header={ t("userPortal:sections.profileExport.heading") }
             icon={ getSettingsSectionIcons().profileExport }
             iconMini={ getSettingsSectionIcons().profileExportMini }
->>>>>>> 5939873c
             iconSize="auto"
             iconStyle="colored"
             iconFloated="right"
