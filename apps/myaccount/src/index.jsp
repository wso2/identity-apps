<!--
* Copyright (c) 2019, WSO2 Inc. (http://www.wso2.org) All Rights Reserved.
*
* WSO2 Inc. licenses this file to you under the Apache License,
* Version 2.0 (the "License"); you may not use this file except
* in compliance with the License.
* You may obtain a copy of the License at
*
*     http://www.apache.org/licenses/LICENSE-2.0
*
* Unless required by applicable law or agreed to in writing,
* software distributed under the License is distributed on an
* "AS IS" BASIS, WITHOUT WARRANTIES OR CONDITIONS OF ANY
* KIND, either express or implied. See the License for the
* specific language governing permissions and limitations
* under the License.
-->

<%= htmlWebpackPlugin.options.importUtil %>
<%= htmlWebpackPlugin.options.importTenantPrefix %>
<%= htmlWebpackPlugin.options.importSuperTenantConstant %>

<jsp:scriptlet>
    session.setAttribute("authCode",request.getParameter("code"));
    session.setAttribute("sessionState", request.getParameter("session_state"));
</jsp:scriptlet>

<!DOCTYPE html>
<html>
    <head>
        <%= htmlWebpackPlugin.options.contentType %>
        <meta charset="utf-8"/>
        <meta name="viewport" content="width=device-width, initial-scale=1, shrink-to-fit=no"/>
        <meta name="referrer" content="no-referrer" />

        <link href="<%= htmlWebpackPlugin.options.publicPath %>/libs/themes/default/theme.min.css" rel="stylesheet" type="text/css"/>

        <title><%= htmlWebpackPlugin.options.title %></title>
<<<<<<< HEAD

        <script>
            // When OAuth2 response mode is set to "form_post", Authorization code sent in a POST.
            // In such cases, the code is added to the sessionStorage under the key "code".
            const authorizationCode = "<%= htmlWebpackPlugin.options.authorizationCode %>";

            if (authorizationCode !== "null") {
                window.sessionStorage.setItem("code", authorizationCode);
            }

            var sessionState = "<%= htmlWebpackPlugin.options.sessionState %>";
            if (sessionState !== "null") {
                sessionStorage.setItem("session_state", sessionState);
            }

            var serverOriginGlobal = "<%= htmlWebpackPlugin.options.serverUrl %>";
            var superTenantGlobal = "<%= htmlWebpackPlugin.options.superTenantConstant %>";
            var tenantPrefixGlobal = "<%= htmlWebpackPlugin.options.tenantPrefix %>";

        </script>
=======
>>>>>>> 7093e04c
    </head>
    <body>
        <noscript>
            You need to enable JavaScript to run this app.
        </noscript>
        <iframe
            id="rpIFrame"
            style="display: block"
            src="<%= htmlWebpackPlugin.options.publicPath %>/rpIFrame.html"
            frameborder="0"
            width="0"
            height="0"
        >
        </iframe>
        <div id="root"></div>
    </body>
</html><|MERGE_RESOLUTION|>--- conflicted
+++ resolved
@@ -36,29 +36,11 @@
         <link href="<%= htmlWebpackPlugin.options.publicPath %>/libs/themes/default/theme.min.css" rel="stylesheet" type="text/css"/>
 
         <title><%= htmlWebpackPlugin.options.title %></title>
-<<<<<<< HEAD
-
         <script>
-            // When OAuth2 response mode is set to "form_post", Authorization code sent in a POST.
-            // In such cases, the code is added to the sessionStorage under the key "code".
-            const authorizationCode = "<%= htmlWebpackPlugin.options.authorizationCode %>";
-
-            if (authorizationCode !== "null") {
-                window.sessionStorage.setItem("code", authorizationCode);
-            }
-
-            var sessionState = "<%= htmlWebpackPlugin.options.sessionState %>";
-            if (sessionState !== "null") {
-                sessionStorage.setItem("session_state", sessionState);
-            }
-
             var serverOriginGlobal = "<%= htmlWebpackPlugin.options.serverUrl %>";
             var superTenantGlobal = "<%= htmlWebpackPlugin.options.superTenantConstant %>";
             var tenantPrefixGlobal = "<%= htmlWebpackPlugin.options.tenantPrefix %>";
-
         </script>
-=======
->>>>>>> 7093e04c
     </head>
     <body>
         <noscript>
