--- conflicted
+++ resolved
@@ -201,28 +201,14 @@
                             }
                         />
                     </Grid.Column>
-<<<<<<< HEAD
-                    { !wizard &&
-                        (
-                            <Grid.Column width={ 4 } textAlign="right">
-                                <Field className="grid-button" type="submit" value="Add External Attribute" />
-                            </Grid.Column>
-                        )
-                    }
-=======
->>>>>>> 2db352fd
                 </Grid.Row>
                 {
                     wizard && (
                         <Grid.Row columns={ 1 }>
                             <Grid.Column width={ 16 } textAlign="right" verticalAlign="top">
-<<<<<<< HEAD
-                                <Field className="wizard grid-button" type="submit" value="Add External Attribute" />
-=======
                                 <PrimaryButton type="submit">
-                                    Add External Claim
+                                    Add External Attribute
                             </PrimaryButton>
->>>>>>> 2db352fd
                             </Grid.Column>
                         </Grid.Row>
                     )
