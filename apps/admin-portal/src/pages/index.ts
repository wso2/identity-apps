--- conflicted
+++ resolved
@@ -30,11 +30,7 @@
 export * from "./claim-dialects";
 export * from "./local-claims-edit";
 export * from "./identity-providers";
-<<<<<<< HEAD
-export * from "./identity-provider-template";
-export * from "./role-edit";
-=======
 export * from "./identity-provider-edit";
 export * from "./identity-provider-template";
 export * from "./user-stores";
->>>>>>> b2e3c089
+export * from "./role-edit";