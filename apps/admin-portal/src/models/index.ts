--- conflicted
+++ resolved
@@ -30,8 +30,5 @@
 export * from "./global";
 export * from "./loaders";
 export * from "./locales";
-<<<<<<< HEAD
 export * from "./app-config";
-=======
-export * from "./application-inbound";
->>>>>>> 581dc820
+export * from "./application-inbound";