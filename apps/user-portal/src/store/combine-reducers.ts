/**
 * Copyright (c) 2019, WSO2 Inc. (http://www.wso2.org) All Rights Reserved.
 *
 * WSO2 Inc. licenses this file to you under the Apache License,
 * Version 2.0 (the "License"); you may not use this file except
 * in compliance with the License.
 * You may obtain a copy of the License at
 *
 *     http://www.apache.org/licenses/LICENSE-2.0
 *
 * Unless required by applicable law or agreed to in writing,
 * software distributed under the License is distributed on an
 * "AS IS" BASIS, WITHOUT WARRANTIES OR CONDITIONS OF ANY
 * KIND, either express or implied. See the License for the
 * specific language governing permissions and limitations
 * under the License.
 */

import { combineReducers } from "redux";
<<<<<<< HEAD
import { consentManagementReducer, globalReducer } from "./reducers";
=======
import { authenticateReducer, consentManagementReducer } from "./reducers";
>>>>>>> ab22be75

/**
 * Combines all the reducers.
 *
 * @type {Reducer<any>} Root reducer to be used when creating the store.
 */
export const reducers = combineReducers({
<<<<<<< HEAD
    consentManagement: consentManagementReducer,
    global: globalReducer
=======
    authenticationInformation: authenticateReducer,
    consentManagement: consentManagementReducer
>>>>>>> ab22be75
});<|MERGE_RESOLUTION|>--- conflicted
+++ resolved
@@ -17,11 +17,7 @@
  */
 
 import { combineReducers } from "redux";
-<<<<<<< HEAD
-import { consentManagementReducer, globalReducer } from "./reducers";
-=======
-import { authenticateReducer, consentManagementReducer } from "./reducers";
->>>>>>> ab22be75
+import { authenticateReducer, consentManagementReducer, globalReducer } from "./reducers";
 
 /**
  * Combines all the reducers.
@@ -29,11 +25,7 @@
  * @type {Reducer<any>} Root reducer to be used when creating the store.
  */
 export const reducers = combineReducers({
-<<<<<<< HEAD
+    authenticationInformation: authenticateReducer,
     consentManagement: consentManagementReducer,
     global: globalReducer
-=======
-    authenticationInformation: authenticateReducer,
-    consentManagement: consentManagementReducer
->>>>>>> ab22be75
 });