/**
 * Copyright (c) 2019, WSO2 Inc. (http://www.wso2.org) All Rights Reserved.
 *
 * WSO2 Inc. licenses this file to you under the Apache License,
 * Version 2.0 (the "License"); you may not use this file except
 * in compliance with the License.
 * You may obtain a copy of the License at
 *
 *     http://www.apache.org/licenses/LICENSE-2.0
 *
 * Unless required by applicable law or agreed to in writing,
 * software distributed under the License is distributed on an
 * "AS IS" BASIS, WITHOUT WARRANTIES OR CONDITIONS OF ANY
 * KIND, either express or implied. See the License for the
 * specific language governing permissions and limitations
 * under the License.
 */

import React, { useEffect, useState } from "react";
import { useTranslation } from "react-i18next";
import { Grid, Icon, List } from "semantic-ui-react";
import { getProfileInfo, updateProfileInfo } from "../../../api";
import { MFAIcons } from "../../../configs";
import { Notification, Validation } from "../../../models";
import { EditSection, ThemeIcon, FormWrapper } from "../../shared";
import Joi from "@hapi/joi";

/**
 * Proptypes for the SMS OTP component.
 */
interface SMSOTPProps {
    onNotificationFired: (notification: Notification) => void;
}

/**
 * SMS OTP section.
 *
 * @return {JSX.Element}
 */
export const SMSOTPAuthenticator: React.FunctionComponent<SMSOTPProps> = (props: SMSOTPProps): JSX.Element => {
    const [mobile, setMobile] = useState("");
    const [isEdit, setIsEdit] = useState(false);
    const { t } = useTranslation();
    const { onNotificationFired } = props;

    const handleUpdate = (mobileNumber) => {
        const data = {
            Operations: [
                {
                    op: "replace",
                    value: {}
                }
            ],
            schemas: [
                "urn:ietf:params:scim:api:messages:2.0:PatchOp"
            ]
        };

        data.Operations[0].value = {
            phoneNumbers: [
                {
                    type: "mobile",
                    value: mobileNumber
                }
            ]
        };

        updateProfileInfo(data)
            .then((response) => {
                if (response.status === 200) {
                    onNotificationFired({
                        description: t(
                            "views:components.mfa.smsOtp.notifications.updateMobile.success.description"
                        ),
                        message: t(
                            "views:components.mfa.smsOtp.notifications.updateMobile.success.message"
                        ),
                        otherProps: {
                            positive: true
                        },
                        visible: true
                    });
                    getProfileInfo()
                        .then((res) => {
                            setMobileNo(res);
                        });
                    setIsEdit(false);
                } else {
                    onNotificationFired({
                        description: t(
                            "views:components.mfa.smsOtp.notifications.updateMobile.error.description"
                        ),
                        message: t(
                            "views:components.mfa.smsOtp.notifications.updateMobile.error.message"
                        ),
                        otherProps: {
                            negative: true
                        },
                        visible: true
                    });
                }
            });
    };

    const setMobileNo = (resp) => {
        let mobileNumber = "";
        resp.phoneNumbers.map((mobileNo) => {
            mobileNumber = mobileNo.value;
        });
        setMobile(mobileNumber);
    };

    const handleEdit = () => {
        setIsEdit(true);
    };

    const handleCancel = () => {
        setIsEdit(false);
    };

    const showEditView = () => {
        if (!isEdit) {
            return (<Grid padded>
<<<<<<< HEAD
                <Grid.Row columns={2}>
                    <Grid.Column width={11} className="first-column">
                        <List.Content floated="left">
                            <ThemeIcon
                                icon={MFAIcons.sms}
                                size="mini"
                                twoTone
                                transparent
                                square
                                rounded
                                relaxed
                            />
                        </List.Content>
                        <List.Content>
                            <List.Header>{t("views:securityPage.multiFactor.smsOtp.title")}</List.Header>
                            <List.Description>
                                {t("views:securityPage.multiFactor.smsOtp.description")}
                            </List.Description>
                        </List.Content>
                    </Grid.Column>
                    <Grid.Column width={5} className="last-column">
                        <List.Content floated="right">
                            <Icon
                                link
                                onClick={handleEdit}
                                className="list-icon"
                                size="small"
                                color="grey"
                                name="pencil alternate"
                            />
                        </List.Content>
                    </Grid.Column>
                </Grid.Row>
            </Grid>
=======
                    <Grid.Row columns={2}>
                        <Grid.Column width={11} className="first-column">
                            <List.Content floated="left">
                                <ThemeIcon
                                    icon={MFAIcons.sms}
                                    size="mini"
                                    twoTone
                                    transparent
                                    square
                                    rounded
                                    relaxed
                                />
                            </List.Content>
                            <List.Content>
                                <List.Header>{t("views:components.mfa.smsOtp.heading")}</List.Header>
                                <List.Description>
                                    {t("views:components.mfa.smsOtp.descriptions.hint")}
                                </List.Description>
                            </List.Content>
                        </Grid.Column>
                        <Grid.Column width={5} className="last-column">
                            <List.Content floated="right">
                                <Icon
                                    link
                                    onClick={handleEdit}
                                    className="list-icon"
                                    size="small"
                                    color="grey"
                                    name="pencil alternate"
                                />
                            </List.Content>
                        </Grid.Column>
                    </Grid.Row>
                </Grid>
>>>>>>> d913fc36
            );
        }
        return (
            <EditSection>
                <Grid>
                    <Grid.Row>
                        <Grid.Column>
                            <List>
                                <List.Item>
                                    <List.Content>
                                        <FormWrapper
                                            formFields={[
                                                {
                                                    type: "text",
                                                    required: true,
                                                    requiredErrorMessage: t("views:userProfile.forms.mobileChangeForm"
                                                        + ".inputs.mobile.validations.empty"),
                                                    value:mobile,
                                                    validation: (value: string, validation: Validation) => { 
                                                        let error = Joi.number().integer().validate(value).error;
                                                        if (error) {
                                                            validation.isValid = false;
                                                            validation.errorMessages.push(error.message);
                                                        }
                                                    },
                                                    label: t("views:userProfile.forms.mobileChangeForm.inputs"
                                                        + ".mobile.label"),
                                                    placeholder: t("views:userProfile.forms.mobileChangeForm.inputs"
                                                        + ".mobile.placeholder"),
                                                    name: "mobileNumber"
                                                },
                                                {
                                                    type: "custom",
                                                    element:
                                                        <p style={{ fontSize: "12px" }}>
                                                            <Icon
                                                                color="grey"
                                                                floated="left"
                                                                name="info circle"
                                                            />
                                                            {t("views:securityPage.multiFactor.smsOtp.note")}
                                                        </p>
                                                },
                                                {
                                                    type: "divider",
                                                    hidden: true
                                                },
                                                {
                                                    type: "submit",
                                                    size: "small",
                                                    value: t("common:update").toString()
                                                },
                                                {
                                                    type: "button",
                                                    size: "small",
                                                    className: "link-button",
                                                    value: t("common:cancel").toString(),
                                                    onClick: handleCancel
                                                }
                                            ]}
                                            groups={[
                                                {
                                                    startIndex: 3,
                                                    endIndex: 5,
                                                    style: "inline"
                                                }
                                            ]}
                                            onSubmit={(values: Map<string, string>) => {
                                                handleUpdate(values.get("mobileNumber"));
                                            }}
                                        />
                                    </List.Content>
                                </List.Item>
                            </List>
                        </Grid.Column>
                    </Grid.Row>
                </Grid>
            </EditSection>
        );
    };

    useEffect(() => {
        if (mobile === "") {
            getProfileInfo()
                .then((response) => {
                    setMobileNo(response);
                });
        }
    });

    return (
        <div>
            {showEditView()}
        </div>
    );
};<|MERGE_RESOLUTION|>--- conflicted
+++ resolved
@@ -121,7 +121,6 @@
     const showEditView = () => {
         if (!isEdit) {
             return (<Grid padded>
-<<<<<<< HEAD
                 <Grid.Row columns={2}>
                     <Grid.Column width={11} className="first-column">
                         <List.Content floated="left">
@@ -136,9 +135,9 @@
                             />
                         </List.Content>
                         <List.Content>
-                            <List.Header>{t("views:securityPage.multiFactor.smsOtp.title")}</List.Header>
+                            <List.Header>{t("views:components.mfa.smsOtp.heading")}</List.Header>
                             <List.Description>
-                                {t("views:securityPage.multiFactor.smsOtp.description")}
+                                {t("views:components.mfa.smsOtp.descriptions.hint")}
                             </List.Description>
                         </List.Content>
                     </Grid.Column>
@@ -156,42 +155,6 @@
                     </Grid.Column>
                 </Grid.Row>
             </Grid>
-=======
-                    <Grid.Row columns={2}>
-                        <Grid.Column width={11} className="first-column">
-                            <List.Content floated="left">
-                                <ThemeIcon
-                                    icon={MFAIcons.sms}
-                                    size="mini"
-                                    twoTone
-                                    transparent
-                                    square
-                                    rounded
-                                    relaxed
-                                />
-                            </List.Content>
-                            <List.Content>
-                                <List.Header>{t("views:components.mfa.smsOtp.heading")}</List.Header>
-                                <List.Description>
-                                    {t("views:components.mfa.smsOtp.descriptions.hint")}
-                                </List.Description>
-                            </List.Content>
-                        </Grid.Column>
-                        <Grid.Column width={5} className="last-column">
-                            <List.Content floated="right">
-                                <Icon
-                                    link
-                                    onClick={handleEdit}
-                                    className="list-icon"
-                                    size="small"
-                                    color="grey"
-                                    name="pencil alternate"
-                                />
-                            </List.Content>
-                        </Grid.Column>
-                    </Grid.Row>
-                </Grid>
->>>>>>> d913fc36
             );
         }
         return (
@@ -207,8 +170,8 @@
                                                 {
                                                     type: "text",
                                                     required: true,
-                                                    requiredErrorMessage: t("views:userProfile.forms.mobileChangeForm"
-                                                        + ".inputs.mobile.validations.empty"),
+                                                    requiredErrorMessage: t("views:components.profile.forms." +
+                                                        "mobileChangeForm.inputs.mobile.validations.empty"),
                                                     value:mobile,
                                                     validation: (value: string, validation: Validation) => { 
                                                         let error = Joi.number().integer().validate(value).error;
@@ -217,10 +180,10 @@
                                                             validation.errorMessages.push(error.message);
                                                         }
                                                     },
-                                                    label: t("views:userProfile.forms.mobileChangeForm.inputs"
+                                                    label: t("views:components.profile.forms.mobileChangeForm.inputs"
                                                         + ".mobile.label"),
-                                                    placeholder: t("views:userProfile.forms.mobileChangeForm.inputs"
-                                                        + ".mobile.placeholder"),
+                                                    placeholder: t("views:components.profile.forms.mobileChangeForm" +
+                                                        ".inputs.mobile.placeholder"),
                                                     name: "mobileNumber"
                                                 },
                                                 {
@@ -232,7 +195,8 @@
                                                                 floated="left"
                                                                 name="info circle"
                                                             />
-                                                            {t("views:securityPage.multiFactor.smsOtp.note")}
+                                                            {t("views:components.profile.forms.mobileChangeForm" +
+                                                                ".inputs.mobile.note")}
                                                         </p>
                                                 },
                                                 {
