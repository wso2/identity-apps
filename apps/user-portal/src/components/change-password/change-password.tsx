--- conflicted
+++ resolved
@@ -172,47 +172,6 @@
     };
 
     /**
-<<<<<<< HEAD
-=======
-     * Validates the form input fields and sets the corresponding error
-     * message for the input field.
-     */
-    const validateForm = () => {
-        const formErrors = { currentPassword: "", newPassword: "", confirmPassword: "" };
-
-        if (currentPassword === null || currentPassword === "") {
-            formErrors.currentPassword = t(
-                "views:components.changePassword.forms.passwordResetForm.inputs.currentPassword.validations.empty"
-            );
-        }
-        if (newPassword === null || newPassword === "") {
-            formErrors.newPassword = t(
-                "views:components.changePassword.forms.passwordResetForm.inputs.newPassword.validations.empty"
-            );
-        }
-        if (confirmPassword === null || confirmPassword === "") {
-            formErrors.confirmPassword = t(
-                "views:components.changePassword.forms.passwordResetForm.inputs.confirmPassword.validations.empty"
-            );
-        }
-        if (newPassword !== "" && confirmPassword !== "" && newPassword !== confirmPassword) {
-            setTouched({
-                ...touched,
-                confirmPassword: true
-            });
-            formErrors.confirmPassword = t(
-                "views:components.changePassword.forms.passwordResetForm.inputs.confirmPassword.validations.mismatch"
-            );
-        }
-
-        setErrors(formErrors);
-        setHasErrors(
-            !(formErrors.currentPassword === "" && formErrors.newPassword === "" && formErrors.confirmPassword === "")
-        );
-    };
-
-    /**
->>>>>>> d913fc36
      * Resets the form by re-initializing state.
      */
     let resetForm:Function = () => { };
@@ -257,17 +216,10 @@
         >
             <Modal.Content>
                 <Container>
-<<<<<<< HEAD
-                    <h3>{t("views:changePassword.modals.confirmationModal.heading")}</h3>
-                </Container>
-                <Divider hidden />
-                <p>{t("views:changePassword.modals.confirmationModal.message")}</p>
-=======
                     <h3>{ t("views:components.changePassword.modals.confirmationModal.heading") }</h3>
                 </Container>
                 <Divider hidden />
                 <p>{ t("views:components.changePassword.modals.confirmationModal.message") }</p>
->>>>>>> d913fc36
             </Modal.Content>
             <Modal.Actions>
                 <Button
@@ -285,19 +237,18 @@
         editingForm[CHANGE_PASSWORD_FORM_IDENTIFIER]
             ? (
                 <EditSection>
-<<<<<<< HEAD
                     <FormWrapper
                         formFields={[
                             {
                                 type: "password",
                                 width: 9,
                                 name: "currentPassword",
-                                placeholder: t("views:changePassword.forms.passwordResetForm.inputs." +
+                                placeholder: t("views:components.changePassword.forms.passwordResetForm.inputs." +
                                     "currentPassword.placeholder"),
                                 required: true,
-                                requiredErrorMessage: t("views:changePassword.forms.passwordResetForm.inputs"
-                                    + ".currentPassword.validations.empty"),
-                                label: t("views:changePassword.forms.passwordResetForm.inputs" +
+                                requiredErrorMessage: t("views:components.changePassword.forms.passwordResetForm." +
+                                    "inputs.currentPassword.validations.empty"),
+                                label: t("views:components.changePassword.forms.passwordResetForm.inputs" +
                                     ".currentPassword.label"),
                                 validation: (value: string, validation: Validation) => {
 
@@ -307,12 +258,12 @@
                                 type: "password",
                                 width: 9,
                                 name: "newPassword",
-                                placeholder: t("views:changePassword.forms.passwordResetForm.inputs." +
+                                placeholder: t("views:components.changePassword.forms.passwordResetForm.inputs." +
                                     "newPassword.placeholder"),
                                 required: true,
-                                requiredErrorMessage: t("views:changePassword.forms.passwordResetForm.inputs"
-                                    + ".newPassword.validations.empty"),
-                                label: t("views:changePassword.forms.passwordResetForm.inputs" +
+                                requiredErrorMessage: t("views:components.changePassword.forms.passwordResetForm." +
+                                    "inputs.newPassword.validations.empty"),
+                                label: t("views:components.changePassword.forms.passwordResetForm.inputs" +
                                     ".newPassword.label"),
                                 validation: (value: string, validation: Validation) => {
 
@@ -322,19 +273,19 @@
                                 type: "password",
                                 width: 9,
                                 name: "confirmPassword",
-                                placeholder: t("views:changePassword.forms.passwordResetForm.inputs." +
+                                placeholder: t("views:components.changePassword.forms.passwordResetForm.inputs." +
                                     "confirmPassword.placeholder"),
                                 required: true,
-                                requiredErrorMessage: t("views:changePassword.forms.passwordResetForm.inputs"
-                                    + ".confirmPassword.validations.empty"),
-                                label: t("views:changePassword.forms.passwordResetForm.inputs" +
+                                requiredErrorMessage: t("views:components.changePassword.forms.passwordResetForm." +
+                                    "inputs.confirmPassword.validations.empty"),
+                                label: t("views:components.changePassword.forms.passwordResetForm.inputs" +
                                     ".confirmPassword.label"),
                                 validation: (value: string, validation: Validation, formValues) => {
                                     if (formValues.get("newPassword") !== value) {
                                         validation.isValid = false;
                                         validation.errorMessages.push(t(
-                                            "views:changePassword.forms.passwordResetForm.inputs"
-                                            + ".confirmPassword.validations.mismatch"
+                                            "views:components.changePassword.forms.passwordResetForm.inputs" +
+                                            ".confirmPassword.validations.mismatch"
                                         ))
                                     }
                                 }
@@ -372,161 +323,6 @@
                         }}
                         triggerReset={(reset) => { resetForm = reset }}
                     />
-=======
-                    <Form onSubmit={ () => handleSubmit(CHANGE_PASSWORD_FORM_IDENTIFIER) }>
-                        <Grid>
-                            <Grid.Row columns={ 1 }>
-                                <Grid.Column mobile={ 16 } tablet={ 16 } computer={ 9 }>
-                                    <Form.Input
-                                        id="currentPassword"
-                                        label={
-                                            t("views:components.changePassword.forms.passwordResetForm.inputs" +
-                                                ".currentPassword.label")
-                                        }
-                                        placeholder={
-                                            t("views:components.changePassword.forms.passwordResetForm.inputs." +
-                                                "currentPassword.placeholder")
-                                        }
-                                        type={ inputTypes.currentPassword }
-                                        icon={
-                                            <Popup
-                                                trigger={
-                                                    <Icon
-                                                        name={
-                                                            inputTypes.currentPassword === "password"
-                                                                ? "eye slash" :
-                                                                "eye"
-                                                        }
-                                                        disabled={ !currentPassword }
-                                                        link
-                                                        onClick={ () => toggleInputType("currentPassword") }
-                                                    />
-                                                }
-                                                position="top center"
-                                                content={
-                                                    inputTypes.currentPassword === "password"
-                                                        ? t("common:showPassword")
-                                                        : t("common:hidePassword")
-                                                }
-                                                inverted
-                                            />
-                                        }
-                                        value={ currentPassword }
-                                        onChange={ handleFieldChange }
-                                        onBlur={ handleInputBlur }
-                                        error={
-                                            touched.currentPassword && errors.currentPassword
-                                                ? errors.currentPassword
-                                                : false
-                                        }
-                                    />
-                                </Grid.Column>
-                            </Grid.Row>
-                            <Grid.Row>
-                                <Grid.Column mobile={ 16 } tablet={ 16 } computer={ 9 }>
-                                    <Form.Input
-                                        id="newPassword"
-                                        label={
-                                            t("views:components.changePassword.forms.passwordResetForm.inputs." +
-                                                "newPassword.label")
-                                        }
-                                        placeholder={
-                                            t("views:components.changePassword.forms.passwordResetForm.inputs." +
-                                                "newPassword.placeholder")
-                                        }
-                                        type={ inputTypes.newPassword }
-                                        icon={
-                                            <Popup
-                                                trigger={
-                                                    <Icon
-                                                        name={
-                                                            inputTypes.newPassword === "password"
-                                                                ? "eye slash" :
-                                                                "eye"
-                                                        }
-                                                        disabled={ !newPassword }
-                                                        link
-                                                        onClick={ () => toggleInputType("newPassword") }
-                                                    />
-                                                }
-                                                position="top center"
-                                                content={
-                                                    inputTypes.newPassword === "password"
-                                                        ? t("common:showPassword")
-                                                        : t("common:hidePassword")
-                                                }
-                                                inverted
-                                            />
-                                        }
-                                        value={ newPassword }
-                                        onChange={ handleFieldChange }
-                                        onBlur={ handleInputBlur }
-                                        error={ touched.newPassword && errors.newPassword ?
-                                            errors.newPassword : false }
-                                    />
-                                </Grid.Column>
-                            </Grid.Row>
-                            <Grid.Row>
-                                <Grid.Column mobile={ 16 } tablet={ 16 } computer={ 9 }>
-                                    <Form.Input
-                                        id="confirmPassword"
-                                        label={
-                                            t("views:components.changePassword.forms.passwordResetForm.inputs." +
-                                                "confirmPassword.label")
-                                        }
-                                        placeholder={
-                                            t("views:components.changePassword.forms.passwordResetForm.inputs." +
-                                                "confirmPassword.placeholder")
-                                        }
-                                        type={ inputTypes.confirmPassword }
-                                        icon={
-                                            <Popup
-                                                trigger={
-                                                    <Icon
-                                                        name={
-                                                            inputTypes.confirmPassword === "password"
-                                                                ? "eye slash" :
-                                                                "eye"
-                                                        }
-                                                        disabled={ !confirmPassword }
-                                                        link
-                                                        onClick={ () => toggleInputType("confirmPassword") }
-                                                    />
-                                                }
-                                                position="top center"
-                                                content={
-                                                    inputTypes.confirmPassword === "password"
-                                                        ? t("common:showPassword")
-                                                        : t("common:hidePassword")
-                                                }
-                                                inverted
-                                            />
-                                        }
-                                        value={ confirmPassword }
-                                        onChange={ handleFieldChange }
-                                        onBlur={ handleInputBlur }
-                                        error={
-                                            touched.confirmPassword && errors.confirmPassword
-                                                ? errors.confirmPassword
-                                                : false
-                                        }
-                                    />
-                                </Grid.Column>
-                            </Grid.Row>
-                        </Grid>
-                        <Divider hidden />
-                        <Button primary type="submit" size="small">
-                            { t("common:submit") }
-                        </Button>
-                        <Button
-                            className="link-button"
-                            onClick={ () => hideFormEditView(CHANGE_PASSWORD_FORM_IDENTIFIER) }
-                            size="small"
-                        >
-                            { t("common:cancel") }
-                        </Button>
-                    </Form>
->>>>>>> d913fc36
                 </EditSection>
             )
             : null
@@ -534,17 +330,10 @@
 
     return (
         <SettingsSection
-<<<<<<< HEAD
-            description={t("views:changePassword.subTitle")}
-            header={t("views:changePassword.title")}
-            icon={SettingsSectionIcons.changePassword}
-            iconMini={SettingsSectionIcons.changePasswordMini}
-=======
             description={ t("views:sections.changePassword.description") }
             header={ t("views:sections.changePassword.heading") }
             icon={ SettingsSectionIcons.changePassword }
             iconMini={ SettingsSectionIcons.changePasswordMini }
->>>>>>> d913fc36
             iconSize="auto"
             iconStyle="colored"
             iconFloated="right"
