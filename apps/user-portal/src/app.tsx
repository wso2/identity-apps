--- conflicted
+++ resolved
@@ -52,7 +52,6 @@
             <Router history={history}>
                 <div className="container-fluid">
                     <I18nextProvider i18n={i18n}>
-<<<<<<< HEAD
                         <Provider store={store}>
                             <AuthProvider history={history}>
                                 <AuthConsumer>
@@ -74,10 +73,10 @@
                                                 <ProtectedRoute path="/home" component={HomePage} />
                                                 <ProtectedRoute component={UserProfilePage} path="/profile"/>
                                                 <ProtectedRoute
-                                                    component={AccountRecoveryPage}
+                                                    component={AccountSecurityPage}
                                                     path="/account-security"
                                                 />
-                                                <ProtectedRoute component={ConsentsPage} path="/consent" />
+                                                <ProtectedRoute component={ConsentsManagementPage} path="/consent" />
                                                 <ProtectedRoute component={PageNotFound} />
                                             </Switch>
                                         </>
@@ -85,35 +84,6 @@
                                 </AuthConsumer>
                             </AuthProvider>
                         </Provider>
-=======
-                        <AuthProvider history={history}>
-                            <AuthConsumer>
-                                {({ login, logout, isAuth }) => (
-                                    <>
-                                        {(!isAuth) &&
-                                            <Dimmer active inverted>
-                                                <Loader>Loading</Loader>
-                                            </Dimmer>
-                                        }
-                                        <Switch>
-                                            <Redirect exact path="/" to="/login" />
-                                            <Route path="/login" render={(props) => (
-                                                <LoginPage loginFunction={login} {...props} />
-                                            )} />
-                                            <Route path="/logout" render={(props) => (
-                                                <LogoutPage logoutFunction={logout} {...props} />
-                                            )} />
-                                            <ProtectedRoute path="/home" component={HomePage} />
-                                            <ProtectedRoute component={UserProfilePage} path="/profile"/>
-                                            <ProtectedRoute component={AccountSecurityPage} path="/account-security" />
-                                            <ProtectedRoute component={ConsentsManagementPage} path="/consent" />
-                                            <ProtectedRoute component={PageNotFound} />
-                                        </Switch>
-                                    </>
-                                )}
-                            </AuthConsumer>
-                        </AuthProvider>
->>>>>>> f20f7c03
                     </I18nextProvider>
                 </div>
             </Router>
