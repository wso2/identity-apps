{
    "__experimental__platformIdP": {
        "enabled": false,
        "homeRealmId": ""
    },
    "accountApp": {
        "path": "/myaccount/overview"
    },
    "adminApp": {
        "basePath": "",
        "displayName": "Manage",
        "path": "/users"
    },
    "analytics": {
        "metrics": {
            "dependencyTrackingEnabled": false
        }
    },
    "appBaseName": "console",
    "clientID": "CONSOLE",
    "customContent": {
        "maxFileSize": 1048576
    },
    "debug": false,
    "developerApp": {
        "basePath": "",
        "displayName": "Develop",
        "path": "/applications"
    },
    "docSiteUrl": "https://is.docs.wso2.com/en/latest",
    "extensions": {
        "defaultBrandedLoginScreenCopyright": "${copyright} ${year} WSO2 LLC.",
        "emailTemplates": [
            {
                "description": "This email is sent when the organization admin reinitiates password reset for a user",
                "displayName": "Resend Password Reset",
                "id": "cmVzZW5kUGFzc3dvcmRSZXNldA"
            },
            {
                "description": "This email notifies the user that password reset is successfully completed",
                "displayName": "Password Reset Success",
                "id": "cGFzc3dvcmRSZXNldFN1Y2Vzcw"
            },
            {
                "description": "This email notifies the user that the organization admin has requested a password reset.",
                "displayName": "Admin-Requested Password Reset",
                "id": "QWRtaW5Gb3JjZWRQYXNzd29yZFJlc2V0"
            },
            {
                "description": "This email notifies the user that a login from a new device is detected",
                "displayName": "New Device Login",
                "id": "VW5zZWVuRGV2aWNlTG9naW4"
            },
            {
                "description": "This email notifies the user that their account is unlocked by the organization admin",
                "displayName": "Account Unlocked By Admin",
                "id": "QWNjb3VudFVubG9ja0FkbWlu"
            },
            {
                "description": "This email is used to request the user to confirm their email address for the new account",
                "displayName": "Account Confirmation",
                "id": "QWNjb3VudENvbmZpcm1hdGlvbg"
            },
            {
                "description": "This email is sent when the user has requested a password reset",
                "displayName": "Password Reset",
                "id": "UGFzc3dvcmRSZXNldA"
            },
            {
                "description": "This email is sent to request a password from the user when the new account is created",
                "displayName": "Request New User Password",
                "id": "QXNrUGFzc3dvcmQ"
            },
            {
                "description": "This email notifies the user that their account is now unlocked (Time-Based)",
                "displayName": "Account Unlocked",
                "id": "QWNjb3VudFVubG9ja1RpbWVCYXNlZA"
            },
            {
                "description": "This email sends the Magic Link to the user",
                "displayName": "Magic Link",
                "id": "bWFnaWNMaW5r"
            },
            {
                "description": "This email notifies the user that the account is locked by the organization admin",
                "displayName": "Account Locked By Admin",
                "id": "QWNjb3VudExvY2tBZG1pbg"
            },
            {
                "description": "This email notifies the user that the account is locked by due to too many failed login attempts",
                "displayName": "Account Locked By Failed Attempts",
                "id": "QWNjb3VudExvY2tGYWlsZWRBdHRlbXB0"
            },
            {
                "description": "This email notifies the user that the account is now enabled",
                "displayName": "Account Enabled",
                "id": "QWNjb3VudEVuYWJsZQ"
            },
            {
                "description": "This email is used to re-send the notification to confirm user's email address",
                "displayName": "Resend Account Confirmation",
                "id": "UmVzZW5kQWNjb3VudENvbmZpcm1hdGlvbg"
            },
            {
                "description": "This email resends the Email OTP to a user",
                "displayName": "Resend Email OTP",
                "id": "UmVzZW5kRW1haWxPVFA"
            },
            {
                "description": "This email sends the Email OTP to a user",
                "displayName": "Email OTP",
                "id": "RW1haWxPVFA"
            },
            {
                "displayName": "Account Disabled",
                "id": "QWNjb3VudERpc2FibGU"
            },
            {
                "description": "This email informs the user that the email address is updated",
                "displayName": "Email update without verification",
                "id": "bm90aWZ5T25FeGlzdGluZ0VtYWlsVXBkYXRlV2l0aG91dFZlcmlmaWNhdGlvbg"
            },
            {
                "description": "This email informs the user that the email address is updated",
                "displayName": "Email Update Notification",
                "id": "bm90aWZ5T25FeGlzdGluZ0VtYWlsVXBkYXRl"
            },
            {
                "description": "This email sends an Email OTP to a user for password reset",
                "displayName": "Password Reset Email OTP",
                "id": "UGFzc3dvcmRSZXNldE9UUA"
            },
            {
                "description": "This email resends an Email OTP to a user for password reset",
                "displayName": "Resend Password Reset Email OTP",
                "id": "cmVzZW5kUGFzc3dvcmRSZXNldE9UUA"
            },
            {
                "description": "This email is sent to request credentials from the user when a new account is created and the registration flow is incomplete",
                "displayName": "Request New User Credentials",
                "id": "T3JjaGVzdHJhdGVkQXNrUGFzc3dvcmQ"
            },
            {
                "description": "This email is resent to request credentials from the user when a new account is created and the registration flow is incomplete",
                "displayName": "Resend New User Credentials Email",
                "id": "T3JjaGVzdHJhdGVkUmVzZW5kQXNrUGFzc3dvcmQ"
            },
            {
                "description": "This email OTP is sent to the user to set their password",
                "displayName": "Invite user to set password via Email OTP",
                "id": "QXNrUGFzc3dvcmRFbWFpbE9UUA"
            },
            {
                "description": "This email is resent to the user to set their password via Email OTP",
                "displayName": "Resend invite user to set password via Email OTP",
                "id": "QXNrUGFzc3dvcmRSZXNlbmRFbWFpbE9UUA"
            },
            {
                "description": "This email is sent to confirm the user email address via Email OTP",
                "displayName": "Confirm Email Address via Email OTP",
                "id": "RW1haWxDb25maXJtV2l0aE9UUA"
            }
        ],
        "outboundProvisioningConnectors": [],
        "smsTemplates": [
            {
                "description": "This SMS is sent when a user registers and needs to confirm their account.",
                "displayName": "Account Confirmation",
                "id": "YWNjb3VudGNvbmZpcm1hdGlvbg"
            },
            {
                "description": "This SMS is sent when a user requests to recover their username.",
                "displayName": "Account ID Recovery",
                "id": "YWNjb3VudElkUmVjb3Zlcnk"
            },
            {
                "description": "This SMS is sent to notify the user of a successful password reset.",
                "displayName": "Password Reset Success",
                "id": "cGFzc3dvcmRSZXNldFN1Y2Vzcw"
            },
            {
                "description": "This SMS is sent when a user initiates a password reset.",
                "displayName": "Password Reset",
                "id": "cGFzc3dvcmRSZXNldA"
            },
            {
                "description": "This SMS is sent when a user requests to resend the OTP for password reset.",
                "displayName": "Resend Password Reset",
                "id": "cmVzZW5kUGFzc3dvcmRSZXNldA"
            },
            {
                "description": "This SMS is sent to provide a one-time password for verification.",
                "displayName": "SMS OTP",
                "id": "U01TT1RQ"
            },
            {
                "description": "This SMS is sent to verify the user's mobile number after an update.",
                "displayName": "Verify Mobile On Update",
                "id": "dmVyaWZ5TW9iaWxlT25VcGRhdGU"
            },
            {
                "description": "This SMS is sent to provide a one-time password when admin initiates a password reset for a user",
                "displayName": "Admin Forced Password Reset",
                "id": "YWRtaW5Gb3JjZWRQYXNzd29yZFJlc2V0"
            },
            {
                "description": "This SMS is sent to provide a one-time password when admin resends a password reset request",
                "displayName": "Admin Resend Forced Password Reset",
                "id": "cmVzZW5kQWRtaW5Gb3JjZWRQYXNzd29yZFJlc2V0"
            },
            {
                "description": "This SMS is sent to send the OTP for setting a password.",
                "displayName": "Send Password Setup OTP",
                "id": "YXNrUGFzc3dvcmRTTVNPVFA"
            },
            {
                "description": "This SMS is sent to resend the OTP for setting a password.",
                "displayName": "Resend Password Setup OTP",
                "id": "YXNrUGFzc3dvcmRSZXNlbmRTTVNPVFA"
            },
            {
                "description": "This SMS is sent to notify the user that their account is now unlocked.",
                "displayName": "Password Set Success",
                "id": "YXNrUGFzc3dvcmRTZXRTdWNjZXNz"
            }
        ]
    },
    "getProfileInfoFromIDToken": false,
    "i18nResourcePath": "",
    "idpConfigs": {
        "authorizeEndpointURL": "${serverOrigin}/oauth2/authorize",
        "baseUrls": [],
        "clockTolerance": 300,
        "enableOIDCSessionManagement": true,
        "logoutEndpointURL": "${serverOrigin}/oidc/logout",
        "oidcSessionIFrameEndpointURL": "${serverOrigin}/oidc/checksession",
        "periodicTokenRefresh": false,
        "responseMode": "query",
        "scope": [
            "SYSTEM",
            "openid",
            "profile"
        ],
        "serverOrigin": "https://localhost:9443",
        "storage": "webWorker"
    },
    "loginCallbackPath": "",
    "logoutCallbackPath": "",
    "proxyContextPath": "",
    "routePaths": {
        "home": "/getting-started",
        "login": "",
        "logout": "/logout"
    },
    "serverOrigin": "https://localhost:9443",
    "session": {
        "checkSessionInterval": 3.0,
        "sessionRefreshTimeOut": 300.0,
        "userIdleTimeOut": 600.0,
        "userIdleWarningTimeOut": 580.0
    },
    "superTenantProxy": "",
    "tenantContext": {
        "enableTenantQualifiedUrls": true,
        "requireSuperTenantInAppUrls": true,
        "requireSuperTenantInUrls": false
    },
    "ui": {
        "administratorRoleDisplayName": "Administrator",
        "announcements": [],
        "appCopyright": "${copyright} ${year} WSO2 LLC.",
        "appFaviconPath": "/assets/images/branding/favicon.ico",
        "appLogoPath": "/assets/images/branding/logo.svg",
        "appName": "Console",
        "appTitle": "WSO2 Identity Server Console",
        "appWhiteLogoPath": "/assets/images/branding/logo-inverted.svg",
        "asyncOperationStatusPollingInterval": 5000,
        "connectionResourcesUrl": "",
        "cookiePolicyUrl": "/authenticationendpoint/cookie_policy.do",
        "emailTemplates": {
            "defaultLogoUrl": "/libs/themes/default/assets/images/branding/logo.svg",
            "defaultWhiteLogoUrl": "/libs/themes/default/assets/images/branding/logo-inverted.svg"
        },
        "enableCustomEmailTemplates": true,
        "enableCustomSmsTemplates": true,
        "enableEmailDomain": false,
        "enableIdentityClaims": true,
        "enableOldUIForEmailProvider": false,
        "features": {
            "accountLogin": {
                "disabledFeatures": [],
                "enabled": true,
                "featureFlags": [],
                "scopes": {
                    "update": [
                        "internal_config_mgt_update"
                    ]
                }
            },
            "accountRecovery": {
                "disabledFeatures": [],
                "enabled": true,
                "featureFlags": [],
                "scopes": {
                    "create": [],
                    "delete": [],
                    "feature": [
                        "console:loginAndRegistration"
                    ],
                    "read": [
                        "internal_governance_view"
                    ],
                    "update": [
                        "internal_governance_update"
                    ]
                }
            },
            "accountSecurity": {
                "disabledFeatures": [],
                "enabled": true,
                "featureFlags": [],
                "scopes": {
                    "create": [],
                    "delete": [],
                    "feature": [
                        "console:loginAndRegistration"
                    ],
                    "read": [
                        "internal_governance_view"
                    ],
                    "update": [
                        "internal_governance_update"
                    ]
                }
            },
            "actions": {
                "disabledFeatures": [
                    "actions.types.list.preRegistration",
<<<<<<< HEAD
                    "actions.types.list.preUpdatePassword.headersAndParameters",
                    "actions.types.list.preUpdateProfile.headersAndParameters"
=======
                    "actions.types.org.list.preIssueAccessToken",
                    "actions.types.org.list.preRegistration"
>>>>>>> db0d3801
                ],
                "enabled": true,
                "featureFlags": [],
                "scopes": {
                    "create": [
                        "internal_action_mgt_create"
                    ],
                    "delete": [
                        "internal_action_mgt_delete"
                    ],
                    "feature": [
                        "console:actions"
                    ],
                    "read": [
                        "internal_action_mgt_view"
                    ],
                    "update": [
                        "internal_action_mgt_update"
                    ]
                }
            },
            "adminAdvisoryBanner": {
                "disabledFeatures": [],
                "enabled": true,
                "featureFlags": [],
                "scopes": {}
            },
            "administrators": {
                "disabledFeatures": [],
                "enabled": false,
                "featureFlags": [],
                "scopes": {
                    "create": [],
                    "delete": [],
                    "read": [],
                    "update": []
                }
            },
            "agents": {
                "disabledFeatures": [
                    "agents.disable",
                    "agents.groups"
                ],
                "enabled": true,
                "featureFlags": [],
                "scopes": {
                    "create": [],
                    "delete": [],
                    "read": [],
                    "update": []
                }
            },
            "ai": {
                "disabledFeatures": [ "ai.flows.types.list.registration" ],
                "enabled": false,
                "featureFlags": [
                    {
                        "feature": "ai.application.loginFlow.banner",
                        "flag": ""
                    },
                    {
                        "feature": "ai.branding.banner",
                        "flag": ""
                    }
                ],
                "scopes": {
                    "create": [],
                    "delete": [],
                    "feature": [],
                    "read": [],
                    "update": []
                }
            },
            "analytics": {
                "disabledFeatures": [],
                "enabled": true,
                "featureFlags": [],
                "scopes": {
                    "create": [],
                    "delete": [],
                    "feature": [
                        "console:loginAndRegistration"
                    ],
                    "read": [
                        "internal_governance_view"
                    ],
                    "update": [
                        "internal_governance_update"
                    ]
                }
            },
            "apiResources": {
                "disabledFeatures": [],
                "enabled": true,
                "featureFlags": [],
                "scopes": {
                    "create": [
                        "internal_api_resource_create"
                    ],
                    "delete": [
                        "internal_api_resource_delete"
                    ],
                    "feature": [
                        "console:apiResources"
                    ],
                    "read": [
                        "internal_api_resource_view"
                    ],
                    "update": [
                        "internal_api_resource_update"
                    ]
                }
            },
            "applicationRoles": {
                "disabledFeatures": [],
                "enabled": false,
                "featureFlags": [],
                "scopes": {
                    "create": [],
                    "delete": [],
                    "read": [],
                    "update": []
                }
            },
            "applications": {
                "disabledFeatures": [
                    "applications.loginFlow.legacyEditor",
                    "applications.sharedAccess.status"
                ],
                "enabled": true,
                "featureFlags": [
                    {
                        "feature": "applications",
                        "flag": ""
                    },
                    {
                        "feature": "applications.templates",
                        "flag": ""
                    },
                    {
                        "feature": "applications.edit.general.branding",
                        "flag": ""
                    }
                ],
                "scopes": {
                    "create": [
                        "internal_application_mgt_create"
                    ],
                    "delete": [
                        "internal_application_mgt_delete"
                    ],
                    "feature": [
                        "console:applications"
                    ],
                    "read": [
                        "internal_application_mgt_view",
                        "internal_claim_meta_view",
                        "internal_idp_view",
                        "internal_role_mgt_view",
                        "internal_userstore_view"
                    ],
                    "update": [
                        "internal_application_mgt_update"
                    ]
                }
            },
            "approvals": {
                "disabledFeatures": [],
                "enabled": true,
                "featureFlags": [],
                "scopes": {
                    "feature": [
                        "console:workflows"
                    ],
                    "read": [
                        "internal_approval_task_view"
                    ],
                    "update": [
                        "internal_approval_task_update"
                    ]
                }
            },
            "attributeDialects": {
                "disabledFeatures": [],
                "enabled": true,
                "featureFlags": [],
                "scopes": {
                    "create": [
                        "internal_claim_meta_create"
                    ],
                    "delete": [
                        "internal_claim_meta_delete"
                    ],
                    "feature": [
                        "console:attributes"
                    ],
                    "read": [
                        "internal_claim_meta_view",
                        "internal_userstore_view"
                    ],
                    "update": [
                        "internal_claim_meta_update"
                    ]
                }
            },
            "attributeVerification": {
                "disabledFeatures": [],
                "enabled": true,
                "featureFlags": [],
                "scopes": {
                    "create": [],
                    "delete": [],
                    "feature": [],
                    "read": [
                        "internal_governance_view"
                    ],
                    "update": [
                        "internal_governance_update"
                    ]
                }
            },
            "auditLogs": {
                "disabledFeatures": [
                    "remote.log.publish"
                ],
                "enabled": true,
                "featureFlags": [
                    {
                        "feature": "remote.log.publish",
                        "flag": ""
                    }
                ],
                "scopes": {
                    "update": [
                        "internal_application_mgt_view"
                    ]
                }
            },
            "branding": {
                "disabledFeatures": [
                    "branding.hostnameUrlBranding",
                    "branding.stylesAndText.application.text"
                ],
                "enabled": true,
                "featureFlags": [
                    {
                        "feature": "branding",
                        "flag": ""
                    },
                    {
                        "feature": "branding.stylesAndText",
                        "flag": ""
                    },
                    {
                        "feature": "branding.emailTemplates",
                        "flag": ""
                    },
                    {
                        "feature": "branding.stylesAndText.application.title",
                        "flag": ""
                    },
                    {
                        "feature": "branding.stylesAndText.application.text",
                        "flag": ""
                    },
                    {
                        "feature": "branding.stylesAndText.organization.text",
                        "flag": ""
                    }
                ],
                "scopes": {
                    "create": [
                        "internal_branding_preference_update"
                    ],
                    "delete": [
                        "internal_branding_preference_update"
                    ],
                    "feature": [
                        "console:branding"
                    ],
                    "read": [
                        "internal_application_mgt_view"
                    ],
                    "update": [
                        "internal_branding_preference_update"
                    ]
                }
            },
            "bulkUserImport": {
                "disabledFeatures": [],
                "enabled": true,
                "featureFlags": [],
                "fileImportTimeout": 90000,
                "scopes": {
                    "create": [
                        "internal_claim_meta_view",
                        "internal_role_mgt_view",
                        "internal_user_mgt_create",
                        "internal_user_mgt_delete",
                        "internal_user_mgt_list",
                        "internal_user_mgt_view",
                        "internal_userstore_view"
                    ],
                    "delete": [],
                    "read": [],
                    "update": []
                },
                "userLimit": 50
            },
            "certificates": {
                "disabledFeatures": [],
                "enabled": false,
                "featureFlags": [],
                "scopes": {
                    "create": [
                        "internal_keystore_update"
                    ],
                    "delete": [
                        "internal_keystore_update"
                    ],
                    "feature": [
                        "console:certificates"
                    ],
                    "read": [
                        "internal_keystore_view"
                    ],
                    "update": [
                        "internal_keystore_update"
                    ]
                }
            },
            "consoleSettings": {
                "disabledFeatures": [
                    "consoleSettings.invitedExternalAdmins",
                    "consoleSettings.privilegedUsers"
                ],
                "enabled": true,
                "featureFlags": [],
                "scopes": {
                    "create": [
                        "internal_role_mgt_create"
                    ],
                    "delete": [],
                    "feature": [
                        "console:settings"
                    ],
                    "read": [
                        "internal_application_mgt_view",
                        "internal_governance_view",
                        "internal_group_mgt_view",
                        "internal_idp_view",
                        "internal_role_mgt_view",
                        "internal_session_view",
                        "internal_user_mgt_list",
                        "internal_user_mgt_view",
                        "internal_userstore_view"
                    ],
                    "update": [
                        "internal_application_mgt_update",
                        "internal_user_mgt_update"
                    ]
                }
            },
            "emailProviders": {
                "disabledFeatures": [],
                "enabled": true,
                "featureFlags": [],
                "scopes": {
                    "create": [
                        "internal_notification_senders_create"
                    ],
                    "delete": [
                        "internal_notification_senders_delete"
                    ],
                    "read": [
                        "internal_notification_senders_view"
                    ],
                    "update": [
                        "internal_notification_senders_update"
                    ]
                }
            },
            "emailTemplates": {
                "disabledFeatures": [],
                "enabled": true,
                "featureFlags": [],
                "scopes": {
                    "create": [
                        "internal_email_mgt_create"
                    ],
                    "delete": [
                        "internal_email_mgt_delete"
                    ],
                    "feature": [
                        "console:emailTemplates"
                    ],
                    "read": [
                        "internal_email_mgt_view"
                    ],
                    "update": [
                        "internal_email_mgt_update"
                    ]
                }
            },
            "eventPublishing": {
                "disabledFeatures": [],
                "enabled": true,
                "featureFlags": [],
                "scopes": {
                    "create": [
                        "internal_event_config_update"
                    ],
                    "delete": [
                        "internal_event_config_update"
                    ],
                    "feature": [
                        "console:eventPublishing"
                    ],
                    "read": [
                        "internal_event_config_view"
                    ],
                    "update": [
                        "internal_event_config_update"
                    ]
                }
            },
            "flows": {
                "disabledFeatures": [
                ],
                "enabled": true,
                "featureFlags": [
                    {
                        "feature": "flows",
                        "flag": ""
                    },
                    {
                        "feature": "flows.types.list.registration",
                        "flag": ""
                    },
                    {
                        "feature": "flows.types.list.passwordRecovery",
                        "flag": ""
                    },
                    {
                        "feature": "flows.types.list.inviteUserToSetPassword",
                        "flag": ""
                    }
                ],
                "scopes": {
                    "create": [],
                    "delete": [],
                    "feature": [],
                    "read": [],
                    "update": []
                }
            },
            "gettingStarted": {
                "disabledFeatures": [],
                "enabled": true,
                "scopes": {
                    "create": [
                        "internal_application_mgt_create",
                        "internal_group_mgt_create",
                        "internal_idp_create",
                        "internal_user_mgt_create"
                    ],
                    "delete": [],
                    "feature": [
                        "console:home"
                    ],
                    "read": [],
                    "update": [
                        "internal_application_mgt_update"
                    ]
                }
            },
            "governanceConnectors": {
                "deprecatedFeaturesToShow": [],
                "disabledFeatures": [],
                "enabled": true,
                "scopes": {
                    "create": [],
                    "delete": [],
                    "feature": [
                        "console:loginAndRegistration"
                    ],
                    "read": [
                        "internal_governance_view"
                    ],
                    "update": [
                        "internal_config_update",
                        "internal_governance_update",
                        "internal_validation_rule_mgt_update"
                    ]
                }
            },
            "groups": {
                "disabledFeatures": [],
                "enabled": true,
                "featureFlags": [],
                "scopes": {
                    "create": [
                        "internal_group_mgt_create"
                    ],
                    "delete": [
                        "internal_group_mgt_delete"
                    ],
                    "feature": [
                        "console:groups"
                    ],
                    "read": [
                        "internal_group_mgt_view",
                        "internal_role_mgt_view",
                        "internal_user_mgt_list",
                        "internal_user_mgt_view",
                        "internal_userstore_view"
                    ],
                    "update": [
                        "internal_group_mgt_update"
                    ]
                }
            },
            "guestUser": {
                "disabledFeatures": [],
                "enabled": true,
                "featureFlags": [],
                "scopes": {
                    "create": [
                        "internal_guest_mgt_invite_add"
                    ],
                    "delete": [
                        "internal_guest_mgt_invite_delete",
                        "internal_guest_mgt_user_delete"
                    ],
                    "read": [
                        "internal_guest_mgt_invite_list"
                    ],
                    "update": [
                        "internal_guest_mgt_invite_update"
                    ]
                }
            },
            "identityProviderGroups": {
                "disabledFeatures": [],
                "enabled": true,
                "featureFlags": [],
                "scopes": {}
            },
            "identityProviders": {
                "disabledFeatures": [
                    "identityProviders.federationHub",
                    "identityProviders.saml.artifactBinding",
                    "identityProviders.saml.attributeConsumingServiceIndex"
                ],
                "enabled": true,
                "featureFlags": [],
                "scopes": {
                    "create": [
                        "internal_idp_create"
                    ],
                    "delete": [
                        "internal_idp_delete"
                    ],
                    "feature": [
                        "console:idps"
                    ],
                    "read": [
                        "internal_claim_meta_view",
                        "internal_idp_view",
                        "internal_role_mgt_view",
                        "internal_userstore_view"
                    ],
                    "update": [
                        "internal_idp_update"
                    ]
                }
            },
            "identityVerificationProviders": {
                "enabled": true,
                "featureFlags": [],
                "scopes": {
                    "create": [
                        "internal_idvp_add"
                    ],
                    "delete": [
                        "internal_idvp_delete"
                    ],
                    "feature": [
                        "console:idvps"
                    ],
                    "read": [
                        "internal_idvp_view"
                    ],
                    "update": [
                        "internal_idvp_update"
                    ]
                }
            },
            "insights": {
                "disabledFeatures": [],
                "enabled": false,
                "featureFlags": [
                    {
                        "feature": "insights",
                        "flag": ""
                    }
                ],
                "scopes": {}
            },
            "internalNotificationSending": {
                "disabledFeatures": [],
                "enabled": true,
                "featureFlags": [],
                "scopes": {
                    "create": [],
                    "delete": [],
                    "feature": [
                        "console:loginAndRegistration"
                    ],
                    "read": [
                        "internal_governance_view"
                    ],
                    "update": [
                        "internal_governance_update"
                    ]
                }
            },
            "loginAndRegistration": {
                "disabledFeatures": [],
                "enabled": true,
                "featureFlags": [
                    {
                        "feature": "loginAndRegistration",
                        "flag": ""
                    },
                    {
                        "feature": "loginAndRegistration.loginSecurity.fraudDetection",
                        "flag": ""
                    },
                    {
                        "feature": "loginAndRegistration.organizationSettings.discovery",
                        "flag": ""
                    },
                    {
                        "feature": "loginAndRegistration.organizationSettings.impersonation",
                        "flag": ""
                    },
                    {
                        "feature": "loginAndRegistration.userOnboarding.registrationFlowBuilder",
                        "flag": ""
                    }
                ],
                "scopes": {
                    "create": [],
                    "delete": [],
                    "feature": [
                        "console:loginAndRegistration"
                    ],
                    "read": [
                        "internal_governance_view"
                    ],
                    "update": [
                        "internal_config_update",
                        "internal_governance_update",
                        "internal_validation_rule_mgt_update"
                    ]
                }
            },
            "logs": {
                "disabledFeatures": [],
                "enabled": false,
                "featureFlags": [],
                "scopes": {
                    "update": [
                        "internal_application_mgt_view"
                    ]
                }
            },
            "mcpServers": {
                "disabledFeatures": [],
                "enabled": true,
                "featureFlags": [],
                "scopes": {
                    "create": [
                        "internal_api_resource_create"
                    ],
                    "delete": [
                        "internal_api_resource_delete"
                    ],
                    "feature": [
                        "console:apiResources"
                    ],
                    "read": [
                        "internal_api_resource_view"
                    ],
                    "update": [
                        "internal_api_resource_update"
                    ]
                }
            },
            "myAccount": {
                "disabledFeatures": [],
                "enabled": false,
                "featureFlags": [],
                "scopes": {
                    "create": [],
                    "delete": [],
                    "read": [],
                    "update": []
                }
            },
            "notificationChannels": {
                "disabledFeatures": [],
                "enabled": true,
                "featureFlags": [],
                "scopes": {
                    "create": [
                        "internal_notification_senders_create"
                    ],
                    "delete": [
                        "internal_notification_senders_delete"
                    ],
                    "feature": [
                        "console:notificationChannels"
                    ],
                    "read": [
                        "internal_notification_senders_view"
                    ],
                    "update": [
                        "internal_notification_senders_update"
                    ]
                }
            },
            "oidcScopes": {
                "disabledFeatures": [],
                "enabled": true,
                "featureFlags": [],
                "scopes": {
                    "create": [
                        "internal_oidc_scope_mgt_create"
                    ],
                    "delete": [
                        "internal_oidc_scope_mgt_delete"
                    ],
                    "feature": [
                        "console:scopes:oidc"
                    ],
                    "read": [
                        "internal_claim_meta_view",
                        "internal_oidc_scope_mgt_view"
                    ],
                    "update": [
                        "internal_oidc_scope_mgt_update"
                    ]
                }
            },
            "organizationDiscovery": {
                "disabledFeatures": [],
                "enabled": true,
                "featureFlags": [],
                "scopes": {
                    "create": [
                        "internal_organization_config_add",
                        "internal_organization_discovery_update"
                    ],
                    "delete": [
                        "internal_organization_config_delete",
                        "internal_organization_discovery_delete"
                    ],
                    "feature": [
                        "console:organizationDiscovery"
                    ],
                    "read": [
                        "internal_organization_config_view",
                        "internal_organization_discovery_view",
                        "internal_organization_view"
                    ],
                    "update": [
                        "internal_organization_config_update",
                        "internal_organization_discovery_update"
                    ]
                }
            },
            "organizations": {
                "disabledFeatures": [
                    "organizations.orgHandle"
                ],
                "enabled": true,
                "featureFlags": [],
                "scopes": {
                    "create": [
                        "internal_organization_create"
                    ],
                    "delete": [
                        "internal_organization_delete"
                    ],
                    "feature": [
                        "console:organizations"
                    ],
                    "read": [
                        "internal_organization_view"
                    ],
                    "update": [
                        "internal_organization_update"
                    ]
                }
            },
            "parentUserInvitation": {
                "disabledFeatures": [],
                "enabled": true,
                "featureFlags": [],
                "scopes": {
                    "create": [
                        "internal_guest_mgt_invite_add"
                    ],
                    "delete": [
                        "internal_guest_mgt_invite_delete",
                        "internal_guest_mgt_user_delete"
                    ],
                    "read": [
                        "internal_guest_mgt_invite_list"
                    ],
                    "update": [
                        "internal_guest_mgt_invite_update"
                    ]
                }
            },
            "policyAdministration":{
                "disabledFeatures": [],
                "enabled": false,
                "featureFlags": [],
                "scopes": {
                    "create": [],
                    "delete": [],
                    "feature": [],
                    "read": [],
                    "update": []
                }
            },
            "pushProviders": {
                "disabledFeatures": [],
                "enabled": true,
                "featureFlags": [
                    {
                        "feature": "pushProviders",
                        "flag": ""
                    },
                    {
                        "feature": "pushProviders.templates",
                        "flag": ""
                    }
                ],
                "scopes": {
                    "create": [
                        "internal_notification_senders_create"
                    ],
                    "delete": [
                        "internal_notification_senders_delete"
                    ],
                    "read": [
                        "internal_notification_senders_view"
                    ],
                    "update": [
                        "internal_notification_senders_update"
                    ]
                }
             },
            "registrationFlowBuilder": {
                "disabledFeatures": [],
                "enabled": true,
                "scopes": {
                    "create": [],
                    "delete": [],
                    "feature": [],
                    "read": [],
                    "update": []
                }
            },
            "remoteFetchConfig": {
                "disabledFeatures": [],
                "enabled": false,
                "featureFlags": [],
                "scopes": {
                    "create": [
                        "internal_identity_mgt_create",
                        "internal_identity_mgt_delete",
                        "internal_identity_mgt_update",
                        "internal_identity_mgt_view"
                    ],
                    "delete": [
                        "internal_identity_mgt_create",
                        "internal_identity_mgt_delete",
                        "internal_identity_mgt_update",
                        "internal_identity_mgt_view"
                    ],
                    "read": [
                        "internal_identity_mgt_create",
                        "internal_identity_mgt_delete",
                        "internal_identity_mgt_update",
                        "internal_identity_mgt_view"
                    ],
                    "update": [
                        "internal_identity_mgt_create",
                        "internal_identity_mgt_delete",
                        "internal_identity_mgt_update",
                        "internal_identity_mgt_view"
                    ]
                }
            },
            "remoteLogging": {
                "disabledFeatures": [
                    "hide.config.secrets"
                ],
                "enabled": true,
                "scopes": {
                    "create": [],
                    "delete": [],
                    "feature": [],
                    "read": [],
                    "update": []
                }
            },
            "residentOutboundProvisioning": {
                "disabledFeatures": [],
                "enabled": true,
                "featureFlags": [],
                "scopes": {
                    "create": [],
                    "delete": [],
                    "feature": [
                        "console:residentOutboundProvisioning"
                    ],
                    "read": [
                        "internal_application_mgt_view",
                        "internal_idp_view"
                    ],
                    "update": [
                        "internal_application_mgt_update"
                    ]
                }
            },
            "roleAssignments": {
                "disabledFeatures": [],
                "enabled": true,
                "featureFlags": [],
                "scopes": {
                    "create": [],
                    "delete": [],
                    "feature": [
                        "console:role_assignments",
                        "console:roles"
                    ],
                    "read": [
                        "internal_api_resource_view",
                        "internal_application_mgt_view",
                        "internal_group_mgt_view",
                        "internal_idp_view",
                        "internal_role_mgt_view",
                        "internal_user_mgt_list",
                        "internal_user_mgt_view",
                        "internal_userstore_view"
                    ],
                    "update": [
                        "internal_role_mgt_groups_update",
                        "internal_role_mgt_users_update"
                    ]
                }
            },
            "ruleBasedPasswordExpiry": {
                "disabledFeatures": [],
                "enabled": true,
                "featureFlags": [],
                "scopes": {
                    "create": [],
                    "delete": [],
                    "feature": [],
                    "read": [
                        "internal_governance_view",
                        "internal_group_mgt_view",
                        "internal_role_mgt_view"
                    ],
                    "update": [
                        "internal_config_update",
                        "internal_governance_update",
                        "internal_validation_rule_mgt_update"
                    ]
                }
            },
            "saml2Configuration": {
                "disabledFeatures": [],
                "enabled": true,
                "featureFlags": [],
                "scopes": {
                    "create": [],
                    "delete": [],
                    "read": [],
                    "update": []
                }
            },
            "secretsManagement": {
                "disabledFeatures": [],
                "enabled": false,
                "featureFlags": [],
                "scopes": {
                    "create": [
                        "internal_secret_mgt_add"
                    ],
                    "delete": [
                        "internal_secret_mgt_delete"
                    ],
                    "feature": [
                        "console:secretsManagement"
                    ],
                    "read": [
                        "internal_secret_mgt_view"
                    ],
                    "update": [
                        "internal_secret_mgt_update"
                    ]
                }
            },
            "server": {
                "disabledFeatures": [],
                "enabled": true,
                "featureFlags": [],
                "scopes": {
                    "create": [],
                    "delete": [],
                    "feature": [
                        "console:server"
                    ],
                    "read": [
                        "internal_governance_view"
                    ],
                    "update": [
                        "internal_governance_update"
                    ]
                }
            },
            "sessionManagement": {
                "disabledFeatures": [],
                "enabled": true,
                "featureFlags": [],
                "scopes": {
                    "create": [],
                    "delete": [],
                    "read": [],
                    "update": []
                }
            },
            "smsProviders": {
                "disabledFeatures": [
                    "choreoAsSMSProvider"
                ],
                "enabled": true,
                "featureFlags": [],
                "scopes": {
                    "create": [
                        "internal_notification_senders_create"
                    ],
                    "delete": [
                        "internal_notification_senders_delete"
                    ],
                    "read": [
                        "internal_notification_senders_view"
                    ],
                    "update": [
                        "internal_notification_senders_update"
                    ]
                }
            },
            "smsTemplates": {
                "disabledFeatures": [],
                "enabled": true,
                "featureFlags": [
                    {
                        "feature": "smsTemplates",
                        "flag": ""
                    }
                ],
                "scopes": {
                    "create": [
                        "internal_template_mgt_create"
                    ],
                    "delete": [
                        "internal_template_mgt_delete"
                    ],
                    "feature": [
                        "console:smsTemplates"
                    ],
                    "read": [
                        "internal_template_mgt_view"
                    ],
                    "update": [
                        "internal_template_mgt_update"
                    ]
                }
            },
            "tenants": {
                "disabledFeatures": [
                    "tenants.add.tenant.from.dropdown",
                    "tenants.deletion",
                    "tenants.make.default",
                    "tenants.organizations.quick.nav.from.dropdown"
                ],
                "enabled": true,
                "featureFlags": [],
                "scopes": {
                    "create": [
                        "internal_create_tenants"
                    ],
                    "delete": [
                        "internal_modify_tenants"
                    ],
                    "read": [
                        "internal_list_tenants"
                    ],
                    "update": [
                        "internal_modify_tenants"
                    ]
                }
            },
            "tryIt": {
                "disabledFeatures": [],
                "enabled": true,
                "featureFlags": [],
                "scopes": {
                    "create": [
                        "internal_application_mgt_create"
                    ],
                    "delete": [
                        "internal_application_mgt_delete"
                    ],
                    "read": [
                        "internal_application_mgt_view",
                        "internal_claim_meta_view",
                        "internal_cors_origins_view",
                        "internal_idp_view",
                        "internal_role_mgt_view",
                        "internal_userstore_view"
                    ],
                    "update": [
                        "internal_application_mgt_update"
                    ]
                }
            },
            "userOnboarding": {
                "disabledFeatures": [],
                "enabled": true,
                "featureFlags": [],
                "scopes": {
                    "create": [],
                    "delete": [],
                    "feature": [
                        "console:loginAndRegistration"
                    ],
                    "read": [
                        "internal_governance_view"
                    ],
                    "update": [
                        "internal_governance_update"
                    ]
                }
            },
            "userRoles": {
                "disabledFeatures": [],
                "enabled": true,
                "featureFlags": [
                    {
                        "feature": "userRoles",
                        "flag": ""
                    }
                ],
                "scopes": {
                    "create": [
                        "internal_role_mgt_create"
                    ],
                    "delete": [
                        "internal_role_mgt_delete"
                    ],
                    "feature": [
                        "console:roles"
                    ],
                    "read": [
                        "internal_application_mgt_view",
                        "internal_group_mgt_view",
                        "internal_idp_view",
                        "internal_role_mgt_view",
                        "internal_user_mgt_list",
                        "internal_user_mgt_view",
                        "internal_userstore_view"
                    ],
                    "update": [
                        "internal_role_mgt_update"
                    ]
                }
            },
            "userRolesV3": {
                "disabledFeatures": [],
                "enabled": true,
                "featureFlags": [
                    {
                        "feature": "userRoles",
                        "flag": ""
                    }
                ],
                "scopes": {
                    "create": [
                        "internal_role_mgt_meta_create"
                    ],
                    "delete": [
                        "internal_role_mgt_delete"
                    ],
                    "feature": [
                        "console:roles"
                    ],
                    "read": [
                        "internal_application_mgt_view",
                        "internal_group_mgt_view",
                        "internal_idp_view",
                        "internal_role_mgt_view",
                        "internal_user_mgt_list",
                        "internal_user_mgt_view",
                        "internal_userstore_view"
                    ],
                    "update": [
                        "internal_role_mgt_meta_update"
                    ]
                }
            },
            "userStores": {
                "disabledFeatures": [
                   "userStores.type.remote"
                ],
                "enabled": true,
                "featureFlags": [],
                "scopes": {
                    "create": [
                        "internal_userstore_create"
                    ],
                    "delete": [
                        "internal_userstore_delete"
                    ],
                    "feature": [
                        "console:userstores"
                    ],
                    "read": [
                        "internal_userstore_view"
                    ],
                    "update": [
                        "internal_userstore_update"
                    ]
                }
            },
            "userV1Roles": {
                "disabledFeatures": [],
                "enabled": true,
                "featureFlags": [],
                "scopes": {
                    "create": [
                        "internal_role_mgt_create"
                    ],
                    "delete": [
                        "internal_role_mgt_delete"
                    ],
                    "feature": [
                        "console:roles"
                    ],
                    "read": [
                        "internal_group_mgt_view",
                        "internal_permission_mgt_view",
                        "internal_role_mgt_view",
                        "internal_user_mgt_list",
                        "internal_user_mgt_view",
                        "internal_userstore_view"
                    ],
                    "update": [
                        "internal_role_mgt_update"
                    ]
                }
            },
            "users": {
                "disabledFeatures": [],
                "enabled": true,
                "featureFlags": [],
                "scopes": {
                    "create": [
                        "internal_user_mgt_create"
                    ],
                    "delete": [
                        "internal_user_mgt_delete"
                    ],
                    "feature": [
                        "console:users"
                    ],
                    "read": [
                        "internal_governance_view",
                        "internal_group_mgt_view",
                        "internal_login",
                        "internal_role_mgt_view",
                        "internal_session_view",
                        "internal_user_mgt_list",
                        "internal_user_mgt_view",
                        "internal_userstore_view"
                    ],
                    "update": [
                        "internal_session_delete",
                        "internal_user_mgt_update"
                    ]
                }
            },
            "webhooks": {
                "disabledFeatures": [
                    "webhooks.settings"
                ],
                "enabled": true,
                "featureFlags": [],
                "scopes": {
                    "create": [
                            "internal_webhook_mgt_create"
                    ],
                    "delete": [
                            "internal_webhook_mgt_delete"
                    ],
                    "read": [
                            "internal_webhook_meta_view",
                            "internal_webhook_mgt_view"
                    ],
                    "update": [
                            "internal_webhook_mgt_update"
                    ]
                }
            },
             "workflows": {
                "disabledFeatures": [],
                "enabled": true,
                "featureFlags": [],
                "scopes": {
                    "create": [
                        "internal_workflow_association_create",
                        "internal_workflow_create"
                    ],
                    "delete": [
                        "internal_workflow_association_delete",
                        "internal_workflow_delete"
                    ],
                    "feature": [
                        "console:workflows"
                    ],
                    "read": [
                        "internal_workflow_association_view",
                        "internal_workflow_view"
                    ],
                    "update": [
                        "internal_workflow_association_update",
                        "internal_workflow_update"
                    ]
                }
            },
            "wsFedConfiguration": {
                "disabledFeatures": [],
                "enabled": true,
                "featureFlags": [],
                "scopes": {
                    "create": [],
                    "delete": [],
                    "read": [],
                    "update": []
                }
            }
        },
        "governanceConnectors": {
            "loginAttempts": {
                "disabledFeatures": []
            }
        },
        "gravatarConfig": {
            "fallback": "404"
        },
        "hiddenApplicationTemplates": [],
        "hiddenAuthenticators": [
            "BasicAuthRequestPathAuthenticator",
            "OAuthRequestPathAuthenticator"
        ],
        "hiddenConnectionTemplates": [
            "hypr-idp",
            "swe-idp"
        ],
        "hiddenUserStores": [],
        "i18nConfigs": {
            "langAutoDetectEnabled": false,
            "showLanguageSwitcher": false
        },
        "identityProviderTemplates": {
            "github": {
                "enabled": true
            },
            "hypr": {
                "enabled": true
            },
            "trustedTokenIssuer": {
                "enabled": true
            }
        },
        "isClaimUniquenessValidationEnabled": false,
        "isClientSecretHashEnabled": false,
        "isCookieConsentBannerEnabled": true,
        "isCustomClaimMappingEnabled": true,
        "isCustomClaimMappingMergeEnabled": true,
        "isDefaultDialectEditingEnabled": false,
        "isDialectAddingEnabled": false,
        "isEditingSystemRolesAllowed": true,
        "isFeatureGateEnabled": false,
        "isGOTEnabledForSuperTenantOnly": true,
        "isGroupAndRoleSeparationEnabled": true,
        "isHeaderAvatarLabelAllowed": false,
        "isLeftNavigationCategorized": true,
        "isMarketingConsentBannerEnabled": false,
        "isMultipleEmailsAndMobileNumbersEnabled": true,
        "isPasswordInputValidationEnabled": true,
        "isRequestPathAuthenticationEnabled": false,
        "isSAASDeployment": false,
        "isSignatureValidationCertificateAliasEnabled": false,
        "isTrustedAppConsentRequired": false,
        "isXacmlConnectorEnabled": false,
        "legacyMode": {
            "applicationListSystemApps": false,
            "applicationSystemAppsSettings": false,
            "roleMapping": false
        },
        "listAllAttributeDialects": true,
        "multiTenancy": {
            "isTenantDomainDotExtensionMandatory": true,
            "tenantDomainIllegalCharactersRegex": ".*[^a-z0-9._-].*",
            "tenantDomainRegex": ""
        },
        "passwordPolicyConfigs": {
            "maxPasswordAllowedLength": 64
        },
        "privacyPolicyConfigs": {},
        "productName": "WSO2 Identity Server",
        "productVersionConfig": {
            "productVersion": ""
        },
        "routes": {
            "organizationEnabledRoutes": [
                "accountSecurity",
                "actions",
                "admin-forced-password-reset",
                "apiResources",
                "applications",
                "approvals",
                "attributeDialects",
                "branding",
                "consoleSettings",
                "emailTemplates",
                "gettingStarted",
                "governanceConnectors",
                "groups",
                "identityProviders",
                "loginAndRegistration",
                "organizations",
                "password-recovery",
                "roles",
                "self-registration-connector",
                "smsTemplates",
                "user-email-verification",
                "userRoles",
                "userStores",
                "username-recovery",
                "users",
                "workflows"
            ]
        },
        "selfAppIdentifier": "Console",
        "showAppSwitchButton": true,
        "showSmsOtpPwdRecoveryFeatureStatusChip": false,
        "showStatusLabelForNewAuthzRuntimeFeatures": false,
        "systemAppsIdentifiers": [
            "Console",
            "My Account"
        ],
        "systemReservedUserStores": ["AGENT"],
        "theme": {
            "name": "wso2is"
        },
        "useRoleClaimAsGroupClaim": false
    }
}<|MERGE_RESOLUTION|>--- conflicted
+++ resolved
@@ -336,13 +336,10 @@
             "actions": {
                 "disabledFeatures": [
                     "actions.types.list.preRegistration",
-<<<<<<< HEAD
+                    "actions.types.org.list.preIssueAccessToken",
+                    "actions.types.org.list.preRegistration",
                     "actions.types.list.preUpdatePassword.headersAndParameters",
                     "actions.types.list.preUpdateProfile.headersAndParameters"
-=======
-                    "actions.types.org.list.preIssueAccessToken",
-                    "actions.types.org.list.preRegistration"
->>>>>>> db0d3801
                 ],
                 "enabled": true,
                 "featureFlags": [],
