{
    "__experimental__platformIdP": {
        "enabled": false,
        "homeRealmId": ""
    },
    "accountApp": {
        "path": "/myaccount/overview"
    },
    "adminApp": {
        "basePath": "",
        "displayName": "Manage",
        "path": "/users"
    },
    "analytics": {
        "metrics": {
            "dependencyTrackingEnabled": false
        }
    },
    "appBaseName": "console",
    "clientID": "CONSOLE",
    "customContent": {
        "maxFileSize": 1048576
    },
    "debug": false,
    "developerApp": {
        "basePath": "",
        "displayName": "Develop",
        "path": "/applications"
    },
    "docSiteUrl": "https://is.docs.wso2.com/en/latest",
    "extensions": {
        "defaultBrandedLoginScreenCopyright": "${copyright} ${year} WSO2 LLC.",
        "emailTemplates": [
            {
                "description": "This email is sent when the organization admin reinitiates password reset for a user",
                "displayName": "Resend Password Reset",
                "id": "cmVzZW5kUGFzc3dvcmRSZXNldA"
            },
            {
                "description": "This email notifies the user that password reset is successfully completed",
                "displayName": "Password Reset Success",
                "id": "cGFzc3dvcmRSZXNldFN1Y2Vzcw"
            },
            {
                "description": "This email notifies the user that the organization admin has requested a password reset.",
                "displayName": "Admin-Requested Password Reset",
                "id": "QWRtaW5Gb3JjZWRQYXNzd29yZFJlc2V0"
            },
            {
                "description": "This email notifies the user that a login from a new device is detected",
                "displayName": "New Device Login",
                "id": "VW5zZWVuRGV2aWNlTG9naW4"
            },
            {
                "description": "This email notifies the user that their account is unlocked by the organization admin",
                "displayName": "Account Unlocked By Admin",
                "id": "QWNjb3VudFVubG9ja0FkbWlu"
            },
            {
                "description": "This email is used to request the user to confirm their email address for the new account",
                "displayName": "Account Confirmation",
                "id": "QWNjb3VudENvbmZpcm1hdGlvbg"
            },
            {
                "description": "This email is sent when the user has requested a password reset",
                "displayName": "Password Reset",
                "id": "UGFzc3dvcmRSZXNldA"
            },
            {
                "description": "This email is sent to request a password from the user when the new account is created",
                "displayName": "Request New User Password",
                "id": "QXNrUGFzc3dvcmQ"
            },
            {
                "description": "This email notifies the user that their account is now unlocked (Time-Based)",
                "displayName": "Account Unlocked",
                "id": "QWNjb3VudFVubG9ja1RpbWVCYXNlZA"
            },
            {
                "description": "This email sends the Magic Link to the user",
                "displayName": "Magic Link",
                "id": "bWFnaWNMaW5r"
            },
            {
                "description": "This email notifies the user that the account is locked by the organization admin",
                "displayName": "Account Locked By Admin",
                "id": "QWNjb3VudExvY2tBZG1pbg"
            },
            {
                "description": "This email notifies the user that the account is locked by due to too many failed login attempts",
                "displayName": "Account Locked By Failed Attempts",
                "id": "QWNjb3VudExvY2tGYWlsZWRBdHRlbXB0"
            },
            {
                "description": "This email notifies the user that the account is now enabled",
                "displayName": "Account Enabled",
                "id": "QWNjb3VudEVuYWJsZQ"
            },
            {
                "description": "This email is used to re-send the notification to confirm user's email address",
                "displayName": "Resend Account Confirmation",
                "id": "UmVzZW5kQWNjb3VudENvbmZpcm1hdGlvbg"
            },
            {
                "description": "This email resends the Email OTP to a user",
                "displayName": "Resend Email OTP",
                "id": "UmVzZW5kRW1haWxPVFA"
            },
            {
                "description": "This email sends the Email OTP to a user",
                "displayName": "Email OTP",
                "id": "RW1haWxPVFA"
            },
            {
                "displayName": "Account Disabled",
                "id": "QWNjb3VudERpc2FibGU"
            },
            {
                "description": "This email informs the user that the email address is updated",
                "displayName": "Email update without verification",
                "id": "bm90aWZ5T25FeGlzdGluZ0VtYWlsVXBkYXRlV2l0aG91dFZlcmlmaWNhdGlvbg"
            },
            {
                "description": "This email informs the user that the email address is updated",
                "displayName": "Email Update Notification",
                "id": "bm90aWZ5T25FeGlzdGluZ0VtYWlsVXBkYXRl"
            },
            {
                "description": "This email sends an Email OTP to a user for password reset",
                "displayName": "Password Reset Email OTP",
                "id": "UGFzc3dvcmRSZXNldE9UUA"
            },
            {
                "description": "This email resends an Email OTP to a user for password reset",
                "displayName": "Resend Password Reset Email OTP",
                "id": "cmVzZW5kUGFzc3dvcmRSZXNldE9UUA"
            },
            {
                "description": "This email is sent to request credentials from the user when a new account is created and the registration flow is incomplete",
                "displayName": "Request New User Credentials",
                "id": "T3JjaGVzdHJhdGVkQXNrUGFzc3dvcmQ"
            },
            {
                "description": "This email is resent to request credentials from the user when a new account is created and the registration flow is incomplete",
                "displayName": "Resend New User Credentials Email",
                "id": "T3JjaGVzdHJhdGVkUmVzZW5kQXNrUGFzc3dvcmQ"
              }
        ],
        "outboundProvisioningConnectors": [],
        "smsTemplates": [
            {
                "description": "This SMS is sent when a user registers and needs to confirm their account.",
                "displayName": "Account Confirmation",
                "id": "YWNjb3VudGNvbmZpcm1hdGlvbg"
            },
            {
                "description": "This SMS is sent when a user requests to recover their username.",
                "displayName": "Account ID Recovery",
                "id": "YWNjb3VudElkUmVjb3Zlcnk"
            },
            {
                "description": "This SMS is sent to notify the user of a successful password reset.",
                "displayName": "Password Reset Success",
                "id": "cGFzc3dvcmRSZXNldFN1Y2Vzcw"
            },
            {
                "description": "This SMS is sent when a user initiates a password reset.",
                "displayName": "Password Reset",
                "id": "cGFzc3dvcmRSZXNldA"
            },
            {
                "description": "This SMS is sent when a user requests to resend the OTP for password reset.",
                "displayName": "Resend Password Reset",
                "id": "cmVzZW5kUGFzc3dvcmRSZXNldA"
            },
            {
                "description": "This SMS is sent to provide a one-time password for verification.",
                "displayName": "SMS OTP",
                "id": "U01TT1RQ"
            },
            {
                "description": "This SMS is sent to verify the user's mobile number after an update.",
                "displayName": "Verify Mobile On Update",
                "id": "dmVyaWZ5TW9iaWxlT25VcGRhdGU"
            },
            {
                "description": "This SMS is sent to provide a one-time password when admin initiates a password reset for a user",
                "displayName": "Admin Forced Password Reset",
                "id": "YWRtaW5Gb3JjZWRQYXNzd29yZFJlc2V0"
            },
            {
                "description": "This SMS is sent to provide a one-time password when admin resends a password reset request",
                "displayName": "Admin Resend Forced Password Reset",
                "id": "cmVzZW5kQWRtaW5Gb3JjZWRQYXNzd29yZFJlc2V0"
            }
        ]
    },
    "getProfileInfoFromIDToken": false,
    "i18nResourcePath": "",
    "idpConfigs": {
        "authorizeEndpointURL": "${serverOrigin}/oauth2/authorize",
        "baseUrls": [],
        "clockTolerance": 300,
        "enableOIDCSessionManagement": true,
        "logoutEndpointURL": "${serverOrigin}/oidc/logout",
        "oidcSessionIFrameEndpointURL": "${serverOrigin}/oidc/checksession",
        "periodicTokenRefresh": false,
        "responseMode": "query",
        "scope": [
            "SYSTEM",
            "openid",
            "profile"
        ],
        "serverOrigin": "https://localhost:9443",
        "storage": "webWorker"
    },
    "loginCallbackPath": "",
    "logoutCallbackPath": "",
    "proxyContextPath": "",
    "routePaths": {
        "home": "/getting-started",
        "login": "",
        "logout": "/logout"
    },
    "serverOrigin": "https://localhost:9443",
    "session": {
        "checkSessionInterval": 3.0,
        "sessionRefreshTimeOut": 300.0,
        "userIdleTimeOut": 600.0,
        "userIdleWarningTimeOut": 580.0
    },
    "superTenantProxy": "",
    "tenantContext": {
        "enableTenantQualifiedUrls": true,
        "requireSuperTenantInAppUrls": true,
        "requireSuperTenantInUrls": false
    },
    "ui": {
        "administratorRoleDisplayName": "Administrator",
        "announcements": [],
        "appCopyright": "${copyright} ${year} WSO2 LLC.",
        "appFaviconPath": "/assets/images/branding/favicon.ico",
        "appLogoPath": "/assets/images/branding/logo.svg",
        "appName": "Console",
        "appTitle": "WSO2 Identity Server Console",
        "appWhiteLogoPath": "/assets/images/branding/logo-inverted.svg",
        "asyncOperationStatusPollingInterval": 5000,
        "connectionResourcesUrl": "",
        "cookiePolicyUrl": "/authenticationendpoint/cookie_policy.do",
        "emailTemplates": {
            "defaultLogoUrl": "/libs/themes/default/assets/images/branding/logo.svg",
            "defaultWhiteLogoUrl": "/libs/themes/default/assets/images/branding/logo-inverted.svg"
        },
        "enableCustomEmailTemplates": true,
        "enableCustomSmsTemplates": true,
        "enableEmailDomain": false,
        "enableIdentityClaims": true,
        "enableOldUIForEmailProvider": false,
        "features": {
            "accountLogin": {
                "disabledFeatures": [],
                "enabled": true,
                "featureFlags": [],
                "scopes": {
                    "update": [
                        "internal_config_mgt_update"
                    ]
                }
            },
            "accountRecovery": {
                "disabledFeatures": [],
                "enabled": true,
                "featureFlags": [],
                "scopes": {
                    "create": [],
                    "delete": [],
                    "feature": [
                        "console:loginAndRegistration"
                    ],
                    "read": [
                        "internal_governance_view"
                    ],
                    "update": [
                        "internal_governance_update"
                    ]
                }
            },
            "accountSecurity": {
                "disabledFeatures": [],
                "enabled": true,
                "featureFlags": [],
                "scopes": {
                    "create": [],
                    "delete": [],
                    "feature": [
                        "console:loginAndRegistration"
                    ],
                    "read": [
                        "internal_governance_view"
                    ],
                    "update": [
                        "internal_governance_update"
                    ]
                }
            },
            "actions": {
                "disabledFeatures": [
                    "actions.types.list.preRegistration"
                ],
                "enabled": true,
                "featureFlags": [
                    {
                        "feature": "actions",
                        "flag": ""
                    },
                    {
                        "feature": "actions.types.list.preIssueAccessToken",
                        "flag": ""
                    },
                    {
                        "feature": "actions.types.list.preUpdatePassword",
                        "flag": ""
                    },
                    {
                        "feature": "actions.types.list.preUpdateProfile",
                        "flag": ""
                    },
                    {
                        "feature": "actions.types.list.preRegistration",
                        "flag": ""
                    }
                ],
                "scopes": {
                    "create": [
                        "internal_action_mgt_create"
                    ],
                    "delete": [
                        "internal_action_mgt_delete"
                    ],
                    "feature": [
                        "console:actions"
                    ],
                    "read": [
                        "internal_action_mgt_view"
                    ],
                    "update": [
                        "internal_action_mgt_update"
                    ]
                }
            },
            "adminAdvisoryBanner": {
                "disabledFeatures": [],
                "enabled": true,
                "featureFlags": [],
                "scopes": {}
            },
            "administrators": {
                "disabledFeatures": [],
                "enabled": false,
                "featureFlags": [],
                "scopes": {
                    "create": [],
                    "delete": [],
                    "read": [],
                    "update": []
                }
            },
            "agents": {
                "disabledFeatures": [
                    "agents.disable",
                    "agents.groups"
                ],
                "enabled": true,
                "featureFlags": [],
                "scopes": {
                    "create": [],
                    "delete": [],
                    "read": [],
                    "update": []
                }
            },
            "ai": {
                "disabledFeatures": [ "ai.flows.types.list.registration" ],
                "enabled": false,
                "featureFlags": [
                    {
                        "feature": "ai.application.loginFlow.banner",
                        "flag": ""
                    },
                    {
                        "feature": "ai.branding.banner",
                        "flag": ""
                    }
                ],
                "scopes": {
                    "create": [],
                    "delete": [],
                    "feature": [],
                    "read": [],
                    "update": []
                }
            },
            "analytics": {
                "disabledFeatures": [],
                "enabled": true,
                "featureFlags": [],
                "scopes": {
                    "create": [],
                    "delete": [],
                    "feature": [
                        "console:loginAndRegistration"
                    ],
                    "read": [
                        "internal_governance_view"
                    ],
                    "update": [
                        "internal_governance_update"
                    ]
                }
            },
            "apiResources": {
                "disabledFeatures": [],
                "enabled": true,
                "featureFlags": [],
                "scopes": {
                    "create": [
                        "internal_api_resource_create"
                    ],
                    "delete": [
                        "internal_api_resource_delete"
                    ],
                    "feature": [
                        "console:apiResources"
                    ],
                    "read": [
                        "internal_api_resource_view"
                    ],
                    "update": [
                        "internal_api_resource_update"
                    ]
                }
            },
            "applicationRoles": {
                "disabledFeatures": [],
                "enabled": false,
                "featureFlags": [],
                "scopes": {
                    "create": [],
                    "delete": [],
                    "read": [],
                    "update": []
                }
            },
            "applications": {
                "disabledFeatures": [
                    "applications.loginFlow.legacyEditor",
                    "applications.sharedAccess.status"
                ],
                "enabled": true,
                "featureFlags": [
                    {
                        "feature": "applications",
                        "flag": ""
                    },
                    {
                        "feature": "applications.templates",
                        "flag": ""
                    },
                    {
                        "feature": "applications.edit.general.branding",
                        "flag": ""
                    }
                ],
                "scopes": {
                    "create": [
                        "internal_application_mgt_create"
                    ],
                    "delete": [
                        "internal_application_mgt_delete"
                    ],
                    "feature": [
                        "console:applications"
                    ],
                    "read": [
                        "internal_application_mgt_view",
                        "internal_claim_meta_view",
                        "internal_idp_view",
                        "internal_role_mgt_view",
                        "internal_userstore_view"
                    ],
                    "update": [
                        "internal_application_mgt_update"
                    ]
                }
            },
            "approvals": {
                "disabledFeatures": [],
                "enabled": true,
                "featureFlags": [],
                "scopes": {
                    "feature": [
                        "console:workflows"
                    ],
                    "read": [
                        "internal_approval_task_view"
                    ],
                    "update": [
                        "internal_approval_task_update"
                    ]
                }
            },
            "attributeDialects": {
                "disabledFeatures": [],
                "enabled": true,
                "featureFlags": [],
                "scopes": {
                    "create": [
                        "internal_claim_meta_create"
                    ],
                    "delete": [
                        "internal_claim_meta_delete"
                    ],
                    "feature": [
                        "console:attributes"
                    ],
                    "read": [
                        "internal_claim_meta_view",
                        "internal_userstore_view"
                    ],
                    "update": [
                        "internal_claim_meta_update"
                    ]
                }
            },
            "attributeVerification": {
                "disabledFeatures": [],
                "enabled": true,
                "featureFlags": [],
                "scopes": {
                    "create": [],
                    "delete": [],
                    "feature": [],
                    "read": [
                        "internal_governance_view"
                    ],
                    "update": [
                        "internal_governance_update"
                    ]
                }
            },
            "auditLogs": {
                "disabledFeatures": [
                    "remote.log.publish"
                ],
                "enabled": true,
                "featureFlags": [
                    {
                        "feature": "remote.log.publish",
                        "flag": ""
                    }
                ],
                "scopes": {
                    "update": [
                        "internal_application_mgt_view"
                    ]
                }
            },
            "branding": {
                "disabledFeatures": [
                    "branding.hostnameUrlBranding",
                    "branding.stylesAndText.application.text"
                ],
                "enabled": true,
                "featureFlags": [
                    {
                        "feature": "branding",
                        "flag": ""
                    },
                    {
                        "feature": "branding.stylesAndText",
                        "flag": ""
                    },
                    {
                        "feature": "branding.emailTemplates",
                        "flag": ""
                    },
                    {
                        "feature": "branding.stylesAndText.application.title",
                        "flag": ""
                    },
                    {
                        "feature": "branding.stylesAndText.application.text",
                        "flag": ""
                    },
                    {
                        "feature": "branding.stylesAndText.organization.text",
                        "flag": ""
                    }
                ],
                "scopes": {
                    "create": [
                        "internal_branding_preference_update"
                    ],
                    "delete": [
                        "internal_branding_preference_update"
                    ],
                    "feature": [
                        "console:branding"
                    ],
                    "read": [
                        "internal_application_mgt_view"
                    ],
                    "update": [
                        "internal_branding_preference_update"
                    ]
                }
            },
            "bulkUserImport": {
                "disabledFeatures": [],
                "enabled": true,
                "featureFlags": [],
                "fileImportTimeout": 90000,
                "scopes": {
                    "create": [
                        "internal_claim_meta_view",
                        "internal_role_mgt_view",
                        "internal_user_mgt_create",
                        "internal_user_mgt_delete",
                        "internal_user_mgt_list",
                        "internal_user_mgt_view",
                        "internal_userstore_view"
                    ],
                    "delete": [],
                    "read": [],
                    "update": []
                },
                "userLimit": 50
            },
            "certificates": {
                "disabledFeatures": [],
                "enabled": false,
                "featureFlags": [],
                "scopes": {
                    "create": [
                        "internal_keystore_update"
                    ],
                    "delete": [
                        "internal_keystore_update"
                    ],
                    "feature": [
                        "console:certificates"
                    ],
                    "read": [
                        "internal_keystore_view"
                    ],
                    "update": [
                        "internal_keystore_update"
                    ]
                }
            },
            "consoleSettings": {
                "disabledFeatures": [
                    "consoleSettings.invitedExternalAdmins",
                    "consoleSettings.privilegedUsers"
                ],
                "enabled": true,
                "featureFlags": [],
                "scopes": {
                    "create": [
                        "internal_role_mgt_create"
                    ],
                    "delete": [],
                    "feature": [
                        "console:settings"
                    ],
                    "read": [
                        "internal_application_mgt_view",
                        "internal_governance_view",
                        "internal_group_mgt_view",
                        "internal_idp_view",
                        "internal_role_mgt_view",
                        "internal_session_view",
                        "internal_user_mgt_list",
                        "internal_user_mgt_view",
                        "internal_userstore_view"
                    ],
                    "update": [
                        "internal_application_mgt_update",
                        "internal_user_mgt_update"
                    ]
                }
            },
            "emailProviders": {
                "disabledFeatures": [],
                "enabled": true,
                "featureFlags": [],
                "scopes": {
                    "create": [
                        "internal_notification_senders_create"
                    ],
                    "delete": [
                        "internal_notification_senders_delete"
                    ],
                    "read": [
                        "internal_notification_senders_view"
                    ],
                    "update": [
                        "internal_notification_senders_update"
                    ]
                }
            },
            "emailTemplates": {
                "disabledFeatures": [],
                "enabled": true,
                "featureFlags": [],
                "scopes": {
                    "create": [
                        "internal_email_mgt_create"
                    ],
                    "delete": [
                        "internal_email_mgt_delete"
                    ],
                    "feature": [
                        "console:emailTemplates"
                    ],
                    "read": [
                        "internal_email_mgt_view"
                    ],
                    "update": [
                        "internal_email_mgt_update"
                    ]
                }
            },
            "eventPublishing": {
                "disabledFeatures": [],
                "enabled": true,
                "featureFlags": [],
                "scopes": {
                    "create": [
                        "internal_event_config_update"
                    ],
                    "delete": [
                        "internal_event_config_update"
                    ],
                    "feature": [
                        "console:eventPublishing"
                    ],
                    "read": [
                        "internal_event_config_view"
                    ],
                    "update": [
                        "internal_event_config_update"
                    ]
                }
            },
            "flows": {
                "disabledFeatures": [
                ],
                "enabled": true,
                "featureFlags": [
                    {
                        "feature": "flows",
                        "flag": ""
                    },
                    {
                        "feature": "flows.types.list.registration",
                        "flag": ""
                    },
                    {
                        "feature": "flows.types.list.passwordRecovery",
                        "flag": ""
                    },
                    {
                        "feature": "flows.types.list.inviteUserToSetPassword",
                        "flag": ""
                    }
                ],
                "scopes": {
                    "create": [],
                    "delete": [],
                    "feature": [],
                    "read": [],
                    "update": []
                }
            },
            "gettingStarted": {
                "disabledFeatures": [],
                "enabled": true,
                "scopes": {
                    "create": [
                        "internal_application_mgt_create",
                        "internal_group_mgt_create",
                        "internal_idp_create",
                        "internal_user_mgt_create"
                    ],
                    "delete": [],
                    "feature": [
                        "console:home"
                    ],
                    "read": [],
                    "update": [
                        "internal_application_mgt_update"
                    ]
                }
            },
            "governanceConnectors": {
                "deprecatedFeaturesToShow": [],
                "disabledFeatures": [],
                "enabled": true,
                "scopes": {
                    "create": [],
                    "delete": [],
                    "feature": [
                        "console:loginAndRegistration"
                    ],
                    "read": [
                        "internal_governance_view"
                    ],
                    "update": [
                        "internal_config_update",
                        "internal_governance_update",
                        "internal_validation_rule_mgt_update"
                    ]
                }
            },
            "groups": {
                "disabledFeatures": [],
                "enabled": true,
                "featureFlags": [],
                "scopes": {
                    "create": [
                        "internal_group_mgt_create"
                    ],
                    "delete": [
                        "internal_group_mgt_delete"
                    ],
                    "feature": [
                        "console:groups"
                    ],
                    "read": [
                        "internal_group_mgt_view",
                        "internal_role_mgt_view",
                        "internal_user_mgt_list",
                        "internal_user_mgt_view",
                        "internal_userstore_view"
                    ],
                    "update": [
                        "internal_group_mgt_update"
                    ]
                }
            },
            "guestUser": {
                "disabledFeatures": [],
                "enabled": true,
                "featureFlags": [],
                "scopes": {
                    "create": [
                        "internal_guest_mgt_invite_add"
                    ],
                    "delete": [
                        "internal_guest_mgt_invite_delete",
                        "internal_guest_mgt_user_delete"
                    ],
                    "read": [
                        "internal_guest_mgt_invite_list"
                    ],
                    "update": [
                        "internal_guest_mgt_invite_update"
                    ]
                }
            },
            "identityProviderGroups": {
                "disabledFeatures": [],
                "enabled": true,
                "featureFlags": [],
                "scopes": {}
            },
            "identityProviders": {
                "disabledFeatures": [
                    "identityProviders.federationHub",
                    "identityProviders.saml.artifactBinding",
                    "identityProviders.saml.attributeConsumingServiceIndex"
                ],
                "enabled": true,
                "featureFlags": [],
                "scopes": {
                    "create": [
                        "internal_idp_create"
                    ],
                    "delete": [
                        "internal_idp_delete"
                    ],
                    "feature": [
                        "console:idps"
                    ],
                    "read": [
                        "internal_claim_meta_view",
                        "internal_idp_view",
                        "internal_role_mgt_view",
                        "internal_userstore_view"
                    ],
                    "update": [
                        "internal_idp_update"
                    ]
                }
            },
            "identityVerificationProviders": {
                "enabled": true,
                "featureFlags": [],
                "scopes": {
                    "create": [
                        "internal_idvp_add"
                    ],
                    "delete": [
                        "internal_idvp_delete"
                    ],
                    "feature": [
                        "console:idvps"
                    ],
                    "read": [
                        "internal_idvp_view"
                    ],
                    "update": [
                        "internal_idvp_update"
                    ]
                }
            },
            "insights": {
                "disabledFeatures": [],
                "enabled": false,
                "featureFlags": [
                    {
                        "feature": "insights",
                        "flag": ""
                    }
                ],
                "scopes": {}
            },
            "internalNotificationSending": {
                "disabledFeatures": [],
                "enabled": true,
                "featureFlags": [],
                "scopes": {
                    "create": [],
                    "delete": [],
                    "feature": [
                        "console:loginAndRegistration"
                    ],
                    "read": [
                        "internal_governance_view"
                    ],
                    "update": [
                        "internal_governance_update"
                    ]
                }
            },
            "loginAndRegistration": {
                "disabledFeatures": [],
                "enabled": true,
                "featureFlags": [
                    {
                        "feature": "loginAndRegistration",
                        "flag": ""
                    },
                    {
                        "feature": "loginAndRegistration.loginSecurity.fraudDetection",
                        "flag": ""
                    },
                    {
                        "feature": "loginAndRegistration.organizationSettings.discovery",
                        "flag": ""
                    },
                    {
                        "feature": "loginAndRegistration.organizationSettings.impersonation",
                        "flag": ""
                    },
                    {
                        "feature": "loginAndRegistration.userOnboarding.registrationFlowBuilder",
                        "flag": ""
                    }
                ],
                "scopes": {
                    "create": [],
                    "delete": [],
                    "feature": [
                        "console:loginAndRegistration"
                    ],
                    "read": [
                        "internal_governance_view"
                    ],
                    "update": [
                        "internal_config_update",
                        "internal_governance_update",
                        "internal_validation_rule_mgt_update"
                    ]
                }
            },
            "logs": {
                "disabledFeatures": [],
                "enabled": false,
                "featureFlags": [],
                "scopes": {
                    "update": [
                        "internal_application_mgt_view"
                    ]
                }
            },
            "mcpServers": {
                "disabledFeatures": [],
                "enabled": true,
                "featureFlags": [],
                "scopes": {
                    "create": [
                        "internal_api_resource_create"
                    ],
                    "delete": [
                        "internal_api_resource_delete"
                    ],
                    "feature": [
                        "console:apiResources"
                    ],
                    "read": [
                        "internal_api_resource_view"
                    ],
                    "update": [
                        "internal_api_resource_update"
                    ]
                }
            },
            "myAccount": {
                "disabledFeatures": [],
                "enabled": false,
                "featureFlags": [],
                "scopes": {
                    "create": [],
                    "delete": [],
                    "read": [],
                    "update": []
                }
            },
            "notificationChannels": {
                "disabledFeatures": [],
                "enabled": true,
                "featureFlags": [],
                "scopes": {
                    "create": [
                        "internal_notification_senders_create"
                    ],
                    "delete": [
                        "internal_notification_senders_delete"
                    ],
                    "feature": [
                        "console:notificationChannels"
                    ],
                    "read": [
                        "internal_notification_senders_view"
                    ],
                    "update": [
                        "internal_notification_senders_update"
                    ]
                }
            },
            "oidcScopes": {
                "disabledFeatures": [],
                "enabled": true,
                "featureFlags": [],
                "scopes": {
                    "create": [
                        "internal_oidc_scope_mgt_create"
                    ],
                    "delete": [
                        "internal_oidc_scope_mgt_delete"
                    ],
                    "feature": [
                        "console:scopes:oidc"
                    ],
                    "read": [
                        "internal_claim_meta_view",
                        "internal_oidc_scope_mgt_view"
                    ],
                    "update": [
                        "internal_oidc_scope_mgt_update"
                    ]
                }
            },
            "organizationDiscovery": {
                "disabledFeatures": [],
                "enabled": true,
                "featureFlags": [],
                "scopes": {
                    "create": [
                        "internal_organization_config_add",
                        "internal_organization_discovery_update"
                    ],
                    "delete": [
                        "internal_organization_config_delete",
                        "internal_organization_discovery_delete"
                    ],
                    "feature": [
                        "console:organizationDiscovery"
                    ],
                    "read": [
                        "internal_organization_config_view",
                        "internal_organization_discovery_view",
                        "internal_organization_view"
                    ],
                    "update": [
                        "internal_organization_config_update",
                        "internal_organization_discovery_update"
                    ]
                }
            },
            "organizations": {
                "disabledFeatures": [
                    "organizations.orgHandle"
                ],
                "enabled": true,
                "featureFlags": [],
                "scopes": {
                    "create": [
                        "internal_organization_create"
                    ],
                    "delete": [
                        "internal_organization_delete"
                    ],
                    "feature": [
                        "console:organizations"
                    ],
                    "read": [
                        "internal_organization_view"
                    ],
                    "update": [
                        "internal_organization_update"
                    ]
                }
            },
            "parentUserInvitation": {
                "disabledFeatures": [],
                "enabled": true,
                "featureFlags": [],
                "scopes": {
                    "create": [
                        "internal_guest_mgt_invite_add"
                    ],
                    "delete": [
                        "internal_guest_mgt_invite_delete",
                        "internal_guest_mgt_user_delete"
                    ],
                    "read": [
                        "internal_guest_mgt_invite_list"
                    ],
                    "update": [
                        "internal_guest_mgt_invite_update"
                    ]
                }
            },
            "policyAdministration":{
                "disabledFeatures": [],
                "enabled": false,
                "featureFlags": [],
                "scopes": {
                    "create": [],
                    "delete": [],
                    "feature": [],
                    "read": [],
                    "update": []
                }
            },
            "pushProviders": {
                "disabledFeatures": [],
                "enabled": true,
                "featureFlags": [
                    {
                        "feature": "pushProviders",
                        "flag": ""
                    },
                    {
                        "feature": "pushProviders.templates",
                        "flag": ""
                    }
                ],
                "scopes": {
                    "create": [
                        "internal_notification_senders_create"
                    ],
                    "delete": [
                        "internal_notification_senders_delete"
                    ],
                    "read": [
                        "internal_notification_senders_view"
                    ],
                    "update": [
                        "internal_notification_senders_update"
                    ]
                }
             },
            "registrationFlowBuilder": {
                "disabledFeatures": [],
                "enabled": true,
                "scopes": {
                    "create": [],
                    "delete": [],
                    "feature": [],
                    "read": [],
                    "update": []
                }
            },
            "remoteFetchConfig": {
                "disabledFeatures": [],
                "enabled": false,
                "featureFlags": [],
                "scopes": {
                    "create": [
                        "internal_identity_mgt_create",
                        "internal_identity_mgt_delete",
                        "internal_identity_mgt_update",
                        "internal_identity_mgt_view"
                    ],
                    "delete": [
                        "internal_identity_mgt_create",
                        "internal_identity_mgt_delete",
                        "internal_identity_mgt_update",
                        "internal_identity_mgt_view"
                    ],
                    "read": [
                        "internal_identity_mgt_create",
                        "internal_identity_mgt_delete",
                        "internal_identity_mgt_update",
                        "internal_identity_mgt_view"
                    ],
                    "update": [
                        "internal_identity_mgt_create",
                        "internal_identity_mgt_delete",
                        "internal_identity_mgt_update",
                        "internal_identity_mgt_view"
                    ]
                }
            },
            "remoteLogging": {
                "disabledFeatures": [
                    "hide.config.secrets"
                ],
                "enabled": true,
                "scopes": {
                    "create": [],
                    "delete": [],
                    "feature": [],
                    "read": [],
                    "update": []
                }
            },
            "residentOutboundProvisioning": {
                "disabledFeatures": [],
                "enabled": true,
                "featureFlags": [],
                "scopes": {
                    "create": [],
                    "delete": [],
                    "feature": [
                        "console:residentOutboundProvisioning"
                    ],
                    "read": [
                        "internal_application_mgt_view",
                        "internal_idp_view"
                    ],
                    "update": [
                        "internal_application_mgt_update"
                    ]
                }
            },
            "roleAssignments": {
                "disabledFeatures": [],
                "enabled": true,
                "featureFlags": [],
                "scopes": {
                    "create": [],
                    "delete": [],
                    "feature": [
                        "console:role_assignments",
                        "console:roles"
                    ],
                    "read": [
                        "internal_api_resource_view",
                        "internal_application_mgt_view",
                        "internal_group_mgt_view",
                        "internal_idp_view",
                        "internal_role_mgt_view",
                        "internal_user_mgt_list",
                        "internal_user_mgt_view",
                        "internal_userstore_view"
                    ],
                    "update": [
                        "internal_role_mgt_groups_update",
                        "internal_role_mgt_users_update"
                    ]
                }
            },
            "ruleBasedPasswordExpiry": {
                "disabledFeatures": [],
                "enabled": true,
                "featureFlags": [],
                "scopes": {
                    "create": [],
                    "delete": [],
                    "feature": [],
                    "read": [
                        "internal_governance_view",
                        "internal_group_mgt_view",
                        "internal_role_mgt_view"
                    ],
                    "update": [
                        "internal_config_update",
                        "internal_governance_update",
                        "internal_validation_rule_mgt_update"
                    ]
                }
            },
            "saml2Configuration": {
                "disabledFeatures": [],
                "enabled": true,
                "featureFlags": [],
                "scopes": {
                    "create": [],
                    "delete": [],
                    "read": [],
                    "update": []
                }
            },
            "secretsManagement": {
                "disabledFeatures": [],
                "enabled": false,
                "featureFlags": [],
                "scopes": {
                    "create": [
                        "internal_secret_mgt_add"
                    ],
                    "delete": [
                        "internal_secret_mgt_delete"
                    ],
                    "feature": [
                        "console:secretsManagement"
                    ],
                    "read": [
                        "internal_secret_mgt_view"
                    ],
                    "update": [
                        "internal_secret_mgt_update"
                    ]
                }
            },
            "server": {
                "disabledFeatures": [],
                "enabled": true,
                "featureFlags": [],
                "scopes": {
                    "create": [],
                    "delete": [],
                    "feature": [
                        "console:server"
                    ],
                    "read": [
                        "internal_governance_view"
                    ],
                    "update": [
                        "internal_governance_update"
                    ]
                }
            },
            "sessionManagement": {
                "disabledFeatures": [],
                "enabled": true,
                "featureFlags": [],
                "scopes": {
                    "create": [],
                    "delete": [],
                    "read": [],
                    "update": []
                }
            },
            "smsProviders": {
                "disabledFeatures": [
                    "choreoAsSMSProvider"
                ],
                "enabled": true,
                "featureFlags": [],
                "scopes": {
                    "create": [
                        "internal_notification_senders_create"
                    ],
                    "delete": [
                        "internal_notification_senders_delete"
                    ],
                    "read": [
                        "internal_notification_senders_view"
                    ],
                    "update": [
                        "internal_notification_senders_update"
                    ]
                }
            },
            "smsTemplates": {
                "disabledFeatures": [],
                "enabled": true,
                "featureFlags": [
                    {
                        "feature": "smsTemplates",
                        "flag": ""
                    }
                ],
                "scopes": {
                    "create": [
                        "internal_template_mgt_create"
                    ],
                    "delete": [
                        "internal_template_mgt_delete"
                    ],
                    "feature": [
                        "console:smsTemplates"
                    ],
                    "read": [
                        "internal_template_mgt_view"
                    ],
                    "update": [
                        "internal_template_mgt_update"
                    ]
                }
            },
            "tenants": {
                "disabledFeatures": [
                    "tenants.add.tenant.from.dropdown",
                    "tenants.deletion",
                    "tenants.make.default",
                    "tenants.organizations.quick.nav.from.dropdown"
                ],
                "enabled": true,
                "featureFlags": [],
                "scopes": {
                    "create": [
                        "internal_create_tenants"
                    ],
                    "delete": [
                        "internal_modify_tenants"
                    ],
                    "read": [
                        "internal_list_tenants"
                    ],
                    "update": [
                        "internal_modify_tenants"
                    ]
                }
            },
            "tryIt": {
                "disabledFeatures": [],
                "enabled": true,
                "featureFlags": [],
                "scopes": {
                    "create": [
                        "internal_application_mgt_create"
                    ],
                    "delete": [
                        "internal_application_mgt_delete"
                    ],
                    "read": [
                        "internal_application_mgt_view",
                        "internal_claim_meta_view",
                        "internal_cors_origins_view",
                        "internal_idp_view",
                        "internal_role_mgt_view",
                        "internal_userstore_view"
                    ],
                    "update": [
                        "internal_application_mgt_update"
                    ]
                }
            },
            "userOnboarding": {
                "disabledFeatures": [],
                "enabled": true,
                "featureFlags": [],
                "scopes": {
                    "create": [],
                    "delete": [],
                    "feature": [
                        "console:loginAndRegistration"
                    ],
                    "read": [
                        "internal_governance_view"
                    ],
                    "update": [
                        "internal_governance_update"
                    ]
                }
            },
            "userRoles": {
                "disabledFeatures": [],
                "enabled": true,
                "featureFlags": [
                    {
                        "feature": "userRoles",
                        "flag": ""
                    }
                ],
                "scopes": {
                    "create": [
                        "internal_role_mgt_create"
                    ],
                    "delete": [
                        "internal_role_mgt_delete"
                    ],
                    "feature": [
                        "console:roles"
                    ],
                    "read": [
                        "internal_application_mgt_view",
                        "internal_group_mgt_view",
                        "internal_idp_view",
                        "internal_role_mgt_view",
                        "internal_user_mgt_list",
                        "internal_user_mgt_view",
                        "internal_userstore_view"
                    ],
                    "update": [
                        "internal_role_mgt_update"
                    ]
                }
            },
            "userRolesV3": {
                "disabledFeatures": [],
                "enabled": true,
                "featureFlags": [
                    {
                        "feature": "userRoles",
                        "flag": ""
                    }
                ],
                "scopes": {
                    "create": [
                        "internal_role_mgt_meta_create"
                    ],
                    "delete": [
                        "internal_role_mgt_delete"
                    ],
                    "feature": [
                        "console:roles"
                    ],
                    "read": [
                        "internal_application_mgt_view",
                        "internal_group_mgt_view",
                        "internal_idp_view",
                        "internal_role_mgt_view",
                        "internal_user_mgt_list",
                        "internal_user_mgt_view",
                        "internal_userstore_view"
                    ],
                    "update": [
                        "internal_role_mgt_meta_update"
                    ]
                }
            },
            "userStores": {
                "disabledFeatures": [
                   "userStores.type.remote"
                ],
                "enabled": true,
                "featureFlags": [],
                "scopes": {
                    "create": [
                        "internal_userstore_create"
                    ],
                    "delete": [
                        "internal_userstore_delete"
                    ],
                    "feature": [
                        "console:userstores"
                    ],
                    "read": [
                        "internal_userstore_view"
                    ],
                    "update": [
                        "internal_userstore_update"
                    ]
                }
            },
            "userV1Roles": {
                "disabledFeatures": [],
                "enabled": true,
                "featureFlags": [],
                "scopes": {
                    "create": [
                        "internal_role_mgt_create"
                    ],
                    "delete": [
                        "internal_role_mgt_delete"
                    ],
                    "feature": [
                        "console:roles"
                    ],
                    "read": [
                        "internal_group_mgt_view",
                        "internal_permission_mgt_view",
                        "internal_role_mgt_view",
                        "internal_user_mgt_list",
                        "internal_user_mgt_view",
                        "internal_userstore_view"
                    ],
                    "update": [
                        "internal_role_mgt_update"
                    ]
                }
            },
            "users": {
                "disabledFeatures": [],
                "enabled": true,
                "featureFlags": [],
                "scopes": {
                    "create": [
                        "internal_user_mgt_create"
                    ],
                    "delete": [
                        "internal_user_mgt_delete"
                    ],
                    "feature": [
                        "console:users"
                    ],
                    "read": [
                        "internal_governance_view",
                        "internal_group_mgt_view",
                        "internal_login",
                        "internal_role_mgt_view",
                        "internal_session_view",
                        "internal_user_mgt_list",
                        "internal_user_mgt_view",
                        "internal_userstore_view"
                    ],
                    "update": [
                        "internal_session_delete",
                        "internal_user_mgt_update"
                    ]
                }
            },
            "webhooks": {
                "disabledFeatures": [
                ],
                "enabled": true,
                "featureFlags": [],
                "scopes": {
                    "create": [
                            "internal_webhook_mgt_create"
                    ],
                    "delete": [
                            "internal_webhook_mgt_delete"
                    ],
                    "read": [
                            "internal_webhook_meta_view",
                            "internal_webhook_mgt_view"
                    ],
                    "update": [
                            "internal_webhook_mgt_update"
                    ]
                }
            },
             "workflows": {
                "disabledFeatures": [],
                "enabled": true,
                "featureFlags": [],
                "scopes": {
                    "create": [
<<<<<<< HEAD
                        "internal_workflow_create"
                    ],
                    "delete": [
=======
                        "internal_workflow_association_create",
                        "internal_workflow_create"
                    ],
                    "delete": [
                        "internal_workflow_association_delete",
>>>>>>> dc8f6f68
                        "internal_workflow_delete"
                    ],
                    "feature": [
                        "console:workflows"
                    ],
                    "read": [
<<<<<<< HEAD
                        "internal_workflow_view"
                    ],
                    "update": [
=======
                        "internal_workflow_association_view",
                        "internal_workflow_view"
                    ],
                    "update": [
                        "internal_workflow_association_update",
>>>>>>> dc8f6f68
                        "internal_workflow_update"
                    ]
                }
            },
            "wsFedConfiguration": {
                "disabledFeatures": [],
                "enabled": true,
                "featureFlags": [],
                "scopes": {
                    "create": [],
                    "delete": [],
                    "read": [],
                    "update": []
                }
            }
        },
        "governanceConnectors": {
            "loginAttempts": {
                "disabledFeatures": []
            }
        },
        "gravatarConfig": {
            "fallback": "404"
        },
        "hiddenApplicationTemplates": [],
        "hiddenAuthenticators": [
            "BasicAuthRequestPathAuthenticator",
            "OAuthRequestPathAuthenticator"
        ],
        "hiddenConnectionTemplates": [
            "hypr-idp",
            "swe-idp"
        ],
        "hiddenUserStores": [],
        "i18nConfigs": {
            "langAutoDetectEnabled": false,
            "showLanguageSwitcher": false
        },
        "identityProviderTemplates": {
            "github": {
                "enabled": true
            },
            "hypr": {
                "enabled": true
            },
            "trustedTokenIssuer": {
                "enabled": true
            }
        },
        "isClaimUniquenessValidationEnabled": false,
        "isClientSecretHashEnabled": false,
        "isCookieConsentBannerEnabled": true,
        "isCustomClaimMappingEnabled": true,
        "isCustomClaimMappingMergeEnabled": true,
        "isDefaultDialectEditingEnabled": false,
        "isDialectAddingEnabled": false,
        "isEditingSystemRolesAllowed": true,
        "isFeatureGateEnabled": false,
        "isGOTEnabledForSuperTenantOnly": true,
        "isGroupAndRoleSeparationEnabled": true,
        "isHeaderAvatarLabelAllowed": false,
        "isLeftNavigationCategorized": true,
        "isMarketingConsentBannerEnabled": false,
        "isMultipleEmailsAndMobileNumbersEnabled": true,
        "isPasswordInputValidationEnabled": true,
        "isRequestPathAuthenticationEnabled": false,
        "isSAASDeployment": false,
        "isSignatureValidationCertificateAliasEnabled": false,
        "isTrustedAppConsentRequired": false,
        "isXacmlConnectorEnabled": false,
        "legacyMode": {
            "applicationListSystemApps": false,
            "applicationSystemAppsSettings": false,
            "roleMapping": false
        },
        "listAllAttributeDialects": true,
        "multiTenancy": {
            "isTenantDomainDotExtensionMandatory": true,
            "tenantDomainIllegalCharactersRegex": ".*[^a-z0-9._-].*",
            "tenantDomainRegex": ""
        },
        "passwordPolicyConfigs": {
            "maxPasswordAllowedLength": 64
        },
        "privacyPolicyConfigs": {},
        "productName": "WSO2 Identity Server",
        "productVersionConfig": {
            "productVersion": ""
        },
        "routes": {
            "organizationEnabledRoutes": [
                "accountSecurity",
                "admin-forced-password-reset",
                "apiResources",
                "applications",
                "approvals",
                "attributeDialects",
                "branding",
                "consoleSettings",
                "emailTemplates",
                "gettingStarted",
                "governanceConnectors",
                "groups",
                "identityProviders",
                "loginAndRegistration",
                "organizations",
                "password-recovery",
                "roles",
                "self-registration-connector",
                "smsTemplates",
                "user-email-verification",
                "userRoles",
                "userStores",
                "username-recovery",
                "users",
                "workflows"
            ]
        },
        "selfAppIdentifier": "Console",
        "showAppSwitchButton": true,
        "showSmsOtpPwdRecoveryFeatureStatusChip": false,
        "showStatusLabelForNewAuthzRuntimeFeatures": false,
        "systemAppsIdentifiers": [
            "Console",
            "My Account"
        ],
        "systemReservedUserStores": ["AGENT"],
        "theme": {
            "name": "wso2is"
        },
        "useRoleClaimAsGroupClaim": false
    }
}<|MERGE_RESOLUTION|>--- conflicted
+++ resolved
@@ -496,6 +496,7 @@
             "approvals": {
                 "disabledFeatures": [],
                 "enabled": true,
+                "enabled": true,
                 "featureFlags": [],
                 "scopes": {
                     "feature": [
@@ -1662,37 +1663,26 @@
              "workflows": {
                 "disabledFeatures": [],
                 "enabled": true,
-                "featureFlags": [],
-                "scopes": {
-                    "create": [
-<<<<<<< HEAD
-                        "internal_workflow_create"
-                    ],
-                    "delete": [
-=======
+                "enabled": true,
+                "featureFlags": [],
+                "scopes": {
+                    "create": [
                         "internal_workflow_association_create",
                         "internal_workflow_create"
                     ],
                     "delete": [
                         "internal_workflow_association_delete",
->>>>>>> dc8f6f68
                         "internal_workflow_delete"
                     ],
                     "feature": [
                         "console:workflows"
                     ],
                     "read": [
-<<<<<<< HEAD
-                        "internal_workflow_view"
-                    ],
-                    "update": [
-=======
                         "internal_workflow_association_view",
                         "internal_workflow_view"
                     ],
                     "update": [
                         "internal_workflow_association_update",
->>>>>>> dc8f6f68
                         "internal_workflow_update"
                     ]
                 }
