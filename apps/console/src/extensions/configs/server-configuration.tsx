/**
 * Copyright (c) 2021-2023, WSO2 LLC. (https://www.wso2.com).
 *
 * WSO2 LLC. licenses this file to you under the Apache License,
 * Version 2.0 (the "License"); you may not use this file except
 * in compliance with the License.
 * You may obtain a copy of the License at
 *
 *     http://www.apache.org/licenses/LICENSE-2.0
 *
 * Unless required by applicable law or agreed to in writing,
 * software distributed under the License is distributed on an
 * "AS IS" BASIS, WITHOUT WARRANTIES OR CONDITIONS OF ANY
 * KIND, either express or implied. See the License for the
 * specific language governing permissions and limitations
 * under the License.
 */

import React, { ReactElement, ReactNode } from "react";
import { TFunction } from "react-i18next";
import { Card, Divider, Grid, Header } from "semantic-ui-react";
import {
    PasswordExpiryInterface,
    PasswordHistoryCountInterface,
    PasswordPoliciesInterface,
    ServerConfigurationConfig
} from "./models/server-configuration";
import {
    ConnectorPropertyInterface,
    GovernanceConnectorInterface,
    ServerConfigurationsConstants,
    UpdateGovernanceConnectorConfigInterface,
    UpdateMultipleGovernanceConnectorsInterface
} from "../../features/server-configurations";
import { ValidationFormInterface } from "../../features/validation/models";
import {
    updatePasswordExpiryProperties,
    useGetPasswordExpiryProperties
} from "../components/password-expiry/api/password-expiry";
import { generatePasswordExpiry } from "../components/password-expiry/components/password-expiry";
import {
    updatePasswordHistoryCount,
    useGetPasswordHistoryCount
} from "../components/password-history-count/api";
import { generatePasswordHistoryCount } from "../components/password-history-count/components";
import { updatePasswordPolicyProperties } from "../components/password-policies/api/password-policies";

export const serverConfigurationConfig: ServerConfigurationConfig = {
    autoEnableConnectorToggleProperty: true,
<<<<<<< HEAD
    backButtonDisabledConnectorIDs: [
        ServerConfigurationsConstants.ANALYTICS_ENGINE_CONNECTOR_ID
    ],
=======
>>>>>>> 93d4a052
    connectorCategoriesToShow: [
        ServerConfigurationsConstants.USER_ONBOARDING_CONNECTOR_ID,
        ServerConfigurationsConstants.ACCOUNT_MANAGEMENT_CONNECTOR_CATEGORY_ID,
        ServerConfigurationsConstants.LOGIN_ATTEMPT_SECURITY_CONNECTOR_CATEGORY_ID,
        ServerConfigurationsConstants.OTHER_SETTINGS_CONNECTOR_CATEGORY_ID,
        ServerConfigurationsConstants.IDENTITY_GOVERNANCE_PASSWORD_POLICIES_ID,
        ServerConfigurationsConstants.MFA_CONNECTOR_CATEGORY_ID
<<<<<<< HEAD
    ],
    connectorPropertiesToShow: [
        "Recovery.ReCaptcha.Password.Enable",
        "Recovery.NotifySuccess",
        "Recovery.ExpiryTime"
    ],
    connectorStatusViewDisabledConnectorIDs: [
        ServerConfigurationsConstants.ANALYTICS_ENGINE_CONNECTOR_ID
    ],
    connectorToggleName: {
        "account-recovery": ServerConfigurationsConstants.PASSWORD_RECOVERY_NOTIFICATION_BASED_ENABLE,
        "account.lock.handler": ServerConfigurationsConstants.ACCOUNT_LOCK_ENABLE,
        "self-sign-up": ServerConfigurationsConstants.SELF_REGISTRATION_ENABLE,
        "sso.login.recaptcha": ServerConfigurationsConstants.RE_CAPTCHA_ALWAYS_ENABLE
    },
    connectorsToShow: [ "all" ],
=======
    ],
    connectorPropertiesToShow: [ "all" ],
    connectorToggleName: {},
    connectorsToHide: [
        "analytics-engine",
        "elastic-analytics-engine",
        "pii-controller"
    ],
    connectorsToShow: [ "all" ],
    dynamicConnectors: true,
>>>>>>> 93d4a052
    intendSettings: false,
    passwordExpiryComponent: (
        componentId: string,
        passwordExpiryEnabled: boolean,
        setPasswordExpiryEnabled: (state: boolean) => void,
        t: TFunction<"translation", undefined>
    ): ReactElement => {
        return generatePasswordExpiry(
            componentId,
            passwordExpiryEnabled,
            setPasswordExpiryEnabled,
            t
        );
    },
    passwordHistoryCountComponent: (
        componentId: string,
        passwordHistoryEnabled: boolean,
        setPasswordHistoryEnabled: (state: boolean) => void,
        t: TFunction<"translation", undefined>
    ): ReactElement => {
        return generatePasswordHistoryCount(
            componentId,
            passwordHistoryEnabled,
            setPasswordHistoryEnabled,
            t
        );
    },
    processInitialValues: (
        initialValues: ValidationFormInterface,
        passwordHistoryCount: GovernanceConnectorInterface,
        setPasswordHistoryEnabled: (state: boolean) => void
    ): PasswordHistoryCountInterface => {
        const isEnabled: boolean =
            passwordHistoryCount.properties.filter(
                (property: ConnectorPropertyInterface) =>
                    property.name === "passwordHistory.enable"
            )[ 0 ].value === "true";

        setPasswordHistoryEnabled(isEnabled);

        return {
            ...initialValues,
            passwordHistoryCount: parseInt(
                passwordHistoryCount.properties.filter(
                    (property: ConnectorPropertyInterface) =>
                        property.name === "passwordHistory.count"
                )[ 0 ].value
            ),
            passwordHistoryCountEnabled: isEnabled
        };
    },
    processPasswordCountSubmitData: (data: PasswordHistoryCountInterface) => {
        let passwordHistoryCount: number | undefined = parseInt((data.passwordHistoryCount as string));
        const passwordHistoryCountEnabled: boolean | undefined = data.passwordHistoryCountEnabled;

        delete data.passwordHistoryCount;
        delete data.passwordHistoryCountEnabled;

        if (passwordHistoryCountEnabled && passwordHistoryCount === 0) {
            passwordHistoryCount = 1;
        }

        const passwordHistoryCountData: UpdateGovernanceConnectorConfigInterface = {
            operation: "UPDATE",
            properties: [
                {
                    name: "passwordHistory.count",
                    value: passwordHistoryCount?.toString()
                },
                {
                    name: "passwordHistory.enable",
                    value: passwordHistoryCountEnabled?.toString()
                }
            ]
        };

        return updatePasswordHistoryCount(passwordHistoryCountData);
    },

    processPasswordExpiryInitialValues: (
        initialValues: ValidationFormInterface,
        passwordExpiry: GovernanceConnectorInterface,
        setPasswordExpiryEnabled: (state: boolean) => void
    ): PasswordExpiryInterface => {
        const isEnabled: boolean =
            passwordExpiry?.properties?.filter(
                (property: ConnectorPropertyInterface) =>
                    property.name === ServerConfigurationsConstants.PASSWORD_EXPIRY_ENABLE
            )[ 0 ].value === "true";

        setPasswordExpiryEnabled(isEnabled);

        return {
            ...initialValues,
            passwordExpiryEnabled: isEnabled,
            passwordExpiryTime: parseInt(
                passwordExpiry?.properties?.filter(
                    (property: ConnectorPropertyInterface) =>
                        property.name === ServerConfigurationsConstants.PASSWORD_EXPIRY_TIME
                )[ 0 ].value
            )
        };
    },
    processPasswordExpirySubmitData: (data: PasswordExpiryInterface) => {
        let passwordExpiryTime: number | undefined = parseInt((data.passwordExpiryTime as string));
        const passwordExpiryEnabled: boolean | undefined = data.passwordExpiryEnabled;

        delete data.passwordExpiryTime;
        delete data.passwordExpiryEnabled;

        if (passwordExpiryEnabled && passwordExpiryTime === 0) {
            passwordExpiryTime = 30;
        }

        const passwordExpiryData: UpdateGovernanceConnectorConfigInterface = {
            operation: "UPDATE",
            properties: [
                {
                    name: ServerConfigurationsConstants.PASSWORD_EXPIRY_ENABLE,
                    value: passwordExpiryEnabled?.toString()
                },
                {
                    name: ServerConfigurationsConstants.PASSWORD_EXPIRY_TIME,
                    value: passwordExpiryTime?.toString()
                }
            ]
        };

        return updatePasswordExpiryProperties(passwordExpiryData);
    },
    processPasswordPoliciesSubmitData: (data: PasswordPoliciesInterface) => {   
        let passwordExpiryTime: number | undefined = parseInt((data.passwordExpiryTime as string));     
        const passwordExpiryEnabled: boolean | undefined = data.passwordExpiryEnabled;
        let passwordHistoryCount: number | undefined = parseInt((data.passwordHistoryCount as string));
        const passwordHistoryCountEnabled: boolean | undefined = data.passwordHistoryCountEnabled;

        delete data.passwordExpiryTime;
        delete data.passwordExpiryEnabled;
        delete data.passwordHistoryCount;
        delete data.passwordHistoryCountEnabled;

        if (passwordExpiryEnabled && passwordExpiryTime === 0) {
            passwordExpiryTime = 30;
        }

        if (passwordHistoryCountEnabled && passwordHistoryCount === 0) {
            passwordHistoryCount = 1;
        }

        const passwordPoliciesData: UpdateMultipleGovernanceConnectorsInterface = {
            connectors: [
                {
                    id: ServerConfigurationsConstants.PASSWORD_EXPIRY_CONNECTOR_ID,
                    properties: [
                        {
                            name: ServerConfigurationsConstants.PASSWORD_EXPIRY_ENABLE,
                            value: passwordExpiryEnabled?.toString()
                        },
                        {
                            name: ServerConfigurationsConstants.PASSWORD_EXPIRY_TIME,
                            value: passwordExpiryTime?.toString()
                        }
                    ]
                },
                {
                    id: ServerConfigurationsConstants.PASSWORD_HISTORY_CONNECTOR_ID,
                    properties: [
                        {
                            name: ServerConfigurationsConstants.PASSWORD_HISTORY_COUNT,
                            value: passwordHistoryCount?.toString()
                        },
                        {
                            name: ServerConfigurationsConstants.PASSWORD_HISTORY_ENABLE,
                            value: passwordHistoryCountEnabled?.toString()
                        }
                    ]
                }
            ],
            operation: "UPDATE"
        };

        return updatePasswordPolicyProperties(passwordPoliciesData);
    },
    renderConnector: (
        connector: GovernanceConnectorInterface,
        connectorForm: ReactElement,
        connectorTitle: ReactNode,
        connectorSubHeading: ReactNode,
        message: ReactNode,
        connectorIllustration?: string
    ): ReactElement => {
        return (
            <Card fluid>
                <Card.Content className="connector-section-content">
                    <Grid.Row columns={ 1 }>
                        <Grid.Column>
                            <Grid padded>
                                <Grid.Row>
                                    <Grid.Column width={ 16 }>
                                        <div
                                            className={ connectorIllustration ? "connector-section-with-image-bg" : "" }
                                            style={ {
                                                background: `url(${ connectorIllustration })`
                                            } }
                                        >
                                            <Header>
                                                { connectorTitle }
                                                <Header.Subheader>
                                                    { connectorSubHeading }
                                                </Header.Subheader>
                                            </Header>
                                        </div>
                                    </Grid.Column>
                                </Grid.Row>
                            </Grid>
                            { message }
                            <Divider />
                            { connectorForm }
                        </Grid.Column>
                    </Grid.Row>
                </Card.Content>
            </Card>
        );
    },
    renderConnectorWithinEmphasizedSegment: false,
    showConnectorsOnTheSidePanel: true,
    showGovernanceConnectorCategories: false,
    showPageHeading: true,
    usePasswordExpiry: useGetPasswordExpiryProperties,
    usePasswordHistory: useGetPasswordHistoryCount
};<|MERGE_RESOLUTION|>--- conflicted
+++ resolved
@@ -47,12 +47,9 @@
 
 export const serverConfigurationConfig: ServerConfigurationConfig = {
     autoEnableConnectorToggleProperty: true,
-<<<<<<< HEAD
     backButtonDisabledConnectorIDs: [
         ServerConfigurationsConstants.ANALYTICS_ENGINE_CONNECTOR_ID
     ],
-=======
->>>>>>> 93d4a052
     connectorCategoriesToShow: [
         ServerConfigurationsConstants.USER_ONBOARDING_CONNECTOR_ID,
         ServerConfigurationsConstants.ACCOUNT_MANAGEMENT_CONNECTOR_CATEGORY_ID,
@@ -60,26 +57,11 @@
         ServerConfigurationsConstants.OTHER_SETTINGS_CONNECTOR_CATEGORY_ID,
         ServerConfigurationsConstants.IDENTITY_GOVERNANCE_PASSWORD_POLICIES_ID,
         ServerConfigurationsConstants.MFA_CONNECTOR_CATEGORY_ID
-<<<<<<< HEAD
     ],
-    connectorPropertiesToShow: [
-        "Recovery.ReCaptcha.Password.Enable",
-        "Recovery.NotifySuccess",
-        "Recovery.ExpiryTime"
-    ],
+    connectorPropertiesToShow: [ "all" ],
     connectorStatusViewDisabledConnectorIDs: [
         ServerConfigurationsConstants.ANALYTICS_ENGINE_CONNECTOR_ID
     ],
-    connectorToggleName: {
-        "account-recovery": ServerConfigurationsConstants.PASSWORD_RECOVERY_NOTIFICATION_BASED_ENABLE,
-        "account.lock.handler": ServerConfigurationsConstants.ACCOUNT_LOCK_ENABLE,
-        "self-sign-up": ServerConfigurationsConstants.SELF_REGISTRATION_ENABLE,
-        "sso.login.recaptcha": ServerConfigurationsConstants.RE_CAPTCHA_ALWAYS_ENABLE
-    },
-    connectorsToShow: [ "all" ],
-=======
-    ],
-    connectorPropertiesToShow: [ "all" ],
     connectorToggleName: {},
     connectorsToHide: [
         "analytics-engine",
@@ -88,7 +70,6 @@
     ],
     connectorsToShow: [ "all" ],
     dynamicConnectors: true,
->>>>>>> 93d4a052
     intendSettings: false,
     passwordExpiryComponent: (
         componentId: string,
