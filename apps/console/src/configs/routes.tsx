--- conflicted
+++ resolved
@@ -33,11 +33,9 @@
     ProgressFlowIcon,
     UserCircleDotIcon,
     UserGroupIcon,
-<<<<<<< HEAD
+    WebhookIcon
+    UserGroupIcon,
     UserPlusIcon
-=======
-    WebhookIcon
->>>>>>> c151e201
 } from "@oxygen-ui/react-icons";
 import { getSidePanelIcons } from "@wso2is/admin.core.v1/configs/ui";
 import { AppConstants } from "@wso2is/admin.core.v1/constants/app-constants";
@@ -1570,8 +1568,40 @@
             path: AppConstants.getPaths().get("ACTIONS"),
             protected: true,
             showOnSidePanel: true
-<<<<<<< HEAD
-        },    
+        },
+        {
+            category: "extensions:manage.sidePanel.categories.extensions",
+            children: [
+                {
+                    component: lazy(() =>
+                        import("@wso2is/admin.webhooks.v1/pages/webhook-edit-page")
+                    ),
+                    exact: true,
+                    icon: {
+                        icon: getSidePanelIcons().childIcon
+                    },
+                    id: "webhookEdit",
+                    name: "Webhook Edit",
+                    path: AppConstants.getPaths().get("WEBHOOK_EDIT"),
+                    protected: true,
+                    showOnSidePanel: false
+                }
+            ],
+            component: lazy(() =>
+                import("@wso2is/admin.webhooks.v1/pages/webhook-list-page")
+            ),
+            exact: true,
+            featureFlagKey: FeatureFlagConstants.FEATURE_FLAG_KEY_MAP.WEBHOOKS,
+            icon: {
+                icon: <WebhookIcon className="icon" fill="black" />
+            },
+            id: "webhooks",
+            name: "webhooks:sidePanel.name",
+            order: 31,
+            path: AppConstants.getPaths().get("WEBHOOKS"),
+            protected: true,
+            showOnSidePanel: true
+        }, 
         {
             category: "customerData",
             component: lazy(() =>
@@ -1609,21 +1639,11 @@
                 {
                     component: lazy(() =>
                         import("@wso2is/admin.cds.v1/pages/profile-unification-rules") 
-=======
-        },
-        {
-            category: "extensions:manage.sidePanel.categories.extensions",
-            children: [
-                {
-                    component: lazy(() =>
-                        import("@wso2is/admin.webhooks.v1/pages/webhook-edit-page")
->>>>>>> c151e201
-                    ),
-                    exact: true,
-                    icon: {
-                        icon: getSidePanelIcons().childIcon
-                    },
-<<<<<<< HEAD
+                    ),
+                    exact: true,
+                    icon: {
+                        icon: getSidePanelIcons().childIcon
+                    },
                     id: "traitView",
                     name: "View ",
                     path: "/enrichment/:trait_id",
@@ -1683,30 +1703,6 @@
             //     }
             // ]
         },      
-=======
-                    id: "webhookEdit",
-                    name: "Webhook Edit",
-                    path: AppConstants.getPaths().get("WEBHOOK_EDIT"),
-                    protected: true,
-                    showOnSidePanel: false
-                }
-            ],
-            component: lazy(() =>
-                import("@wso2is/admin.webhooks.v1/pages/webhook-list-page")
-            ),
-            exact: true,
-            featureFlagKey: FeatureFlagConstants.FEATURE_FLAG_KEY_MAP.WEBHOOKS,
-            icon: {
-                icon: <WebhookIcon className="icon" fill="black" />
-            },
-            id: "webhooks",
-            name: "webhooks:sidePanel.name",
-            order: 31,
-            path: AppConstants.getPaths().get("WEBHOOKS"),
-            protected: true,
-            showOnSidePanel: true
-        },
->>>>>>> c151e201
         // the following routes are not onboarded to the side panel
         {
             category: "console:manage.features.sidePanel.categories.configurations",
