/**
 * Copyright (c) 2020-2024, WSO2 LLC. (https://www.wso2.com).
 *
 * WSO2 LLC. licenses this file to you under the Apache License,
 * Version 2.0 (the "License"); you may not use this file except
 * in compliance with the License.
 * You may obtain a copy of the License at
 *
 *     http://www.apache.org/licenses/LICENSE-2.0
 *
 * Unless required by applicable law or agreed to in writing,
 * software distributed under the License is distributed on an
 * "AS IS" BASIS, WITHOUT WARRANTIES OR CONDITIONS OF ANY
 * KIND, either express or implied. See the License for the
 * specific language governing permissions and limitations
 * under the License.
 */

import { AuthProvider } from "@asgardeo/auth-react";
import { ThemeProvider } from "@oxygen-ui/react/theme";
import { ContextUtils } from "@wso2is/core/utils";
import { AuthenticateUtils } from "@wso2is/features/admin.authentication.v1";
import { Config, PreLoader, store } from "@wso2is/features/admin.core.v1";
import { UserPreferencesInterface } from "@wso2is/features/admin.core.v1/models/user-preferences";
import { AppConfigProvider } from "@wso2is/features/admin.core.v1/providers/app-config-provider";
import AppSettingsProvider from "@wso2is/features/admin.core.v1/providers/app-settings-provider";
import GlobalVariablesProvider from "@wso2is/features/admin.core.v1/providers/global-variables-provider";
import UserPreferencesProvider from "@wso2is/features/admin.core.v1/providers/user-preferences-provider";
import OrganizationsProvider from "@wso2is/features/admin.organizations.v1/providers/organizations-provider";
import React, { ReactElement, useEffect, useState } from "react";
import * as ReactDOM from "react-dom";
import { Provider } from "react-redux";
import { BrowserRouter } from "react-router-dom";
import { ProtectedApp } from "./protected-app";
import Theme from "./theme";

// Set the runtime config in the context.
ContextUtils.setRuntimeConfig(Config.getDeploymentConfig());

/**
 * Render root component with configs.
 *
 * @returns Root element with configs.
 */
const RootWithConfig = (): ReactElement => {

    const [ ready, setReady ] = useState(false);

    useEffect(() => {
        if (AuthenticateUtils.getInitializeConfig()?.baseUrl) {
            setReady(true);

            return;
        }

        setReady(false);
    }, [ AuthenticateUtils.getInitializeConfig()?.baseUrl ]);

    if (!ready) {
        return <PreLoader />;
    }

    return (
<<<<<<< HEAD
        <GlobalVariablesProvider
            value={ {
                isAdaptiveAuthenticationAvailable: isAdaptiveAuthenticationAvailable,
                isOrganizationManagementEnabled: isOrganizationManagementEnabled
            } }
        >
            <AppSettingsProvider>
                <ThemeProvider theme={ AsgardeoTheme } defaultMode="light" modeStorageKey="console-oxygen-mode">
                    <Provider store={ store }>
                        <UserPreferencesProvider<UserPreferencesInterface>>
                            <BrowserRouter>
                                <AuthProvider
                                    config={ AuthenticateUtils.getInitializeConfig() }
                                    fallback={ <PreLoader /> }
                                    getAuthParams={ AuthenticateUtils.getAuthParams }
                                >
                                    <AppConfigProvider>
                                        <OrganizationsProvider>
                                            <ProtectedApp />
                                        </OrganizationsProvider>
                                    </AppConfigProvider>
                                </AuthProvider>
                            </BrowserRouter>
                        </UserPreferencesProvider>
                    </Provider>
                </ThemeProvider>
            </AppSettingsProvider>
        </GlobalVariablesProvider>
=======
        <AppSettingsProvider>
            <ThemeProvider theme={ Theme } defaultMode="light" modeStorageKey="console-oxygen-mode">
                <Provider store={ store }>
                    <UserPreferencesProvider<UserPreferencesInterface>>
                        <BrowserRouter>
                            <AuthProvider
                                config={ AuthenticateUtils.getInitializeConfig() }
                                fallback={ <PreLoader /> }
                                getAuthParams={ AuthenticateUtils.getAuthParams }
                            >
                                <AppConfigProvider>
                                    <OrganizationsProvider>
                                        <ProtectedApp />
                                    </OrganizationsProvider>
                                </AppConfigProvider>
                            </AuthProvider>
                        </BrowserRouter>
                    </UserPreferencesProvider>
                </Provider>
            </ThemeProvider>
        </AppSettingsProvider>
>>>>>>> 0494717c
    );
};

const rootElement: HTMLElement = document.getElementById("root");

// Moved back to the legacy mode due to unpredictable state update issue.
// Tracked here: https://github.com/wso2/product-is/issues/14912
// eslint-disable-next-line react/no-deprecated
ReactDOM.render(<RootWithConfig />, rootElement);<|MERGE_RESOLUTION|>--- conflicted
+++ resolved
@@ -61,7 +61,6 @@
     }
 
     return (
-<<<<<<< HEAD
         <GlobalVariablesProvider
             value={ {
                 isAdaptiveAuthenticationAvailable: isAdaptiveAuthenticationAvailable,
@@ -69,7 +68,7 @@
             } }
         >
             <AppSettingsProvider>
-                <ThemeProvider theme={ AsgardeoTheme } defaultMode="light" modeStorageKey="console-oxygen-mode">
+                <ThemeProvider theme={ Theme } defaultMode="light" modeStorageKey="console-oxygen-mode">
                     <Provider store={ store }>
                         <UserPreferencesProvider<UserPreferencesInterface>>
                             <BrowserRouter>
@@ -90,29 +89,6 @@
                 </ThemeProvider>
             </AppSettingsProvider>
         </GlobalVariablesProvider>
-=======
-        <AppSettingsProvider>
-            <ThemeProvider theme={ Theme } defaultMode="light" modeStorageKey="console-oxygen-mode">
-                <Provider store={ store }>
-                    <UserPreferencesProvider<UserPreferencesInterface>>
-                        <BrowserRouter>
-                            <AuthProvider
-                                config={ AuthenticateUtils.getInitializeConfig() }
-                                fallback={ <PreLoader /> }
-                                getAuthParams={ AuthenticateUtils.getAuthParams }
-                            >
-                                <AppConfigProvider>
-                                    <OrganizationsProvider>
-                                        <ProtectedApp />
-                                    </OrganizationsProvider>
-                                </AppConfigProvider>
-                            </AuthProvider>
-                        </BrowserRouter>
-                    </UserPreferencesProvider>
-                </Provider>
-            </ThemeProvider>
-        </AppSettingsProvider>
->>>>>>> 0494717c
     );
 };
 
