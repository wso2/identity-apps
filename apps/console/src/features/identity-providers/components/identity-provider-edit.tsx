/**
 * Copyright (c) 2020, WSO2 LLC. (https://www.wso2.com). All Rights Reserved.
 *
 * WSO2 LLC. licenses this file to you under the Apache License,
 * Version 2.0 (the "License"); you may not use this file except
 * in compliance with the License.
 * You may obtain a copy of the License at
 *
 *     http://www.apache.org/licenses/LICENSE-2.0
 *
 * Unless required by applicable law or agreed to in writing,
 * software distributed under the License is distributed on an
 * "AS IS" BASIS, WITHOUT WARRANTIES OR CONDITIONS OF ANY
 * KIND, either express or implied. See the License for the
 * specific language governing permissions and limitations
 * under the License.
 */

import { TestableComponentInterface } from "@wso2is/core/models";
<<<<<<< HEAD
import { ContentLoader, EmphasizedSegment, ResourceTab, ResourceTabPanePropsInterface } from "@wso2is/react-components";
=======
import { ContentLoader, EmphasizedSegment, ResourceTab, ResourceTabPaneInterface } from "@wso2is/react-components";
>>>>>>> 05fed6ce
import React, {
    FunctionComponent,
    ReactElement,
    useEffect,
    useState
} from "react";
import { TabProps } from "semantic-ui-react";
import {
    AdvanceSettings,
    AttributeSettings,
    AuthenticatorSettings,
    ConnectedApps,
    GeneralSettings,
    OutboundProvisioningSettings
} from "./settings";
import { JITProvisioningSettings } from "./settings/jit-provisioning-settings";
<<<<<<< HEAD
import { identityProviderConfig } from "../../../extensions";
import { IdentityProviderManagementConstants } from "../constants";
=======
import { ComponentExtensionPlaceholder, identityProviderConfig } from "../../../extensions";
import { IdentityProviderConstants, IdentityProviderManagementConstants } from "../constants";
>>>>>>> 05fed6ce
import {
    IdentityProviderAdvanceInterface,
    IdentityProviderInterface,
    IdentityProviderTabTypes,
    IdentityProviderTemplateInterface
} from "../models";

/**
 * Proptypes for the idp edit component.
 */
interface EditIdentityProviderPropsInterface extends TestableComponentInterface {
    /**
     * Editing idp.
     */
    identityProvider: IdentityProviderInterface;
    /**
     * Is the data still loading.
     */
    isLoading?: boolean;
    /**
     * Callback to be triggered after deleting the idp.
     */
    onDelete: () => void;
    /**
     * Callback to update the idp details.
     */
    onUpdate: (id: string) => void;
    /**
     * Check if IDP is Google
     */
    isGoogle: boolean;
    /**
     * Check if the requesting IDP is enterprise
     * with SAML and OIDC protocols.
     */
    isEnterprise?: boolean | undefined;
    isOidc: boolean | undefined;
    isSaml: boolean | undefined;
    /**
     * IDP template.
     */
    template: IdentityProviderTemplateInterface;
    /**
     * Callback to see if tab extensions are available
     */
    isTabExtensionsAvailable: (isAvailable: boolean) => void;
    /**
     * Type of IDP.
     * @see {@link IdentityProviderManagementConstants } Use one of `IDP_TEMPLATE_IDS`.
     */
    type: string;
    /**
     * Specifies if the component should only be read-only.
     */
    isReadOnly: boolean;
    /**
     * Specifies if it is needed to redirect to a specific tabindex
     */
    isAutomaticTabRedirectionEnabled?: boolean;
    /**
     * Specifies, to which tab(tabid) it need to redirect.
     */
    tabIdentifier?: string;
}

/**
 * Identity Provider edit component.
 *
 * @param props - Props injected to the component.
 * @returns React Element
 */
export const EditIdentityProvider: FunctionComponent<EditIdentityProviderPropsInterface> = (
    props: EditIdentityProviderPropsInterface
): ReactElement => {

    const {
        identityProvider,
        isLoading,
        isSaml,
        isOidc,
        onDelete,
        onUpdate,
        template,
        isTabExtensionsAvailable,
        type,
        isReadOnly,
        isAutomaticTabRedirectionEnabled,
        tabIdentifier,
        [ "data-testid" ]: testId
    } = props;

    const [ tabPaneExtensions, setTabPaneExtensions ] = useState<ResourceTabPaneInterface[]>(undefined);
    const [ defaultActiveIndex, setDefaultActiveIndex ] = useState<number | string>(0);

    const isOrganizationEnterpriseAuthenticator: boolean = identityProvider.federatedAuthenticators
        .defaultAuthenticatorId === IdentityProviderManagementConstants.ORGANIZATION_ENTERPRISE_AUTHENTICATOR_ID;

    const urlSearchParams: URLSearchParams = new URLSearchParams(location.search);

    const idpAdvanceConfig: IdentityProviderAdvanceInterface = {
        alias: identityProvider.alias,
        certificate: identityProvider.certificate,
        homeRealmIdentifier: identityProvider.homeRealmIdentifier,
        isFederationHub: identityProvider.isFederationHub
    };

    const Loader = (): ReactElement => (
        <EmphasizedSegment padded>
            <ContentLoader inline="centered" active/>
        </EmphasizedSegment>
    );

    const GeneralIdentityProviderSettingsTabPane = (): ReactElement => (
        <ResourceTab.Pane controlledSegmentation>
            <GeneralSettings
                hideIdPLogoEditField={
                    identityProviderConfig
                        .utils
                        ?.hideLogoInputFieldInIdPGeneralSettingsForm(
                            identityProvider?.federatedAuthenticators?.defaultAuthenticatorId
                        )
                }
                isSaml={ isSaml }
                isOidc={ isOidc }
                editingIDP={ identityProvider }
                description={ identityProvider.description }
                isEnabled={ identityProvider.isEnabled }
                imageUrl={ identityProvider.image }
                name={ identityProvider.name }
                isLoading={ isLoading }
                onDelete={ onDelete }
                onUpdate={ onUpdate }
                data-testid={ `${ testId }-general-settings` }
                isReadOnly = { isReadOnly }
                loader={ Loader }
            />
        </ResourceTab.Pane>
    );

    const AttributeSettingsTabPane = (): ReactElement => (
        <ResourceTab.Pane controlledSegmentation>
            <AttributeSettings
                idpId={ identityProvider.id }
                initialClaims={ identityProvider.claims }
                initialRoleMappings={ identityProvider.roles.mappings }
                isLoading={ isLoading }
                onUpdate={ onUpdate }
                hideIdentityClaimAttributes={
                    /*identity claim attributes are disabled for saml*/
                    isSaml && identityProviderConfig.utils.hideIdentityClaimAttributes(
                        identityProvider.federatedAuthenticators.defaultAuthenticatorId
                    )
                }
                isRoleMappingsEnabled={
                    isSaml || identityProviderConfig.utils.isRoleMappingsEnabled(
                        identityProvider.federatedAuthenticators.defaultAuthenticatorId
                    )
                }
                data-testid={ `${ testId }-attribute-settings` }
                provisioningAttributesEnabled={
                    isSaml || identityProviderConfig.utils.isProvisioningAttributesEnabled(
                        identityProvider.federatedAuthenticators.defaultAuthenticatorId
                    )
                }
                isReadOnly={ isReadOnly }
                loader={ Loader }
                isSaml={ isSaml }
            />
        </ResourceTab.Pane>
    );

    const AuthenticatorSettingsTabPane = (): ReactElement => (
        <ResourceTab.Pane controlledSegmentation>
            <AuthenticatorSettings
                identityProvider={ identityProvider }
                isLoading={ isLoading }
                onUpdate={ onUpdate }
                data-testid={ `${ testId }-authenticator-settings` }
                isReadOnly={ isReadOnly }
                loader={ Loader }
            />
        </ResourceTab.Pane>
    );

    const OutboundProvisioningSettingsTabPane = (): ReactElement => (
        <ResourceTab.Pane controlledSegmentation>
            <OutboundProvisioningSettings
                identityProvider={ identityProvider }
                outboundConnectors={ identityProvider.provisioning?.outboundConnectors }
                isLoading={ isLoading }
                onUpdate={ onUpdate }
                data-testid={ `${ testId }-outbound-provisioning-settings` }
                isReadOnly={ isReadOnly }
                loader={ Loader }
            />
        </ResourceTab.Pane>
    );

    const JITProvisioningSettingsTabPane = (): ReactElement => (
        <ResourceTab.Pane controlledSegmentation>
            <JITProvisioningSettings
                idpId={ identityProvider.id }
                jitProvisioningConfigurations={ identityProvider.provisioning?.jit }
                isLoading={ isLoading }
                onUpdate={ onUpdate }
                data-testid={ `${ testId }-jit-provisioning-settings` }
                isReadOnly={ isReadOnly }
                loader={ Loader }
            />
        </ResourceTab.Pane>
    );

    const AdvancedSettingsTabPane = (): ReactElement => (
        <ResourceTab.Pane controlledSegmentation>
            <AdvanceSettings
                editingIDP={ identityProvider }
                advancedConfigurations={ idpAdvanceConfig }
                onUpdate={ onUpdate }
                data-testid={ `${ testId }-advance-settings` }
                isReadOnly={ isReadOnly }
                isLoading={ isLoading }
                loader={ Loader }
            />
        </ResourceTab.Pane>
    );

    const ConnectedAppsTabPane = (): ReactElement => (
        <ResourceTab.Pane controlledSegmentation>
            <ConnectedApps
                editingIDP={ identityProvider }
                isReadOnly={ isReadOnly }
                isLoading={ isLoading }
                loader={ Loader }
                data-componentid={ `${ testId }-connected-apps-settings` }
            />
        </ResourceTab.Pane>
    );

    useEffect(() => {
        if (tabPaneExtensions) {
            return;
        }

        if (!template?.content?.quickStart || !identityProvider?.id) {
            return;
        }

<<<<<<< HEAD
        const extensions: ResourceTabPanePropsInterface[] = identityProviderConfig
            .editIdentityProvider.getTabExtensions({
=======
        const extensions: ResourceTabPaneInterface[] = ComponentExtensionPlaceholder({
            component: "identityProvider",
            props: {
>>>>>>> 05fed6ce
                content: template.content.quickStart,
                identityProvider: identityProvider,
                template: template
            });

        if (Array.isArray(extensions) && extensions.length > 0) {
            isTabExtensionsAvailable(true);
            if (!urlSearchParams.get(IdentityProviderManagementConstants.IDP_STATE_URL_SEARCH_PARAM_KEY)) {
                setDefaultActiveIndex(1);
            }
        }

        setTabPaneExtensions(extensions);
    }, [
        template,
        tabPaneExtensions,
        identityProvider
    ]);

    const getPanes = () => {
        const panes: ResourceTabPaneInterface[] = [];

        if (tabPaneExtensions && tabPaneExtensions.length > 0) {
            panes.push(...tabPaneExtensions);
        }

        panes.push({
            "data-tabid": IdentityProviderConstants.GENERAL_TAB_ID,
            menuItem: "General",
            render: GeneralIdentityProviderSettingsTabPane
        });

        !isOrganizationEnterpriseAuthenticator && panes.push({
            "data-tabid": IdentityProviderConstants.SETTINGS_TAB_ID,
            menuItem: "Settings",
            render: AuthenticatorSettingsTabPane
        });

        /**
         * If the protocol is SAML and if the feature is enabled in
         * configuration level we can show the attributes section.
         * {@link identityProviderConfig} contains the configuration
         * to enable or disable this via extensions. Please refer
         * {@link apps/console/src/extensions#} configs folder and
         * models folder for types. identity-provider.ts
         */
        const attributesForSamlEnabled: boolean = isSaml && 
            identityProviderConfig.editIdentityProvider.attributesSettings;

        // Evaluate whether to Show/Hide `Attributes`.
        if ((attributesForSamlEnabled || shouldShowAttributeSettings(type))
            && !isOrganizationEnterpriseAuthenticator) {
            panes.push({
                "data-tabid": IdentityProviderConstants.ATTRIBUTES_TAB_ID,
                menuItem: "Attributes",
                render: AttributeSettingsTabPane
            });
        }

        panes.push({
            "data-tabid": IdentityProviderConstants.CONNECTED_APPS_TAB_ID,
            menuItem: "Connected Apps",
            render: ConnectedAppsTabPane
        });

        if (identityProviderConfig.editIdentityProvider.showOutboundProvisioning
            && !isOrganizationEnterpriseAuthenticator ) {
            panes.push({
                "data-tabid": IdentityProviderConstants.OUTBOUND_PROVISIONING_TAB_ID,
                menuItem: "Outbound Provisioning",
                render: OutboundProvisioningSettingsTabPane
            });
        }

        if (identityProviderConfig.editIdentityProvider.showJitProvisioning
            && !isOrganizationEnterpriseAuthenticator) {
            panes.push({
                "data-tabid": IdentityProviderConstants.JIT_PROVISIONING_TAB_ID,
                menuItem: identityProviderConfig.jitProvisioningSettings?.menuItemName,
                render: JITProvisioningSettingsTabPane
            });
        }

        if (identityProviderConfig.editIdentityProvider.showAdvancedSettings
            && !isOrganizationEnterpriseAuthenticator) {
            panes.push({
                "data-tabid": IdentityProviderConstants.ADVANCED_TAB_ID,
                menuItem: "Advanced",
                render: AdvancedSettingsTabPane
            });
        }

        return panes;
    };

    /**
     * Evaluate internally whether to show/hide `Attributes` tab.
     *
     * @param type - IDP Type.
     *
     * @returns Should show attribute settings or not.
     */
    const shouldShowAttributeSettings = (type: string): boolean => {

        const isTabEnabledInExtensions: boolean | undefined = identityProviderConfig
            .editIdentityProvider
            .isTabEnabledForIdP(type, IdentityProviderTabTypes.USER_ATTRIBUTES);

        return isTabEnabledInExtensions !== undefined
            ? isTabEnabledInExtensions
            : true;
    };

    if (!identityProvider || isLoading) {
        return <Loader />;
    }

    return (
        <ResourceTab
            isLoading={ isLoading }
            data-testid={ `${ testId }-resource-tabs` }
            panes={ getPanes() }
            defaultActiveIndex={ defaultActiveIndex }
            onTabChange={ (e: React.MouseEvent<HTMLDivElement, MouseEvent>, data: TabProps ) => {
                setDefaultActiveIndex(data.activeIndex);
            } }
            isAutomaticTabRedirectionEnabled={ isAutomaticTabRedirectionEnabled }
            tabIdentifier={ tabIdentifier }
        />
    );
};

/**
 * Default proptypes for the IDP edit component.
 */
EditIdentityProvider.defaultProps = {
    "data-testid": "idp-edit"
};<|MERGE_RESOLUTION|>--- conflicted
+++ resolved
@@ -17,11 +17,7 @@
  */
 
 import { TestableComponentInterface } from "@wso2is/core/models";
-<<<<<<< HEAD
 import { ContentLoader, EmphasizedSegment, ResourceTab, ResourceTabPanePropsInterface } from "@wso2is/react-components";
-=======
-import { ContentLoader, EmphasizedSegment, ResourceTab, ResourceTabPaneInterface } from "@wso2is/react-components";
->>>>>>> 05fed6ce
 import React, {
     FunctionComponent,
     ReactElement,
@@ -38,13 +34,8 @@
     OutboundProvisioningSettings
 } from "./settings";
 import { JITProvisioningSettings } from "./settings/jit-provisioning-settings";
-<<<<<<< HEAD
 import { identityProviderConfig } from "../../../extensions";
-import { IdentityProviderManagementConstants } from "../constants";
-=======
-import { ComponentExtensionPlaceholder, identityProviderConfig } from "../../../extensions";
 import { IdentityProviderConstants, IdentityProviderManagementConstants } from "../constants";
->>>>>>> 05fed6ce
 import {
     IdentityProviderAdvanceInterface,
     IdentityProviderInterface,
@@ -292,14 +283,8 @@
             return;
         }
 
-<<<<<<< HEAD
         const extensions: ResourceTabPanePropsInterface[] = identityProviderConfig
             .editIdentityProvider.getTabExtensions({
-=======
-        const extensions: ResourceTabPaneInterface[] = ComponentExtensionPlaceholder({
-            component: "identityProvider",
-            props: {
->>>>>>> 05fed6ce
                 content: template.content.quickStart,
                 identityProvider: identityProvider,
                 template: template
@@ -346,7 +331,7 @@
          * {@link apps/console/src/extensions#} configs folder and
          * models folder for types. identity-provider.ts
          */
-        const attributesForSamlEnabled: boolean = isSaml && 
+        const attributesForSamlEnabled: boolean = isSaml &&
             identityProviderConfig.editIdentityProvider.attributesSettings;
 
         // Evaluate whether to Show/Hide `Attributes`.
