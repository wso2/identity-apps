/**
 * Copyright (c) 2022, WSO2 LLC. (https://www.wso2.com). All Rights Reserved.
 *
 * WSO2 LLC. licenses this file to you under the Apache License,
 * Version 2.0 (the "License"); you may not use this file except
 * in compliance with the License.
 * You may obtain a copy of the License at
 *
 *     http://www.apache.org/licenses/LICENSE-2.0
 *
 * Unless required by applicable law or agreed to in writing,
 * software distributed under the License is distributed on an
 * "AS IS" BASIS, WITHOUT WARRANTIES OR CONDITIONS OF ANY
 * KIND, either express or implied. See the License for the
 * specific language governing permissions and limitations
 * under the License.
 */

import { LinkInterface } from "@wso2is/core/models";
import {
    OIDCDataInterface,
    PassiveStsConfigurationInterface,
    SAML2ConfigurationInterface,
    WSTrustConfigurationInterface
} from "./application-inbound";
import { TemplateContentInterface } from "../data/application-templates";

/**
 *  Captures the basic details in the applications.
 */
export interface ApplicationBasicInterface {
    access?: ApplicationAccessTypes;
    id?: string;
    name: string;
    description?: string;
    accessUrl?: string;
    clientId?: string;
    issuer?: string;
    templateId?: string;
    isManagementApp?: boolean;
    advancedConfigurations?: AdvancedConfigurationsInterface;
}

export enum ApplicationAccessTypes {
    READ = "READ",
    WRITE = "WRITE"
}

export enum ApplicationInboundTypes {
    CLIENTID = "Client ID",
    ISSUER = "Issuer"
}

/**
 *  Application list item model.
 */
export interface ApplicationListItemInterface extends ApplicationBasicInterface {
    image?: string;
    self?: string;
}

/**
 *  Main application interface.
 */
export interface ApplicationInterface extends ApplicationBasicInterface {
    imageUrl?: string;
    claimConfiguration?: ClaimConfigurationInterface;
    advancedConfigurations?: AdvancedConfigurationsInterface;
    inboundProtocols?: InboundProtocolListItemInterface[];
    authenticationSequence?: AuthenticationSequenceInterface;
    provisioningConfigurations?: ProvisioningConfigurationInterface;
}

/**
 * Interface for the inbound protocol in the application response.
 */
export interface InboundProtocolListItemInterface {
    type: string;
    name?: string;
    self: string;
}

/**
 *  Application Basic details for add wizard.
 */
export interface ApplicationBasicWizard extends ApplicationBasicInterface {
    imageUrl?: string;
    discoverableByEndUsers?: boolean;
}

/**
 *  Captures inbound protocols.
 */
export interface InboundProtocolsInterface {
    oidc?: OIDCDataInterface;
    saml?: SAML2ConfigurationInterface;
    wsTrust?: WSTrustConfigurationInterface;
    passiveSts?: PassiveStsConfigurationInterface;
}

/**
 *  Application interface for Post request.
 */
export interface MainApplicationInterface  extends ApplicationInterface {
    inboundProtocolConfiguration?: InboundProtocolsInterface;
}

/**
 *  Captures application list properties.
 */
export interface ApplicationListInterface {
    /**
     * Number of results that match the listing operation.
     */
    totalResults?: number;
    /**
     * Index of the first element of the page, which will be equal to offset + 1.
     */
    startIndex?: number;
    /**
     * Number of elements in the returned page.
     */
    count?: number;
    /**
     * Set of applications.
     */
    applications?: ApplicationListItemInterface[];
    /**
     * Useful links for pagination.
     */
    links?: LinkInterface[];
}

export interface AppClaimInterface {
    id?: string;
    uri: string;
    displayName?: string;
}

export interface ClaimMappingInterface {
    applicationClaim: string;
    localClaim: AppClaimInterface;
}

export interface SubjectInterface {
    claim: AppClaimInterface[] | string;
    includeUserDomain: boolean;
    includeTenantDomain: boolean;
    useMappedLocalSubject: boolean;
}

export interface RoleInterface {
    claim: AppClaimInterface[] | string;
    includeUserDomain: boolean;
    mappings: AppClaimInterface[] | string[];
}

export interface RoleMappingInterface {
    localRole: string;
    applicationRole: string;
}

export interface RoleConfigInterface {
    mappings: RoleMappingInterface[];
    includeUserDomain: boolean;
    claim: AppClaimInterface;
}

export interface RequestedClaimConfigurationInterface {
    claim: AppClaimInterface;
    mandatory: boolean;
}

export interface SubjectConfigInterface {
    claim?: AppClaimInterface;
    includeUserDomain?: boolean;
    includeTenantDomain?: boolean;
    useMappedLocalSubject?: boolean;
}

/**
 *  Captures main claim features.
 */
export interface ClaimConfigurationInterface {
    dialect: string;
    claimMappings?: ClaimMappingInterface[];
    requestedClaims: RequestedClaimConfigurationInterface[];
    subject?: SubjectConfigInterface;
    role?: RoleConfigInterface;
}

/**
 *  Acceptable certificate types.
 */
export enum CertificateTypeInterface {
    NONE ="None",
    JWKS = "JWKS",
    PEM = "PEM"
}

export interface CertificateInterface {
    value?: string;
    type?: CertificateTypeInterface; // TODO  Check for upload option.
}

/**
 *  Captures application related configuration.
 */
export interface AdvancedConfigurationsInterface {
    saas?: boolean;
    discoverableByEndUsers?: boolean;
    certificate?: CertificateInterface;
    skipLoginConsent?: boolean;
    skipLogoutConsent?: boolean;
    returnAuthenticatedIdpList?: boolean;
    enableAuthorization?: boolean;
    fragment?: boolean;
    additionalSpProperties?: additionalSpProperty[]
}
/**
 * Interface for the additional sp properties.
 */
export interface additionalSpProperty {
    name: string;
    value: string;
    displayName?: string;
}

export enum AuthenticationSequenceType {
    DEFAULT = "DEFAULT",
    USER_DEFINED = "USER_DEFINED"
}

export interface AuthenticatorInterface {
    idp: string;
    authenticator: string;
}

export interface AuthenticationStepInterface {
    id: number;
    options: AuthenticatorInterface[];
}

/**
 * Authentication Sequence model.
 */
export interface AuthenticationSequenceInterface  {
    type?: AuthenticationSequenceType | string;
    steps?: AuthenticationStepInterface[];
    requestPathAuthenticators?: string[];
    script?: string;
    subjectStepId?: number;
    attributeStepId?: number;
}

/**
 *  Application template list item interface.
 */
export interface ApplicationTemplateListItemInterface {
    id: string;
    name: string;
    description?: string;
    image?: string;
    authenticationProtocol?: string;
    /**
     * Specifies a Management Application
     */
    isManagementApp?: boolean;
    /**
     * Template group.
     * ex: "web-application"
     */
    templateGroup?: string;
    /**
     * Template identifier.
     * ex: "single-page-application"
    */
    templateId?: string;
    types?: any[];
    category?: string;
    displayOrder?: number;
    self?: string;
    /**
     * List of Sub templates.
     * ex: `OIDC Web Application` under `Web Application` template.
     */
    subTemplates?: ApplicationTemplateListItemInterface[];
    /**
     * Title for the sub template selection section inside the wizard.
     */
    subTemplatesSectionTitle?: string;
    previewOnly?: boolean;
}

export interface ApplicationTemplateGroupInterface {
    /**
     * Application template group category.
     */
    category?: string;
    /**
     * Group Description.
     */
    description?: string;
    /**
     * Group id.
     */
    id: string;
    /**
     * Group Image.
     */
    image?: string;
    /**
     * Template group name.
     */
    name: string;
    /**
     * List of Sub templates.
     * ex: `OIDC Web Application` under `Web Application` template.
     */
    subTemplates?: ApplicationTemplateListItemInterface[];
    /**
     * Title for the sub template selection section inside the wizard.
     */
    subTemplatesSectionTitle?: string;
    /**
     * Template group identifier.
     * ex: "traditional-web-application"
    */
    templateId?: string;
}

/**
 * Interface for application template categories.
 */
export interface ApplicationTemplateCategoryInterface {
    /**
     * Category id.
     */
    id: string;
    /**
     * Category Display Name.
     */
    displayName: string;
    /**
     * Category Description.
     */
    description: string;
    /**
     * Templates belonging to the category.
     */
    templates?: ApplicationTemplateInterface[];
    /**
     * View configurations.
     */
    viewConfigs?: ApplicationTemplateCategoryViewConfigInterface;
}

/**
 * Interface for the application templates category view config.
 */
export interface ApplicationTemplateCategoryViewConfigInterface {
    /**
     * Config for the UI tags displayed on templates.
     */
    tags: {
        /**
         * Element to render the tag as.
         */
        as: "icon" | "label" | "default";
        /**
         * Title for the section.
         */
        sectionTitle: string;
        /**
         * Show/Hide the tag icon.
         */
        showTagIcon: boolean;
        /**
         * Show/Hide the tags.
         */
        showTags: boolean;
        /**
         * Tag size.
         */
        tagSize: string;
        /**
         * Where to find the tags in the templates object.
         */
        tagsKey: string;
    };
}

/**
 *  Application template list interface.
 */
export interface ApplicationTemplateListInterface {
    templates: ApplicationTemplateInterface[];
}

/**
 *  Contains Application template data.
 */
export interface ApplicationTemplateInterface extends ApplicationTemplateListItemInterface {
    application?: MainApplicationInterface;
    content?: TemplateContentInterface;
    /**
     * Should resource be listed as coming soon.
     */
    comingSoon?: boolean;
}

/**
 * Enum for supported application template categories.
 *
 * @readonly
 */
export enum SupportedApplicationTemplateCategories {
    QUICK_START = "quick_start"
}

/**
 * Enum for application template categories.
 *
 * @readonly
 */
export enum ApplicationTemplateCategories {
    /**
     * Templates supported by default.
     * ex: Web Application, SPA etc.
     */
    DEFAULT = "DEFAULT",
    /**
     * Vendor templates.
     * ex: Zoom, Salesforce etc.
     */
    VENDOR = "VENDOR",
}

/**
 * Enum for application template loading strategies.
 *
 * @readonly
 */
export enum ApplicationTemplateLoadingStrategies {
    /**
     * App will resort to in app templates.
     */
    LOCAL = "LOCAL",
    /**
     * App will fetch templates from the template management REST API.
     */
    REMOTE = "REMOTE"
}

/**
 *  Application template technology interface.
 */
export interface ApplicationTemplateTechnology {
    name: string;
    displayName: string;
    logo: any;
}

/**
 * Adaptive auth templates interface.
 */
export interface AdaptiveAuthTemplatesListInterface {
    /**
     * Templates as a JSON.
     */
    templatesJSON: AdaptiveAuthTemplateCategoryListItemInterface;
}

/**
 * Adaptive auth template category list item interface.
 * Category name will be the key.
 */
export interface AdaptiveAuthTemplateCategoryListItemInterface {
    [ key: string ]: AdaptiveAuthTemplateCategoryInterface;
}

/**
 * Adaptive auth template category interface.
 */
export interface AdaptiveAuthTemplateCategoryInterface {
    displayName: string;
    templates?: AdaptiveAuthTemplateInterface[];
    icon?: string;
    order: number;
}

/**
 * Adaptive auth template interface.
 */
export interface AdaptiveAuthTemplateInterface {
    summary: string;
    preRequisites: string[];
    helpLink: string;
    code: string[];
    defaultStepsDescription: AdaptiveAuthTemplateDefaultStepsDescriptionInterface;
    parametersDescription: AdaptiveAuthTemplateParametersDescriptionInterface;
    name: string;
    defaultAuthenticators: AdaptiveAuthTemplateDefaultAuthenticatorsListInterface;
    category: string;
    title: string;
    authenticationSteps: number;
}

/**
 * Adaptive auth template parameters description interface.
 */
interface AdaptiveAuthTemplateParametersDescriptionInterface {
    [ key: string ]: string;
}

/**
 * Adaptive auth template default steps description interface.
 */
interface AdaptiveAuthTemplateDefaultStepsDescriptionInterface {
    [ key: string ]: string;
}

/**
 * Adaptive auth template default authenticators list interface.
 */
interface AdaptiveAuthTemplateDefaultAuthenticatorsListInterface {
    [ key: string ]: AdaptiveAuthTemplateDefaultAuthenticatorInterface;
}

/**
 * Adaptive auth template default authenticator interface.
 */
interface AdaptiveAuthTemplateDefaultAuthenticatorInterface {
    federated: string[];
    local: string[];
}

export const emptyApplication = (): ApplicationInterface => ({
    accessUrl: "",
    advancedConfigurations: {
        certificate: {
            type: CertificateTypeInterface.JWKS,
            value: ""
        },
        discoverableByEndUsers: false,
        enableAuthorization: false,
        returnAuthenticatedIdpList: false,
        saas: false,
        skipLoginConsent: false,
        skipLogoutConsent: false
    },
    authenticationSequence: undefined,
    claimConfiguration: undefined,
    description: "",
    id: "",
    imageUrl: "",
    inboundProtocols: undefined,
    name: ""
});

/**
 * Inbound SCIM Provisioning configuration.
 */
export interface InboundSCIMProvisioningConfigurationInterface {
    proxyMode: boolean;
    provisioningUserstoreDomain?: string;
}

/**
 * Outbound Provisioning Configuration.
 */
export interface OutboundProvisioningConfigurationInterface {
    idp: string;
    connector: string;
    blocking?: boolean;
    rules?: boolean;
    jit?: boolean;
}

/**
 * Provisioning configuration for the application.
 */
export interface ProvisioningConfigurationInterface {
    inboundProvisioning?: InboundSCIMProvisioningConfigurationInterface;
    outboundProvisioningIdps?: OutboundProvisioningConfigurationInterface[];
}

/**
 * Captures name and id of the user store.
 */
export interface SimpleUserStoreListItemInterface {
    id?: string;
    name: string;
}

/**
 * Captures name and id of the user store.
 */
export interface SimpleUserStoreListItemInterface {
    id?: string;
    name: string;
}

/**
 * OIDC configurations for the application.
 */
export interface OIDCApplicationConfigurationInterface {
    authorizeEndpoint: string;
    endSessionEndpoint: string;
    introspectionEndpoint: string;
    tokenEndpoint: string;
    tokenRevocationEndpoint: string;
    userEndpoint: string;
    jwksEndpoint: string;
    wellKnownEndpoint: string;
}

/**
 * SAML configurations for the application.
 */
export interface SAMLApplicationConfigurationInterface {
    issuer: string;
    ssoUrl: string;
    sloUrl: string;
    certificate: string;
    metadata: string;
}

/**
 * Status of the My Account portal.
 */
export interface MyAccountPortalStatusInterface {
    attribute?: string;
    value?: string;
}

export const emptyOIDCAppConfiguration = (): OIDCApplicationConfigurationInterface => ({
    authorizeEndpoint: "",
    endSessionEndpoint: "",
    introspectionEndpoint: "",
    jwksEndpoint: "",
    tokenEndpoint: "",
    tokenRevocationEndpoint: "",
    userEndpoint: "",
    wellKnownEndpoint: ""
});

export const emptySAMLAppConfiguration = (): SAMLApplicationConfigurationInterface => ({
    certificate: "",
    issuer: "",
    metadata: "",
    sloUrl: "",
    ssoUrl: ""
});

/**
 * Enum for adaptive auth template types.
 *
 * @readonly
 */
export enum AdaptiveAuthTemplateTypes {
    GROUP_BASED = "Group-Based",
    IP_BASED = "IP-Based",
    NEW_DEVICE_BASED = "New-Device-Based",
    USER_AGE_BASED = "User-Age-Based"
}

/**
 * Enum for application template types.
 *
 * @readonly
 */
export enum ApplicationTemplateIdTypes {
    SPA = "single-page-application",
    OIDC_WEB_APPLICATION = "oidc-web-application",
    SAML_WEB_APPLICATION = "saml-web-application"
}

/**
 * Enum for default application template group ids.
 *
 * @readonly
 */
export enum DefaultTemplateGroupIds {
    WEB_APPLICATION = "web-application",
    DESKTOP_APPLICATION = "desktop",
    MOBILE_APPLICATION = "mobile"
}

/**
 * Enum for sign-in method login flow options.
 *
 * @readonly
 */
export enum LoginFlowTypes {
    FACEBOOK_LOGIN = "FACEBOOK_LOGIN",
    GOOGLE_LOGIN = "GOOGLE_LOGIN",
    GITHUB_LOGIN = "GITHUB_LOGIN",
    MICROSOFT_LOGIN = "MICROSOFT_LOGIN",
    SECOND_FACTOR_TOTP = "SECOND_FACTOR_TOTP",
<<<<<<< HEAD
    SECOND_FACTOR_SMS_OTP = "SECOND_FACTOR_SMS_OTP",
=======
>>>>>>> ff3f0518
    SECOND_FACTOR_EMAIL_OTP = "SECOND_FACTOR_EMAIL_OTP",
    FIDO_LOGIN = "FIDO_LOGIN",
    MAGIC_LINK = "MAGIC_LINK",
    DEFAULT = "DEFAULT"
}

/**
 * Enum for URL fragment types used in the edit application.
 *
 * @readonly
 */
export enum URLFragmentTypes {
    TAB_INDEX = "tab=",
    VIEW = "view=",
}

/**
 * Enum for customized tab types
 */
export enum ApplicationTabTypes {
    GENERAL = "General",
    PROTOCOL ="protocol",
    USER_ATTRIBUTES = "user-attributes",
    SIGN_IN_METHOD = "sign-in-method",
    PROVISIONING = "provisioning",
    ADVANCED = "advanced",
    INFO = "info"
}<|MERGE_RESOLUTION|>--- conflicted
+++ resolved
@@ -698,11 +698,8 @@
     GITHUB_LOGIN = "GITHUB_LOGIN",
     MICROSOFT_LOGIN = "MICROSOFT_LOGIN",
     SECOND_FACTOR_TOTP = "SECOND_FACTOR_TOTP",
-<<<<<<< HEAD
+    SECOND_FACTOR_EMAIL_OTP = "SECOND_FACTOR_EMAIL_OTP",
     SECOND_FACTOR_SMS_OTP = "SECOND_FACTOR_SMS_OTP",
-=======
->>>>>>> ff3f0518
-    SECOND_FACTOR_EMAIL_OTP = "SECOND_FACTOR_EMAIL_OTP",
     FIDO_LOGIN = "FIDO_LOGIN",
     MAGIC_LINK = "MAGIC_LINK",
     DEFAULT = "DEFAULT"
