--- conflicted
+++ resolved
@@ -22,10 +22,7 @@
 import { addAlert } from "@wso2is/core/store";
 import { I18n } from "@wso2is/i18n";
 import {
-<<<<<<< HEAD
     ContentLoader,
-=======
->>>>>>> ac0eadd4
     ListLayout,
     PageLayout,
     PrimaryButton
@@ -42,15 +39,11 @@
 import { useTranslation } from "react-i18next";
 import { useDispatch, useSelector } from "react-redux";
 import {
-<<<<<<< HEAD
     Container,
-=======
->>>>>>> ac0eadd4
     DropdownItemProps,
     DropdownProps,
     Icon,
-    PaginationProps,
-    Button as SemButton
+    PaginationProps
 } from "semantic-ui-react";
 import {
     AdvancedSearchWithBasicFilters,
@@ -261,13 +254,7 @@
     return (
         <PageLayout
             action={
-<<<<<<< HEAD
-                !isApplicationListRequestLoading && !(!searchQuery && appList?.totalResults <= 0)
-                && (hasRequiredScopes(featureConfig?.applications, featureConfig?.applications?.scopes?.create,
-                    allowedScopes))
-=======
-                (isApplicationListRequestLoading || !(!searchQuery && appList?.totalResults <= 0))
->>>>>>> ac0eadd4
+                (!isApplicationListRequestLoading && !(!searchQuery && appList?.totalResults <= 0))
                 && (
                     <Show when={ AccessControlConstants.APPLICATION_WRITE }>
                         <PrimaryButton
