/**
 * Copyright (c) 2020, WSO2 Inc. (http://www.wso2.org) All Rights Reserved.
 *
 * WSO2 Inc. licenses this file to you under the Apache License,
 * Version 2.0 (the "License"); you may not use this file except
 * in compliance with the License.
 * You may obtain a copy of the License at
 *
 *     http://www.apache.org/licenses/LICENSE-2.0
 *
 * Unless required by applicable law or agreed to in writing,
 * software distributed under the License is distributed on an
 * "AS IS" BASIS, WITHOUT WARRANTIES OR CONDITIONS OF ANY
 * KIND, either express or implied. See the License for the
 * specific language governing permissions and limitations
 * under the License.
 */

import { AccessControlConstants, Show } from "@wso2is/access-control";
import { hasRequiredScopes, isFeatureEnabled } from "@wso2is/core/helpers";
import {
    AlertLevels,
    IdentifiableComponentInterface,
    LoadableComponentInterface,
    SBACInterface,
    TestableComponentInterface
} from "@wso2is/core/models";
import { addAlert } from "@wso2is/core/store";
import {
    AnimatedAvatar,
    AppAvatar,
    ConfirmationModal,
    DataTable,
    EmptyPlaceholder,
    LinkButton,
    PrimaryButton,
    TableActionsInterface,
    TableColumnInterface,
    useConfirmationModalAlert
} from "@wso2is/react-components";
// eslint-disable-next-line no-restricted-imports
import _ from "lodash";
import React, { FunctionComponent, ReactElement, ReactNode, SyntheticEvent, useEffect, useState } from "react";
import { useTranslation } from "react-i18next";
import { useDispatch, useSelector } from "react-redux";
import { Header, Icon, Label, Popup, SemanticICONS } from "semantic-ui-react";
import {
    AppConstants,
    AppState,
    EventPublisher,
    FeatureConfigInterface,
    UIConfigInterface,
    UIConstants,
    getEmptyPlaceholderIllustrations,
    history
} from "../../core";
import { deleteApplication } from "../api";
import { ApplicationManagementConstants } from "../constants";
import {
    ApplicationAccessTypes,
    ApplicationListInterface,
    ApplicationListItemInterface,
    ApplicationTemplateListItemInterface
} from "../models";
import { ApplicationTemplateManagementUtils } from "../utils";
import { applicationConfig } from "../../../extensions";
import {OAuthProtocolTemplateItem, PassiveStsProtocolTemplateItem, SAMLProtocolTemplateItem} from "./meta";

/**
 *
 * Proptypes for the applications list component.
 */
interface ApplicationListPropsInterface extends SBACInterface<FeatureConfigInterface>, LoadableComponentInterface,
    TestableComponentInterface, IdentifiableComponentInterface {

    /**
     * Advanced Search component.
     */
    advancedSearch?: ReactNode;
    /**
     * Default list item limit.
     */
    defaultListItemLimit?: number;
    /**
     * Application list.
     */
    list: ApplicationListInterface;
    /**
     * On application delete callback.
     */
    onApplicationDelete?: () => void;
    /**
     * On list item select callback.
     */
    onListItemClick?: (event: SyntheticEvent, app: ApplicationListItemInterface) => void;
    /**
     * Callback for the search query clear action.
     */
    onSearchQueryClear?: () => void;
    /**
     * Callback to be fired when clicked on the empty list placeholder action.
     */
    onEmptyListPlaceholderActionClick?: () => void;
    /**
     * Search query for the list.
     */
    searchQuery?: string;
    /**
     * Enable selection styles.
     */
    selection?: boolean;
    /**
     * Show list item actions.
     */
    showListItemActions?: boolean;
    /**
     * Show sign on methods condition
     */
    isSetStrongerAuth?: boolean;
    /**
     * Is the list rendered on a portal.
     */
    isRenderedOnPortal?: boolean;
}

/**
 * Application list component.
 *
 * @param {ApplicationListPropsInterface} props - Props injected to the component.
 *
 * @return {React.ReactElement}
 */
export const ApplicationList: FunctionComponent<ApplicationListPropsInterface> = (
    props: ApplicationListPropsInterface
): ReactElement => {

    const {
        advancedSearch,
        defaultListItemLimit,
        featureConfig,
        isLoading,
        list,
        onApplicationDelete,
        onListItemClick,
        onEmptyListPlaceholderActionClick,
        onSearchQueryClear,
        searchQuery,
        selection,
        showListItemActions,
        isSetStrongerAuth,
        isRenderedOnPortal,
        [ "data-testid" ]: testId,
        [ "data-componentid" ]: componentId
    } = props;

    const { t } = useTranslation();

    const dispatch = useDispatch();

    const applicationTemplates: ApplicationTemplateListItemInterface[] = useSelector(
        (state: AppState) => state.application.templates);
    const allowedScopes: string = useSelector((state: AppState) => state?.auth?.allowedScopes);
    const UIConfig: UIConfigInterface = useSelector((state: AppState) => state?.config?.ui);
    const tenantDomain: string = useSelector((state: AppState) => state?.auth?.tenantDomain);

    const [ showDeleteConfirmationModal, setShowDeleteConfirmationModal ] = useState<boolean>(false);
    const [ deletingApplication, setDeletingApplication ] = useState<ApplicationListItemInterface>(undefined);
    const [
        isApplicationTemplateRequestLoading,
        setApplicationTemplateRequestLoadingStatus
    ] = useState<boolean>(false);

    const [ alert, setAlert, alertComponent ] = useConfirmationModalAlert();

    const eventPublisher: EventPublisher = EventPublisher.getInstance();

    /**
     * Fetch the application templates if list is not available in redux.
     */
    useEffect(() => {
        if (applicationTemplates !== undefined) {
            return;
        }

        setApplicationTemplateRequestLoadingStatus(true);

        ApplicationTemplateManagementUtils.getApplicationTemplates()
            .finally(() => {
                setApplicationTemplateRequestLoadingStatus(false);
            });
    }, [ applicationTemplates ]);

    /**
     * Redirects to the applications edit page when the edit button is clicked.
     *
     * @param {string} appId - Application id.
     * @param {ApplicationAccessTypes} access - Access level of the application.
     */
    const handleApplicationEdit = (appId: string, access: ApplicationAccessTypes): void => {
        if (isSetStrongerAuth) {
            history.push({
                pathname: AppConstants.getPaths().get("APPLICATION_EDIT").replace(":id", appId),
                search: `?${ ApplicationManagementConstants.APP_STATE_STRONG_AUTH_PARAM_KEY }=${
                    ApplicationManagementConstants.APP_STATE_STRONG_AUTH_PARAM_VALUE }`
            });
        } else {
            history.push({
                pathname: AppConstants.getPaths().get("APPLICATION_EDIT").replace(":id", appId),
                search: access === ApplicationAccessTypes.READ
                    ? `?${ ApplicationManagementConstants.APP_READ_ONLY_STATE_URL_SEARCH_PARAM_KEY }=true`
                    : ""
            });
        }
    };

    /**
     * Deletes an application when the delete application button is clicked.
     *
     * @param {string} appId - Application id.
     */
    const handleApplicationDelete = (appId: string): void => {
        deleteApplication(appId)
            .then(() => {
                dispatch(addAlert({
                    description: t("console:develop.features.applications.notifications.deleteApplication.success" +
                        ".description"),
                    level: AlertLevels.SUCCESS,
                    message: t("console:develop.features.applications.notifications.deleteApplication.success.message")
                }));

                setShowDeleteConfirmationModal(false);
                onApplicationDelete();
            })
            .catch((error) => {
                if (error.response && error.response.data && error.response.data.description) {
                    dispatch(setAlert({
                        description: error.response.data.description,
                        level: AlertLevels.ERROR,
                        message: t("console:develop.features.applications.notifications.deleteApplication.error" +
                            ".message")
                    }));

                    return;
                }

                dispatch(setAlert({
                    description: t("console:develop.features.applications.notifications.deleteApplication" +
                        ".genericError.description"),
                    level: AlertLevels.ERROR,
                    message: t("console:develop.features.applications.notifications.deleteApplication.genericError" +
                        ".message")
                }));
            });
    };

    /**
     * Resolves data table columns.
     *
     * @return {TableColumnInterface[]}
     */

    const resolveTableColumns = (): TableColumnInterface[] => {
        console.log("resolveTableColumns called")
        return [
            {
                allowToggleVisibility: false,
                dataIndex: "name",
                id: "name",
                key: "name",
                render: (app: ApplicationListItemInterface): ReactNode => {
                    const template = applicationTemplates
                        && applicationTemplates instanceof Array
                        && applicationTemplates.length > 0
                        && applicationTemplates.find((template) => template.id === app.templateId);

                    return (
                        <Header
                            image
                            as="h6"
                            className="header-with-icon"
                            data-testid={ `${ testId }-item-heading` }
                        >
                            {
                                app.image
                                    ? (
                                        <AppAvatar
                                            size="mini"
                                            name={ app.name }
                                            image={ app.image }
                                            spaced="right"
                                            data-testid={ `${ testId }-item-image` }
                                        />
                                    )
                                    : (
                                        <AppAvatar
                                            image={ (
                                                <AnimatedAvatar
                                                    name={ app.name }
                                                    size="mini"
                                                    data-testid={ `${ testId }-item-image-inner` }
                                                />
                                            ) }
                                            size="mini"
                                            spaced="right"
                                            data-testid={ `${ testId }-item-image` }
                                        />
                                    )
                            }
                            <Header.Content>
                                { app.name }
                                <Header.Subheader
                                    className="truncate ellipsis"
                                    data-testid={ `${ testId }-item-sub-heading` }
                                >
                                    {
                                        app.description?.length > 80
                                            ? (
                                                <Popup
                                                    content={ app.description }
                                                    trigger={ (
                                                        <span>{
                                                            app.description
                                                        }</span>
                                                    ) }
                                                />
                                            )
                                            : app.description
                                    }
                                </Header.Subheader>
                            </Header.Content>
                        </Header>
                    );
                },
                title: t("console:develop.features.applications.list.columns.name")
            },
            {
                allowToggleVisibility: false,
                dataIndex: "templateID",
                id: "templateID",
                key: "templateID",
                render: (app: ApplicationListItemInterface): ReactNode => {
<<<<<<< HEAD

                    // Note: the templateId for Standard-Based Applications in applicationTemplates is 'custom-application' (only 1 template is available)
                    // But backend passes 3 distinct ids for Standard Based Applications
                    // So, a deep clone of a template with templateId === 'custom-application' should be made
                    // And change the name according to the templateId passed from the backend

                    // Create a set with custom-application Ids
                    const customApplicationIds = new Set( [
                        ApplicationManagementConstants.CUSTOM_APPLICATION_SAML,
                        ApplicationManagementConstants.CUSTOM_APPLICATION_OIDC,
                        ApplicationManagementConstants.CUSTOM_APPLICATION_PASSIVE_STS
                    ]);

                    // Checking whether the templateId from backend, is for a custom application
                    // If so, find the single template from applicationTemplates
                    if (customApplicationIds.has(app.templateId)) {
                        const template = applicationTemplates
                            && applicationTemplates instanceof Array
                            && applicationTemplates.length > 0
                            && applicationTemplates.find((template) => {
                                return template.templateId === "custom-application";
                            });

                        // Cloning the template and replacing the name with specific template name
                        const template_clone = _.cloneDeep(template);
                        if (template_clone) {
                            if (app.templateId === ApplicationManagementConstants.CUSTOM_APPLICATION_SAML) {
                                template_clone.name = SAMLProtocolTemplateItem.name;
                            } else if (app.templateId === ApplicationManagementConstants.CUSTOM_APPLICATION_OIDC) {
                                template_clone.name = OAuthProtocolTemplateItem.name;
                            } else if (app.templateId === ApplicationManagementConstants.CUSTOM_APPLICATION_PASSIVE_STS) {
                                template_clone.name = PassiveStsProtocolTemplateItem.name;
                            }
                        }

                        return (
                            <div>
                                <p>{ template_clone?.name }</p>
                            </div>
                        );
                    } else {
                        // Displaying template name if it's not a Standard-Based Application
                        const template = applicationTemplates
                            && applicationTemplates instanceof Array
                            && applicationTemplates.length > 0
                            && applicationTemplates.find((template) => template.id === app.templateId);

                        return (
                            <div>
                                <p>{template?.name}</p>
                            </div>
                        );
                    }
=======
                    const template = applicationTemplates
                        && applicationTemplates instanceof Array
                        && applicationTemplates.length > 0
                        && applicationTemplates.find((template) => template.id === app.templateId);
                    console.log({ app, template })
                    // Displays the template name of the application
                    return (
                        <div>
                            <p>{ template?.name }</p>
                        </div>
                    );
>>>>>>> 52102e35
                },
                title: t("console:develop.features.applications.list.columns.name")
            },
            {
                allowToggleVisibility: false,
                dataIndex: "action",
                id: "actions",
                key: "actions",
                textAlign: "right",
                title: t("console:develop.features.applications.list.columns.actions")
            }
        ];
    };

    /**
     * Resolves data table actions.
     *
     * @return {TableActionsInterface[]}
     */
    const resolveTableActions = (): TableActionsInterface[] => {
        if (!showListItemActions) {
            return;
        }

        return [
            {
                "data-testid": `${ testId }-item-edit-button`,
                hidden: (): boolean => !isFeatureEnabled(featureConfig?.applications,
                    ApplicationManagementConstants.FEATURE_DICTIONARY.get("APPLICATION_EDIT")),
                icon: (app: ApplicationListItemInterface): SemanticICONS => {
                    return app?.access === ApplicationAccessTypes.READ
                        || !hasRequiredScopes(featureConfig?.applications,
                            featureConfig?.applications?.scopes?.update, allowedScopes)
                        ? "eye"
                        : "pencil alternate";
                },
                onClick: (e: SyntheticEvent, app: ApplicationListItemInterface): void =>
                    handleApplicationEdit(app.id, app.access),
                popupText: (app: ApplicationListItemInterface): string => {
                    return app?.access === ApplicationAccessTypes.READ
                        || !hasRequiredScopes(featureConfig?.applications,
                            featureConfig?.applications?.scopes?.update, allowedScopes)
                        ? t("common:view")
                        : t("common:edit");
                },
                renderer: "semantic-icon"
            },
            {
                "data-testid": `${ testId }-item-delete-button`,
                hidden: (app: ApplicationListItemInterface) => {
                    const hasScopes: boolean = !hasRequiredScopes(featureConfig?.applications,
                        featureConfig?.applications?.scopes?.delete, allowedScopes);

                    const isSuperTenant: boolean = (tenantDomain === AppConstants.getSuperTenant());
                    const isSystemApp: boolean = isSuperTenant && (UIConfig.systemAppsIdentifiers.includes(app?.name));

                    return hasScopes ||
                            isSystemApp ||
                            (app?.access === ApplicationAccessTypes.READ) ||
                            !applicationConfig.editApplication.showDeleteButton(app.name);
                },
                icon: (): SemanticICONS => "trash alternate",
                onClick: (e: SyntheticEvent, app: ApplicationListItemInterface): void => {
                    setShowDeleteConfirmationModal(true);
                    setDeletingApplication(app);
                },
                popupText: (): string => t("common:delete"),
                renderer: "semantic-icon"
            }
        ];
    };

    /**
     * Resolve the relevant placeholder.
     *
     * @return {React.ReactElement}
     */
    const showPlaceholders = (): ReactElement => {
        // When the search returns empty.
        if (searchQuery && list?.totalResults === 0) {
            return (
                <EmptyPlaceholder
                    action={ (
                        <LinkButton onClick={ onSearchQueryClear }>
                            { t("console:develop.placeholders.emptySearchResult.action") }
                        </LinkButton>
                    ) }
                    image={ getEmptyPlaceholderIllustrations().emptySearch }
                    imageSize="tiny"
                    title={ t("console:develop.placeholders.emptySearchResult.title") }
                    subtitle={ [
                        t("console:develop.placeholders.emptySearchResult.subtitles.0", { query: searchQuery }),
                        t("console:develop.placeholders.emptySearchResult.subtitles.1")
                    ] }
                    data-testid={ `${ testId }-empty-search-placeholder` }
                />
            );
        }

        if (list?.totalResults === 0) {
            return (
                <EmptyPlaceholder
                    className={ !isRenderedOnPortal ? "list-placeholder" : "" }
                    action={ onEmptyListPlaceholderActionClick && (
                        <Show when={ AccessControlConstants.APPLICATION_WRITE }>
                            <PrimaryButton
                                onClick={ () => {
                                    eventPublisher.publish(componentId + "-click-new-application-button");
                                    onEmptyListPlaceholderActionClick();
                                } }>
                                <Icon name="add"/>
                                { t("console:develop.features.applications.placeholders.emptyList.action") }
                            </PrimaryButton>
                        </Show>
                    ) }
                    image={ getEmptyPlaceholderIllustrations().newList }
                    imageSize="tiny"
                    subtitle={ [
                        t("console:develop.features.applications.placeholders.emptyList.subtitles.0")
                    ] }
                    data-testid={ `${ testId }-empty-placeholder` }
                />
            );
        }

        return null;
    };

    return (
        <>
            <DataTable<ApplicationListItemInterface>
                className="applications-table"
                externalSearch={ advancedSearch }
                isLoading={ isLoading || isApplicationTemplateRequestLoading }
                loadingStateOptions={ {
                    count: defaultListItemLimit ?? UIConstants.DEFAULT_RESOURCE_LIST_ITEM_LIMIT,
                    imageType: "square"
                } }
                actions={ !isSetStrongerAuth && resolveTableActions() }
                columns={ resolveTableColumns() }
                data={ list?.applications }
                onRowClick={ (e: SyntheticEvent, app: ApplicationListItemInterface): void => {
                    handleApplicationEdit(app.id, app.access);
                    onListItemClick && onListItemClick(e, app);
                } }
                placeholders={ showPlaceholders() }
                selectable={ selection }
                showHeader={ false }
                transparent={ !(isLoading || isApplicationTemplateRequestLoading) && (showPlaceholders() !== null) }
                data-testid={ testId }
            />
            {
                deletingApplication && (
                    <ConfirmationModal
                        onClose={ (): void => setShowDeleteConfirmationModal(false) }
                        type="warning"
                        open={ showDeleteConfirmationModal }
                        assertionHint={ t("console:develop.features.applications.confirmations.deleteApplication." +
                            "assertionHint") }
                        assertionType="checkbox"
                        primaryAction={ t("common:confirm") }
                        secondaryAction={ t("common:cancel") }
                        onSecondaryActionClick={ (): void => {
                            setShowDeleteConfirmationModal(false);
                            setAlert(null);
                        } }
                        onPrimaryActionClick={ (): void => handleApplicationDelete(deletingApplication.id) }
                        data-testid={ `${ testId }-delete-confirmation-modal` }
                        closeOnDimmerClick={ false }
                    >
                        <ConfirmationModal.Header
                            data-testid={ `${ testId }-delete-confirmation-modal-header` }
                        >
                            { t("console:develop.features.applications.confirmations.deleteApplication.header") }
                        </ConfirmationModal.Header>
                        <ConfirmationModal.Message
                            attached
                            warning
                            data-testid={ `${ testId }-delete-confirmation-modal-message` }
                        >
                            { t("console:develop.features.applications.confirmations.deleteApplication.message") }
                        </ConfirmationModal.Message>
                        <ConfirmationModal.Content
                            data-testid={ `${ testId }-delete-confirmation-modal-content` }
                        >
                            <div className="modal-alert-wrapper"> { alert && alertComponent }</div>
                            { t("console:develop.features.applications.confirmations.deleteApplication.content") }
                        </ConfirmationModal.Content>
                    </ConfirmationModal>
                )
            }
        </>
    );
};

/**
 * Default props for the component.
 */
ApplicationList.defaultProps = {
    "data-componentid": "application",
    "data-testid": "application-list",
    selection: true,
    showListItemActions: true
};<|MERGE_RESOLUTION|>--- conflicted
+++ resolved
@@ -258,9 +258,7 @@
      *
      * @return {TableColumnInterface[]}
      */
-
     const resolveTableColumns = (): TableColumnInterface[] => {
-        console.log("resolveTableColumns called")
         return [
             {
                 allowToggleVisibility: false,
@@ -339,7 +337,6 @@
                 id: "templateID",
                 key: "templateID",
                 render: (app: ApplicationListItemInterface): ReactNode => {
-<<<<<<< HEAD
 
                     // Note: the templateId for Standard-Based Applications in applicationTemplates is 'custom-application' (only 1 template is available)
                     // But backend passes 3 distinct ids for Standard Based Applications
@@ -393,19 +390,6 @@
                             </div>
                         );
                     }
-=======
-                    const template = applicationTemplates
-                        && applicationTemplates instanceof Array
-                        && applicationTemplates.length > 0
-                        && applicationTemplates.find((template) => template.id === app.templateId);
-                    console.log({ app, template })
-                    // Displays the template name of the application
-                    return (
-                        <div>
-                            <p>{ template?.name }</p>
-                        </div>
-                    );
->>>>>>> 52102e35
                 },
                 title: t("console:develop.features.applications.list.columns.name")
             },
