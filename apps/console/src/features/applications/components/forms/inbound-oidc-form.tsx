--- conflicted
+++ resolved
@@ -165,22 +165,14 @@
         }
 
         // When bindingType is set to none, back-end doesn't send the `bindingType` attr. So default to `None`.
-<<<<<<< HEAD
         if (!initialValues?.accessToken?.bindingType) {
-=======
-        if (!initialValues.accessToken.bindingType) {
->>>>>>> 9e6d70d5
             setIsTokenBindingTypeSelected(false);
             
             return;
         }
 
         // Show the validate options when the bindingType is set to a value other than `None`.
-<<<<<<< HEAD
         if (initialValues?.accessToken?.bindingType !== SupportedAccessTokenBindingTypes?.NONE) {
-=======
-        if (initialValues.accessToken.bindingType !== SupportedAccessTokenBindingTypes.NONE) {
->>>>>>> 9e6d70d5
             setIsTokenBindingTypeSelected(true);
         }
     }, [ initialValues?.accessToken ]);
