--- conflicted
+++ resolved
@@ -200,12 +200,8 @@
         if (certificate?.type){
             setSelectedCertType(certificate?.type);
         }
-<<<<<<< HEAD
-    },[certificate]);
-=======
 
     },[ certificate ]);
->>>>>>> 581729bd
 
     const updateConfiguration = (values) => {
 
