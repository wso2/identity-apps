/**
 * Copyright (c) 2020, WSO2 Inc. (http://www.wso2.org) All Rights Reserved.
 *
 * WSO2 Inc. licenses this file to you under the Apache License,
 * Version 2.0 (the "License"); you may not use this file except
 * in compliance with the License.
 * You may obtain a copy of the License at
 *
 *     http://www.apache.org/licenses/LICENSE-2.0
 *
 * Unless required by applicable law or agreed to in writing,
 * software distributed under the License is distributed on an
 * "AS IS" BASIS, WITHOUT WARRANTIES OR CONDITIONS OF ANY
 * KIND, either express or implied. See the License for the
 * specific language governing permissions and limitations
 * under the License.
 */

import { isFeatureEnabled } from "@wso2is/core/helpers";
import { AlertLevels, SBACInterface, TestableComponentInterface } from "@wso2is/core/models";
import { addAlert } from "@wso2is/core/store";
import { ConfirmationModal, ContentLoader, CopyInputField, ResourceTab } from "@wso2is/react-components";
import Axios from "axios";
import inRange from "lodash-es/inRange";
import isEmpty from "lodash-es/isEmpty";
import React, { FunctionComponent, ReactElement, SyntheticEvent, useEffect, useState } from "react";
import { useTranslation } from "react-i18next";
import { useDispatch, useSelector } from "react-redux";
import { Form, Grid, Menu, TabProps } from "semantic-ui-react";
import { InboundProtocolsMeta } from "./meta";
import {
    AccessConfiguration,
    AdvancedSettings,
    AttributeSettings,
    GeneralApplicationSettings,
    ProvisioningSettings,
    SignOnMethods
} from "./settings";
import { Info } from "./settings/info";
import { ComponentExtensionPlaceholder, applicationConfig } from "../../../extensions";
import {
    AppState,
    CORSOriginsListInterface,
    EventPublisher,
    FeatureConfigInterface,
    getCORSOrigins,
    history
} from "../../core";
import { OrganizationUtils } from "../../organizations/utils";
import { getInboundProtocolConfig } from "../api";
import { ApplicationManagementConstants } from "../constants";
import CustomApplicationTemplate
    from "../data/application-templates/templates/custom-application/custom-application.json";
import {
    ApplicationInterface,
    ApplicationTabTypes,
    ApplicationTemplateInterface,
    AuthProtocolMetaListItemInterface,
    OIDCApplicationConfigurationInterface,
    OIDCDataInterface,
    SAMLApplicationConfigurationInterface,
    SupportedAuthProtocolTypes,
    URLFragmentTypes
} from "../models";
import { ApplicationManagementUtils } from "../utils";

/**
 * Proptypes for the applications edit component.
 */
interface EditApplicationPropsInterface extends SBACInterface<FeatureConfigInterface>, TestableComponentInterface {
    /**
     * Editing application.
     */
    application: ApplicationInterface;
    /**
     * Used to the configured inbound protocols list from the parent component.
     */
    getConfiguredInboundProtocolsList?: (list: string[]) => void;
    /**
     * Used to the configured inbound protocol configs from the parent component.
     */
    getConfiguredInboundProtocolConfigs?: (configs: Record<string, unknown>) => void;
    /**
     * Is the data still loading.
     */
    isLoading?: boolean;
    setIsLoading?: any;
    /**
     * Callback to be triggered after deleting the application.
     */
    onDelete: () => void;
    /**
     * Callback to update the application details.
     */
    onUpdate: (id: string) => void;
    /**
     * Application template.
     */
    template?: ApplicationTemplateInterface;
    /**
     * Make the form read only.
     */
    readOnly?: boolean;
    /**
     * URL Search params received to the parent edit page component.
     */
    urlSearchParams?: URLSearchParams;
}

/**
 * Application edit component.
 *
 * @param {EditApplicationPropsInterface} props - Props injected to the component.
 *
 * @return {ReactElement}
 */
export const EditApplication: FunctionComponent<EditApplicationPropsInterface> = (
    props: EditApplicationPropsInterface
): ReactElement => {

    const {
        application,
        featureConfig,
        isLoading,
        setIsLoading,
        getConfiguredInboundProtocolsList,
        getConfiguredInboundProtocolConfigs,
        onDelete,
        onUpdate,
        template,
        readOnly,
        urlSearchParams,
        [ "data-testid" ]: testId
    } = props;

    const { t } = useTranslation();

    const dispatch = useDispatch();

    const availableInboundProtocols: AuthProtocolMetaListItemInterface[] =
        useSelector((state: AppState) => state.application.meta.inboundProtocols);
    const oidcConfigurations: OIDCApplicationConfigurationInterface = useSelector(
        (state: AppState) => state.application.oidcConfigurations);
    const samlConfigurations: SAMLApplicationConfigurationInterface = useSelector(
        (state: AppState) => state.application.samlConfigurations);
    const isClientSecretHashEnabled: boolean = useSelector((state: AppState) =>
        state.config.ui.isClientSecretHashEnabled);
    const tenantDomain: string = useSelector((state: AppState) => state.auth.tenantDomain);

    const [ isInboundProtocolConfigRequestLoading, setIsInboundProtocolConfigRequestLoading ] = useState<boolean>(true);
    const [ inboundProtocolList, setInboundProtocolList ] = useState<string[]>(undefined);
    const [ inboundProtocolConfig, setInboundProtocolConfig ] = useState<any>(undefined);
    const [ isInboundProtocolsRequestLoading, setInboundProtocolsRequestLoading ] = useState<boolean>(false);
    const [ tabPaneExtensions, setTabPaneExtensions ] = useState<any>(undefined);
    const [ allowedOrigins, setAllowedOrigins ] = useState([]);
    const [ isAllowedOriginsUpdated, setIsAllowedOriginsUpdated ] = useState<boolean>(false);
    const [ isApplicationUpdated, setIsApplicationUpdated ] = useState<boolean>(false);
    const [ showClientSecretHashDisclaimerModal, setShowClientSecretHashDisclaimerModal ] = useState<boolean>(false);
    const [
        clientSecretHashDisclaimerModalInputs,
        setClientSecretHashDisclaimerModalInputs
    ] = useState<{ clientSecret: string; clientId: string }>({ clientId: "", clientSecret: "" });
    const [ isOIDCConfigsLoading, setOIDCConfigsLoading ] = useState<boolean>(false);
    const [ isSAMLConfigsLoading, setSAMLConfigsLoading ] = useState<boolean>(false);
    const [ activeTabIndex, setActiveTabIndex ] = useState<number>(undefined);
    const [ defaultActiveIndex, setDefaultActiveIndex ] = useState<number>(undefined);
    const [ totalTabs, setTotalTabs ] = useState<number>(undefined);

    const eventPublisher: EventPublisher = EventPublisher.getInstance();

    const isFragmentApp = application.advancedConfigurations.fragment;

    /**
     * Called when an application updates.
     *
     * @param {string} id - Application id.
     */
    const handleApplicationUpdate = (id: string): void => {
        setIsApplicationUpdated(true);
        onUpdate(id);
    };

    /**
     * Set the defaultTabIndex when the application template updates.
     */
    useEffect(() => {

        if(!template) {
            return;
        }

        let defaultTabIndex: number = 0;

        if(applicationConfig.editApplication.extendTabs) {
            defaultTabIndex=1;
        }

        setDefaultActiveIndex(defaultTabIndex);

        if(isEmpty(window.location.hash)){

            if(urlSearchParams.get(ApplicationManagementConstants.APP_STATE_STRONG_AUTH_PARAM_KEY) !==
                ApplicationManagementConstants.APP_STATE_STRONG_AUTH_PARAM_VALUE) {
                handleDefaultTabIndexChange(defaultTabIndex);

                return;
            }

            // When application selection is done through the strong authentication flow.
            if(template.id === CustomApplicationTemplate.id) {
                handleActiveTabIndexChange(3);
            } else {
                handleActiveTabIndexChange(4);
            }
        }
    },[ template ]);

    /**
     * Called when the URL fragment updates.
     */
    useEffect( () => {

        if(totalTabs === undefined || window.location.hash.includes(URLFragmentTypes.VIEW) ||
            isEmpty(window.location.hash)) {

            return;
        }

        const urlFragment: string[] = window.location.hash.split("#"+URLFragmentTypes.TAB_INDEX);

        if(urlFragment.length === 2 && isEmpty(urlFragment[0]) && /^\d+$/.test(urlFragment[1])) {

            const tabIndex: number = parseInt(urlFragment[1], 10);

            if(inRange(tabIndex,  0, totalTabs)) {
                if(tabIndex === activeTabIndex) {
                    return;
                }
                handleActiveTabIndexChange(tabIndex);
            } else {
                // Change the tab index to defaultActiveIndex for invalid URL fragments.
                handleDefaultTabIndexChange(defaultActiveIndex);
            }
        } else {
            // Change the tab index to defaultActiveIndex for invalid URL fragments.
            handleDefaultTabIndexChange(defaultActiveIndex);
        }
    }, [ window.location.hash, totalTabs ]);

    /**
     * Fetch the allowed origins list whenever there's an update.
     */
    useEffect(() => {
        const allowedCORSOrigins = [];

        if (OrganizationUtils.isCurrentOrganizationRoot()) {
            getCORSOrigins()
                .then((response: CORSOriginsListInterface[]) => {
                    response.map((origin) => {
                        allowedCORSOrigins.push(origin.url);
                    });
                    setAllowedOrigins(allowedCORSOrigins);
                })
                .catch((error) => {
                    if (error?.response?.data?.description) {
                        dispatch(addAlert({
                            description: error.response.data.description,
                            level: AlertLevels.ERROR,
                            message: t("console:develop.features.applications.notifications.fetchAllowedCORSOrigins." +
                                "error.message")
                        }));

                        return;
                    }

                    dispatch(addAlert({
                        description: t("console:develop.features.applications.notifications.fetchAllowedCORSOrigins" +
                            ".genericError.description"),
                        level: AlertLevels.ERROR,
                        message: t("console:develop.features.applications.notifications.fetchAllowedCORSOrigins." +
                            "genericError.message")
                    }));
                });
        }
    }, [ isAllowedOriginsUpdated ]);

    /**
     * Called on `availableInboundProtocols` prop update.
     */
    useEffect(() => {
        if (!isEmpty(availableInboundProtocols)) {
            return;
        }

        setInboundProtocolsRequestLoading(true);

        ApplicationManagementUtils.getInboundProtocols(InboundProtocolsMeta, false)
            .finally(() => {
                setInboundProtocolsRequestLoading(false);
            });
    }, [ availableInboundProtocols ]);

    /**
     * Watch for `inboundProtocols` array change and fetch configured protocols if there's a difference.
     */
    useEffect(() => {
        if (!application?.inboundProtocols || !application?.id) {
            return;
        }

        findConfiguredInboundProtocol(application.id);
    }, [ application?.inboundProtocols ]);

    useEffect(() => {
        if (samlConfigurations !== undefined) {
            return;
        }
        setSAMLConfigsLoading(true);

        ApplicationManagementUtils.getSAMLApplicationMeta()
            .finally(() => {
                setSAMLConfigsLoading(false);
            });
    }, [ samlConfigurations, inboundProtocolConfig ]);

    useEffect(() => {
        if (oidcConfigurations !== undefined) {
            return;
        }
        setOIDCConfigsLoading(true);

        ApplicationManagementUtils.getOIDCApplicationMeta()
            .finally(() => {
                setOIDCConfigsLoading(false);
            });
    }, [ oidcConfigurations, inboundProtocolConfig ]);

    useEffect(() => {
        if (tabPaneExtensions && !isApplicationUpdated) {
            return;
        }

        if (!template?.content?.quickStart || !application?.id || isInboundProtocolConfigRequestLoading) {
            return;
        }

        if (inboundProtocolConfig && samlConfigurations && samlConfigurations.certificate) {
            inboundProtocolConfig.certificate = samlConfigurations.certificate;
            inboundProtocolConfig.ssoUrl = samlConfigurations.ssoUrl;
            inboundProtocolConfig.issuer = samlConfigurations.issuer;
        }

        const extensions: any[] = ComponentExtensionPlaceholder({
            component: "application",
            props: {
                application: application,
                content: template.content.quickStart,
                inboundProtocolConfig: inboundProtocolConfig,
                inboundProtocols: inboundProtocolList,
                onApplicationUpdate: () => {
                    onUpdate(application?.id);
                },
                onTriggerTabUpdate: (tabIndex: number) => {
                    setActiveTabIndex(tabIndex);
                },
                template: template
            },
            subComponent: "edit",
            type: "tab"
        });

        setTabPaneExtensions(extensions);
        setIsApplicationUpdated(false);
    }, [
        tabPaneExtensions,
        template,
        application,
        inboundProtocolList,
        inboundProtocolConfig,
        isInboundProtocolConfigRequestLoading
    ]);

    useEffect(() => {

        if (!urlSearchParams.get(ApplicationManagementConstants.APP_STATE_URL_SEARCH_PARAM_KEY)) {
            return;
        }

        setShowClientSecretHashDisclaimerModal(true);
    }, [ urlSearchParams.get(ApplicationManagementConstants.CLIENT_SECRET_HASH_ENABLED_URL_SEARCH_PARAM_KEY) ]);

    /**
     * Handles the defaultActiveIndex change.
     */
    const handleDefaultTabIndexChange = (defaultActiveIndex: number): void => {

        if (template.id === CustomApplicationTemplate.id && defaultActiveIndex > 0) {
            handleActiveTabIndexChange(defaultActiveIndex - 1);

            return;
        }

        handleActiveTabIndexChange(defaultActiveIndex);
    };

    /**
     * Handles the activeTabIndex change.
     *
     * @param {number} tabIndex - Active tab index.
     */
    const handleActiveTabIndexChange = (tabIndex:number): void => {

        history.push({
            hash: `#${ URLFragmentTypes.TAB_INDEX }${ tabIndex }`,
            pathname: window.location.pathname
        });
        setActiveTabIndex(tabIndex);
    };

    /**
     * Handles the tab change.
     *
     * @param {React.SyntheticEvent} e - Click event.
     * @param {TabProps} data - Tab properties.
     */
    const handleTabChange = (e: SyntheticEvent, data: TabProps): void => {
        eventPublisher.compute(() => {
            eventPublisher.publish("application-switch-edit-application-tabs", {
                type: data.panes[data.activeIndex].componentId
            });
        });

        handleActiveTabIndexChange(data.activeIndex as number);
    };

    /**
     * Todo Remove this mapping and fix the backend.
     */
    const mapProtocolTypeToName = ((type: string): string => {
        let protocolName = type;

        if (protocolName === "oauth2") {
            protocolName = SupportedAuthProtocolTypes.OIDC;
        } else if (protocolName === "passivests") {
            protocolName = SupportedAuthProtocolTypes.WS_FEDERATION;
        } else if (protocolName === "wstrust") {
            protocolName = SupportedAuthProtocolTypes.WS_TRUST;
        } else if (protocolName === "samlsso") {
            protocolName = SupportedAuthProtocolTypes.SAML;
        }

        return protocolName;
    });

    /**
     * This function will normalize the SAML name ID format
     * returned by the API.
     *
     * @param {any} protocolConfigs
     */
    const normalizeSAMLNameIDFormat = (protocolConfigs: any): void => {
        const key = "saml";

        if (protocolConfigs[ key ]) {
            const assertion = protocolConfigs[ key ].singleSignOnProfile?.assertion;

            if (assertion) {
                const ref = assertion.nameIdFormat as string;

                assertion.nameIdFormat = ref.replace(/\//g, ":");
            }
        }
    };

    /**
     * Finds the configured inbound protocol.
     */
    const findConfiguredInboundProtocol = (appId): void => {
        let protocolConfigs: any = {};
        const selectedProtocolList: string[] = [];
        const inboundProtocolRequests: Promise<any>[] = [];
        const protocolNames: string[] = [];

        if (application?.inboundProtocols?.length > 0) {
            application.inboundProtocols.forEach((protocol) => {

                if (protocol.type === "openid") {
                    return;
                }

                const protocolName = mapProtocolTypeToName(protocol.type);

                protocolNames.push(protocolName);

                inboundProtocolRequests.push(getInboundProtocolConfig(appId, protocolName));
            });

            setIsInboundProtocolConfigRequestLoading(true);
            Axios.all(inboundProtocolRequests).then(Axios.spread((...responses) => {
                responses.forEach((response, index: number) => {
                    protocolConfigs = {
                        ...protocolConfigs,
                        [ protocolNames[ index ] ]: response
                    };

                    selectedProtocolList.push(protocolNames[ index ]);
                });

            }))
                .catch((error) => {
                    if (error?.response?.status === 404) {
                        return;
                    }

                    if (error?.response && error?.response?.data && error?.response?.data?.description) {
                        dispatch(addAlert({
                            description: error.response?.data?.description,
                            level: AlertLevels.ERROR,
                            message: t("console:develop.features.applications.notifications.getInboundProtocolConfig" +
                                ".error.message")
                        }));

                        return;
                    }

                    dispatch(addAlert({
                        description: t("console:develop.features.applications.notifications.getInboundProtocolConfig" +
                            ".genericError.description"),
                        level: AlertLevels.ERROR,
                        message: t("console:develop.features.applications.notifications.getInboundProtocolConfig" +
                            ".genericError.message")
                    }));
                })
                .finally(() => {
                    // Mutate the saml: NameIDFormat property according to the specification.
                    normalizeSAMLNameIDFormat(protocolConfigs);
                    setIsApplicationUpdated(true);
                    setInboundProtocolList(selectedProtocolList);
                    setInboundProtocolConfig(protocolConfigs);
                    setIsInboundProtocolConfigRequestLoading(false);
                    getConfiguredInboundProtocolsList(selectedProtocolList);
                    getConfiguredInboundProtocolConfigs(protocolConfigs);
                });
        } else {
            setInboundProtocolList([]);
            setInboundProtocolConfig({});
            setIsInboundProtocolConfigRequestLoading(false);
            getConfiguredInboundProtocolsList([]);
            getConfiguredInboundProtocolConfigs({});
        }
    };

    /**
     * Called when an application updates.
     *
     * @param {string} id - Application id.
     */
    const handleProtocolUpdate = (): void => {
        if (!application?.id) {
            return;
        }

        findConfiguredInboundProtocol(application.id);
    };

    /**
     * Handles application secret regenerate.
     * @param {OIDCDataInterface} config - Config response.
     */
    const handleApplicationSecretRegenerate = (config: OIDCDataInterface): void => {

        if (isEmpty(config) || !config.clientSecret || !config.clientId) {
            return;
        }

        setClientSecretHashDisclaimerModalInputs({
            clientId: config.clientId,
            clientSecret: config.clientSecret
        });
        setShowClientSecretHashDisclaimerModal(true);
    };

    const GeneralApplicationSettingsTabPane = (): ReactElement => (
        <ResourceTab.Pane controlledSegmentation>
            <GeneralApplicationSettings
                accessUrl={ application.accessUrl }
                appId={ application.id }
                description={ application.description }
                discoverability={ application.advancedConfigurations?.discoverableByEndUsers }
                hiddenFields={ [ "imageUrl" ] }
                imageUrl={ application.imageUrl }
                name={ application.name }
                application = { application }
                isLoading={ isLoading }
                onDelete={ onDelete }
                onUpdate={ handleApplicationUpdate }
                featureConfig={ featureConfig }
                template={ template }
                readOnly={ readOnly || applicationConfig.editApplication.getTabPanelReadOnlyStatus(
<<<<<<< HEAD
                                "APPLICATION_EDIT_GENERAL_SETTINGS", application) }
=======
                    "APPLICATION_EDIT_GENERAL_SETTINGS", application.name) }
>>>>>>> 855c117b
                data-testid={ `${ testId }-general-settings` }
                isManagementApp={ application.isManagementApp }
            />
        </ResourceTab.Pane>
    );

    const ApplicationSettingsTabPane = (): ReactElement => (
        <ResourceTab.Pane controlledSegmentation>
            <AccessConfiguration
                application={ application }
                allowedOriginList={ allowedOrigins }
                certificate={ application.advancedConfigurations?.certificate }
                onAllowedOriginsUpdate={ () => setIsAllowedOriginsUpdated(!isAllowedOriginsUpdated) }
                onApplicationSecretRegenerate={ handleApplicationSecretRegenerate }
                appId={ application.id }
                appName={ application.name }
                applicationTemplateId={ application.templateId }
                extendedAccessConfig={ tabPaneExtensions !== undefined }
                isLoading={ isLoading }
                setIsLoading={ setIsLoading }
                onUpdate={ handleApplicationUpdate }
                onProtocolUpdate = { handleProtocolUpdate }
                isInboundProtocolConfigRequestLoading={ isInboundProtocolConfigRequestLoading }
                inboundProtocolsLoading={ isInboundProtocolConfigRequestLoading }
                inboundProtocolConfig={ inboundProtocolConfig }
                inboundProtocols={ inboundProtocolList }
                featureConfig={ featureConfig }
                template={ template }
                readOnly={ readOnly || applicationConfig.editApplication.getTabPanelReadOnlyStatus(
<<<<<<< HEAD
                                "APPLICATION_EDIT_ACCESS_CONFIG", application) }
=======
                    "APPLICATION_EDIT_ACCESS_CONFIG", application.name) }
>>>>>>> 855c117b
                data-testid={ `${ testId }-access-settings` }
            />
        </ResourceTab.Pane>
    );

    const AttributeSettingTabPane = (): ReactElement => (
        <ResourceTab.Pane controlledSegmentation>
            <AttributeSettings
                appId={ application.id }
                technology={ application.inboundProtocols }
                claimConfigurations={ application.claimConfiguration }
                featureConfig={ featureConfig }
                onlyOIDCConfigured={
                    (application?.templateId === CustomApplicationTemplate.id
                        || application?.templateId === ApplicationManagementConstants.CUSTOM_APPLICATION_OIDC)
                    && inboundProtocolList.length === 0
                        ? true
                        : inboundProtocolList.length === 1
                        && (inboundProtocolList[ 0 ] === SupportedAuthProtocolTypes.OIDC)
                }
                onUpdate={ handleApplicationUpdate }
                applicationTemplateId={ application?.templateId }
                readOnly={ readOnly }
                data-testid={ `${ testId }-attribute-settings` }
            />
        </ResourceTab.Pane>
    );


    const SignOnMethodsTabPane = (): ReactElement => (
        <ResourceTab.Pane controlledSegmentation>
            <SignOnMethods
                application={ application }
                appId={ application.id }
                authenticationSequence={ application.authenticationSequence }
                clientId={ inboundProtocolConfig?.oidc?.clientId }
                isLoading={ isLoading }
                onUpdate={ handleApplicationUpdate }
                featureConfig={ featureConfig }
                readOnly={ readOnly }
                data-testid={ `${ testId }-sign-on-methods` }
            />
        </ResourceTab.Pane>
    );

    const AdvancedSettingsTabPane = (): ReactElement => (
        <ResourceTab.Pane controlledSegmentation>
            <AdvancedSettings
                appId={ application.id }
                advancedConfigurations={ application.advancedConfigurations }
                onUpdate={ handleApplicationUpdate }
                featureConfig={ featureConfig }
                readOnly={ readOnly }
                template={ template }
                data-testid={ `${ testId }-advanced-settings` }
            />
        </ResourceTab.Pane>
    );

    const ProvisioningSettingsTabPane = (): ReactElement => (
        applicationConfig.editApplication.showProvisioningSettings
            ? (
                < ResourceTab.Pane controlledSegmentation>
                    <ProvisioningSettings
                        application={ application }
                        provisioningConfigurations={ application.provisioningConfigurations }
                        onUpdate={ handleApplicationUpdate }
                        featureConfig={ featureConfig }
                        readOnly={ readOnly }
                        data-testid={ `${ testId }-provisioning-settings` }
                    />
                </ResourceTab.Pane>
            )
            : null
    );

    const InfoTabPane = (): ReactElement => (
        <ResourceTab.Pane controlledSegmentation>
            <Info
                inboundProtocols={ application?.inboundProtocols }
                isOIDCConfigLoading={ isOIDCConfigsLoading }
                isSAMLConfigLoading={ isSAMLConfigsLoading }
                templateId={ application?.templateId }
                data-testid={ `${ testId }-server-endpoints` }
            />
        </ResourceTab.Pane>
    );

    /**
     * Resolves the tab panes based on the application config.
     *
     * @return {any[]} Resolved tab panes.
     */
    const resolveTabPanes = (): any[] => {
        const panes: any[] = [];

        if (!tabPaneExtensions && applicationConfig.editApplication.extendTabs
            && application?.templateId !== ApplicationManagementConstants.CUSTOM_APPLICATION_OIDC
            && application?.templateId !== ApplicationManagementConstants.CUSTOM_APPLICATION_PASSIVE_STS
            && application?.templateId !== ApplicationManagementConstants.CUSTOM_APPLICATION_SAML) {
            return [];
        }

        if (tabPaneExtensions && tabPaneExtensions.length > 0
            && application?.templateId !== CustomApplicationTemplate.id
            && application?.templateId !== ApplicationManagementConstants.CUSTOM_APPLICATION_OIDC
            && application?.templateId !== ApplicationManagementConstants.CUSTOM_APPLICATION_PASSIVE_STS
            && application?.templateId !== ApplicationManagementConstants.CUSTOM_APPLICATION_SAML) {
            panes.push(...tabPaneExtensions);
        }

        if (featureConfig) {
            if (isFeatureEnabled(featureConfig?.applications,
                ApplicationManagementConstants.FEATURE_DICTIONARY.get("APPLICATION_EDIT_GENERAL_SETTINGS"))) {
                if (applicationConfig.editApplication.
                    isTabEnabledForApp(
                        inboundProtocolConfig?.oidc?.clientId,
                        ApplicationTabTypes.GENERAL,
                        tenantDomain
                    )) {
                    panes.push({
                        componentId: "general",
                        menuItem:
                                 <Menu.Item data-tourid="general">
                                     { t("console:develop.features.applications.edit.sections.general.tabName") }
                                 </Menu.Item>,
                        render: () =>
                            applicationConfig.editApplication.
                                getOveriddenTab(
                                    inboundProtocolConfig?.oidc?.clientId,
                                    ApplicationTabTypes.GENERAL,
                                    GeneralApplicationSettingsTabPane(),
                                    application.name,
                                    application.id,
                                    tenantDomain
                                )
                    });
                }
            }
            if (isFeatureEnabled(featureConfig?.applications,
                ApplicationManagementConstants.FEATURE_DICTIONARY.get("APPLICATION_EDIT_ACCESS_CONFIG"))
                && !isFragmentApp
            ) {

                applicationConfig.editApplication.isTabEnabledForApp(
                    inboundProtocolConfig?.oidc?.clientId,
                    ApplicationTabTypes.PROTOCOL,
                    tenantDomain
                ) &&
                panes.push({
                    componentId: "protocol",
                    menuItem: t("console:develop.features.applications.edit.sections.access.tabName"),
                    render: ApplicationSettingsTabPane
                });
            }
            if (isFeatureEnabled(featureConfig?.applications,
                ApplicationManagementConstants.FEATURE_DICTIONARY.get("APPLICATION_EDIT_ATTRIBUTE_MAPPING"))
                && !isFragmentApp) {

                applicationConfig.editApplication.isTabEnabledForApp(
                    inboundProtocolConfig?.oidc?.clientId, ApplicationTabTypes.USER_ATTRIBUTES, tenantDomain) &&
                panes.push({
                    componentId: "user-attributes",
                    menuItem:
                        <Menu.Item data-tourid="attributes">
                            { t("console:develop.features.applications.edit.sections.attributes.tabName") }
                        </Menu.Item>,
                    render: () =>
                        applicationConfig.editApplication.
                            getOveriddenTab(
                                inboundProtocolConfig?.oidc?.clientId,
                                ApplicationTabTypes.USER_ATTRIBUTES,
                                AttributeSettingTabPane(),
                                application.name,
                                application.id,
                                tenantDomain
                            )
                });
            }
            if (isFeatureEnabled(featureConfig?.applications,
                ApplicationManagementConstants.FEATURE_DICTIONARY.get("APPLICATION_EDIT_SIGN_ON_METHOD_CONFIG"))) {

                applicationConfig.editApplication.
                    isTabEnabledForApp(
                        inboundProtocolConfig?.oidc?.clientId, ApplicationTabTypes.SIGN_IN_METHOD, tenantDomain) &&
                  panes.push({
                      componentId: "sign-in-method",
                      menuItem:
                          <Menu.Item data-tourid="sign-in-methods">
                              { t("console:develop.features.applications.edit.sections.signOnMethod.tabName") }
                          </Menu.Item>,
                      render: SignOnMethodsTabPane
                  });
            }
            if (applicationConfig.editApplication.showProvisioningSettings
                && isFeatureEnabled(featureConfig?.applications,
                    ApplicationManagementConstants.FEATURE_DICTIONARY.get("APPLICATION_EDIT_PROVISIONING_SETTINGS"))
                && !isFragmentApp) {

                applicationConfig.editApplication.isTabEnabledForApp(
                    inboundProtocolConfig?.oidc?.clientId, ApplicationTabTypes.PROVISIONING, tenantDomain) &&
                panes.push({
                    componentId: "provisioning",
                    menuItem: t("console:develop.features.applications.edit.sections.provisioning.tabName"),
                    render: ProvisioningSettingsTabPane
                });
            }
            if (isFeatureEnabled(featureConfig?.applications,
                ApplicationManagementConstants.FEATURE_DICTIONARY.get("APPLICATION_EDIT_ADVANCED_SETTINGS"))
                && !isFragmentApp) {

                applicationConfig.editApplication.
                    isTabEnabledForApp(
                        inboundProtocolConfig?.oidc?.clientId , ApplicationTabTypes.ADVANCED, tenantDomain) &&
                  panes.push({
                      componentId: "advanced",
                      menuItem: (
                          <Menu.Item data-tourid="advanced">
                              { t("console:develop.features.applications.edit.sections.advanced.tabName") }
                          </Menu.Item> ),
                      render: AdvancedSettingsTabPane
                  });
            }
            if (isFeatureEnabled(featureConfig?.applications,
                ApplicationManagementConstants.FEATURE_DICTIONARY.get("APPLICATION_EDIT_INFO"))
                 && application?.templateId != ApplicationManagementConstants.CUSTOM_APPLICATION_PASSIVE_STS
                    && !isFragmentApp) {

                applicationConfig.editApplication.
                    isTabEnabledForApp(
                        inboundProtocolConfig?.oidc?.clientId,
                        ApplicationTabTypes.INFO,
                        tenantDomain
                    ) &&
                 panes.push({
                     componentId: "info",
                     menuItem: {
                         content: t("console:develop.features.applications.edit.sections.info.tabName"),
                         icon: "info circle grey"
                     },
                     render: InfoTabPane
                 });
            }

            return panes;
        }

        return [
            {
                componentId: "general",
                menuItem: t("console:develop.features.applications.edit.sections.general.tabName"),
                render: GeneralApplicationSettingsTabPane
            },
            {
                componentId: "protocol",
                menuItem: t("console:develop.features.applications.edit.sections.access.tabName"),
                render: ApplicationSettingsTabPane
            },
            {
                componentId: "user-attributes",
                menuItem: t("console:develop.features.applications.edit.sections.attributes.tabName"),
                render: AttributeSettingTabPane
            },
            {
                componentId: "sign-in-method",
                menuItem: t("console:develop.features.applications.edit.sections.signOnMethod.tabName"),
                render: SignOnMethodsTabPane
            },
            applicationConfig.editApplication.showProvisioningSettings && {
                componentId: "provisioning",
                menuItem: t("console:develop.features.applications.edit.sections.provisioning.tabName"),
                render: ProvisioningSettingsTabPane
            },
            {
                componentId: "advanced",
                menuItem: t("console:develop.features.applications.edit.sections.advanced.tabName"),
                render: AdvancedSettingsTabPane
            },
            {
                componentId: "info",
                menuItem: {
                    content: t("console:develop.features.applications.edit.sections.info.tabName"),
                    icon: "info circle grey"
                },
                render: InfoTabPane
            }
        ];
    };

    /**
     * Renders the client secret hash disclaimer modal.
     * @return {React.ReactElement}
     */
    const renderClientSecretHashDisclaimerModal = (): ReactElement => {

        // If client hashing is disabled, don't show the modal.
        if (!isClientSecretHashEnabled) {
            return null;
        }

        const isOIDCConfigured: boolean = inboundProtocolList.includes(SupportedAuthProtocolTypes.OIDC);

        if (!isOIDCConfigured
            || isEmpty(inboundProtocolConfig?.oidc)
            || !inboundProtocolConfig.oidc.clientId
            || !inboundProtocolConfig.oidc.clientSecret) {

            return null;
        }

        const clientSecret: string = clientSecretHashDisclaimerModalInputs.clientSecret
            || inboundProtocolConfig.oidc.clientSecret;
        const clientId: string = clientSecretHashDisclaimerModalInputs.clientId
            || inboundProtocolConfig.oidc.clientId;

        return (
            <ConfirmationModal
                data-testid={ `${ testId }-client-secret-hash-disclaimer-modal` }
                type="warning"
                open={ true }
                primaryAction={ t("common:confirm") }
                onPrimaryActionClick={ (): void => {
                    setShowClientSecretHashDisclaimerModal(false);
                    setClientSecretHashDisclaimerModalInputs({
                        clientId: "",
                        clientSecret: ""
                    });
                } }
            >
                <ConfirmationModal.Header
                    data-testid={ `${ testId }-client-secret-hash-disclaimer-modal-header` }
                >
                    {
                        t("console:develop.features.applications.confirmations.clientSecretHashDisclaimer" +
                            ".modal.header")
                    }
                </ConfirmationModal.Header>
                <ConfirmationModal.Message
                    attached
                    warning
                    data-testid={ `${ testId }-client-secret-hash-disclaimer-modal-message` }
                >
                    {
                        t("console:develop.features.applications.confirmations.clientSecretHashDisclaimer" +
                            ".modal.message")
                    }
                </ConfirmationModal.Message>
                <ConfirmationModal.Content
                    data-testid={ `${ testId }-client-secret-hash-disclaimer-modal-content` }
                >
                    <Form>
                        <Grid.Row>
                            <Grid.Column>
                                <Form.Field>
                                    <label>
                                        {
                                            t("console:develop.features.applications.confirmations." +
                                                "clientSecretHashDisclaimer.forms.clientIdSecretForm.clientId.label")
                                        }
                                    </label>
                                    <CopyInputField
                                        value={ clientId }
                                        hideSecretLabel={
                                            t("console:develop.features.applications.confirmations." +
                                                "clientSecretHashDisclaimer.forms.clientIdSecretForm.clientId.hide")
                                        }
                                        showSecretLabel={
                                            t("console:develop.features.applications.confirmations." +
                                                "clientSecretHashDisclaimer.forms.clientIdSecretForm.clientId.show")
                                        }
                                        data-testid={ `${ testId }-client-secret-readonly-input` }
                                    />
                                </Form.Field>
                                <Form.Field>
                                    <label>
                                        {
                                            t("console:develop.features.applications.confirmations." +
                                                "clientSecretHashDisclaimer.forms.clientIdSecretForm." +
                                                "clientSecret.label")
                                        }
                                    </label>
                                    <CopyInputField
                                        secret
                                        value={ clientSecret }
                                        hideSecretLabel={
                                            t("console:develop.features.applications.confirmations." +
                                                "clientSecretHashDisclaimer.forms.clientIdSecretForm.clientSecret.hide")
                                        }
                                        showSecretLabel={
                                            t("console:develop.features.applications.confirmations." +
                                                "clientSecretHashDisclaimer.forms.clientIdSecretForm.clientSecret.show")
                                        }
                                        data-testid={ `${ testId }-client-secret-readonly-input` }
                                    />
                                </Form.Field>
                            </Grid.Column>
                        </Grid.Row>
                    </Form>
                </ConfirmationModal.Content>
            </ConfirmationModal>
        );
    };

    return (
        application && !isInboundProtocolsRequestLoading && inboundProtocolList != undefined
        && (tabPaneExtensions || !applicationConfig.editApplication.extendTabs
            || application?.templateId === ApplicationManagementConstants.CUSTOM_APPLICATION_OIDC
            || application?.templateId === ApplicationManagementConstants.CUSTOM_APPLICATION_PASSIVE_STS
            || application?.templateId === ApplicationManagementConstants.CUSTOM_APPLICATION_SAML )
            ? (
                <>
                    <ResourceTab
                        activeIndex= { activeTabIndex }
                        data-testid= { `${testId}-resource-tabs` }
                        defaultActiveIndex={ defaultActiveIndex }
                        onTabChange={ handleTabChange }
                        panes= { resolveTabPanes() }
                        onInitialize={ ({ panesLength }) => {
                            setTotalTabs(panesLength);
                        } }
                    />
                    { showClientSecretHashDisclaimerModal && renderClientSecretHashDisclaimerModal() }
                </>
            )
            : <ContentLoader />
    );
};

/**
 * Default props for the application edit component.
 */
EditApplication.defaultProps = {
    "data-testid": "edit-application",
    getConfiguredInboundProtocolConfigs: () => null,
    getConfiguredInboundProtocolsList: () => null
};<|MERGE_RESOLUTION|>--- conflicted
+++ resolved
@@ -590,18 +590,13 @@
                 hiddenFields={ [ "imageUrl" ] }
                 imageUrl={ application.imageUrl }
                 name={ application.name }
-                application = { application }
                 isLoading={ isLoading }
                 onDelete={ onDelete }
                 onUpdate={ handleApplicationUpdate }
                 featureConfig={ featureConfig }
                 template={ template }
                 readOnly={ readOnly || applicationConfig.editApplication.getTabPanelReadOnlyStatus(
-<<<<<<< HEAD
                                 "APPLICATION_EDIT_GENERAL_SETTINGS", application) }
-=======
-                    "APPLICATION_EDIT_GENERAL_SETTINGS", application.name) }
->>>>>>> 855c117b
                 data-testid={ `${ testId }-general-settings` }
                 isManagementApp={ application.isManagementApp }
             />
@@ -631,11 +626,7 @@
                 featureConfig={ featureConfig }
                 template={ template }
                 readOnly={ readOnly || applicationConfig.editApplication.getTabPanelReadOnlyStatus(
-<<<<<<< HEAD
                                 "APPLICATION_EDIT_ACCESS_CONFIG", application) }
-=======
-                    "APPLICATION_EDIT_ACCESS_CONFIG", application.name) }
->>>>>>> 855c117b
                 data-testid={ `${ testId }-access-settings` }
             />
         </ResourceTab.Pane>
@@ -671,7 +662,6 @@
                 application={ application }
                 appId={ application.id }
                 authenticationSequence={ application.authenticationSequence }
-                clientId={ inboundProtocolConfig?.oidc?.clientId }
                 isLoading={ isLoading }
                 onUpdate={ handleApplicationUpdate }
                 featureConfig={ featureConfig }
@@ -750,41 +740,16 @@
         if (featureConfig) {
             if (isFeatureEnabled(featureConfig?.applications,
                 ApplicationManagementConstants.FEATURE_DICTIONARY.get("APPLICATION_EDIT_GENERAL_SETTINGS"))) {
-                if (applicationConfig.editApplication.
-                    isTabEnabledForApp(
-                        inboundProtocolConfig?.oidc?.clientId,
-                        ApplicationTabTypes.GENERAL,
-                        tenantDomain
-                    )) {
-                    panes.push({
-                        componentId: "general",
-                        menuItem:
-                                 <Menu.Item data-tourid="general">
-                                     { t("console:develop.features.applications.edit.sections.general.tabName") }
-                                 </Menu.Item>,
-                        render: () =>
-                            applicationConfig.editApplication.
-                                getOveriddenTab(
-                                    inboundProtocolConfig?.oidc?.clientId,
-                                    ApplicationTabTypes.GENERAL,
-                                    GeneralApplicationSettingsTabPane(),
-                                    application.name,
-                                    application.id,
-                                    tenantDomain
-                                )
-                    });
-                }
+
+                panes.push({
+                    componentId: "general",
+                    menuItem: t("console:develop.features.applications.edit.sections.general.tabName"),
+                    render: GeneralApplicationSettingsTabPane
+                });
             }
             if (isFeatureEnabled(featureConfig?.applications,
-                ApplicationManagementConstants.FEATURE_DICTIONARY.get("APPLICATION_EDIT_ACCESS_CONFIG"))
-                && !isFragmentApp
-            ) {
-
-                applicationConfig.editApplication.isTabEnabledForApp(
-                    inboundProtocolConfig?.oidc?.clientId,
-                    ApplicationTabTypes.PROTOCOL,
-                    tenantDomain
-                ) &&
+                ApplicationManagementConstants.FEATURE_DICTIONARY.get("APPLICATION_EDIT_ACCESS_CONFIG"))) {
+
                 panes.push({
                     componentId: "protocol",
                     menuItem: t("console:develop.features.applications.edit.sections.access.tabName"),
@@ -792,51 +757,28 @@
                 });
             }
             if (isFeatureEnabled(featureConfig?.applications,
-                ApplicationManagementConstants.FEATURE_DICTIONARY.get("APPLICATION_EDIT_ATTRIBUTE_MAPPING"))
-                && !isFragmentApp) {
-
-                applicationConfig.editApplication.isTabEnabledForApp(
-                    inboundProtocolConfig?.oidc?.clientId, ApplicationTabTypes.USER_ATTRIBUTES, tenantDomain) &&
+                ApplicationManagementConstants.FEATURE_DICTIONARY.get("APPLICATION_EDIT_ATTRIBUTE_MAPPING"))) {
+
                 panes.push({
                     componentId: "user-attributes",
-                    menuItem:
-                        <Menu.Item data-tourid="attributes">
-                            { t("console:develop.features.applications.edit.sections.attributes.tabName") }
-                        </Menu.Item>,
-                    render: () =>
-                        applicationConfig.editApplication.
-                            getOveriddenTab(
-                                inboundProtocolConfig?.oidc?.clientId,
-                                ApplicationTabTypes.USER_ATTRIBUTES,
-                                AttributeSettingTabPane(),
-                                application.name,
-                                application.id,
-                                tenantDomain
-                            )
+                    menuItem: t("console:develop.features.applications.edit.sections.attributes.tabName"),
+                    render: AttributeSettingTabPane
                 });
             }
             if (isFeatureEnabled(featureConfig?.applications,
                 ApplicationManagementConstants.FEATURE_DICTIONARY.get("APPLICATION_EDIT_SIGN_ON_METHOD_CONFIG"))) {
 
-                applicationConfig.editApplication.
-                    isTabEnabledForApp(
-                        inboundProtocolConfig?.oidc?.clientId, ApplicationTabTypes.SIGN_IN_METHOD, tenantDomain) &&
-                  panes.push({
-                      componentId: "sign-in-method",
-                      menuItem:
-                          <Menu.Item data-tourid="sign-in-methods">
-                              { t("console:develop.features.applications.edit.sections.signOnMethod.tabName") }
-                          </Menu.Item>,
-                      render: SignOnMethodsTabPane
-                  });
-            }
+                panes.push({
+                    componentId: "sign-in-method",
+                    menuItem: t("console:develop.features.applications.edit.sections.signOnMethod.tabName"),
+                    render: SignOnMethodsTabPane
+                });
+            }
+
             if (applicationConfig.editApplication.showProvisioningSettings
                 && isFeatureEnabled(featureConfig?.applications,
-                    ApplicationManagementConstants.FEATURE_DICTIONARY.get("APPLICATION_EDIT_PROVISIONING_SETTINGS"))
-                && !isFragmentApp) {
-
-                applicationConfig.editApplication.isTabEnabledForApp(
-                    inboundProtocolConfig?.oidc?.clientId, ApplicationTabTypes.PROVISIONING, tenantDomain) &&
+                    ApplicationManagementConstants.FEATURE_DICTIONARY.get("APPLICATION_EDIT_PROVISIONING_SETTINGS"))) {
+
                 panes.push({
                     componentId: "provisioning",
                     menuItem: t("console:develop.features.applications.edit.sections.provisioning.tabName"),
@@ -844,40 +786,26 @@
                 });
             }
             if (isFeatureEnabled(featureConfig?.applications,
-                ApplicationManagementConstants.FEATURE_DICTIONARY.get("APPLICATION_EDIT_ADVANCED_SETTINGS"))
-                && !isFragmentApp) {
-
-                applicationConfig.editApplication.
-                    isTabEnabledForApp(
-                        inboundProtocolConfig?.oidc?.clientId , ApplicationTabTypes.ADVANCED, tenantDomain) &&
-                  panes.push({
-                      componentId: "advanced",
-                      menuItem: (
-                          <Menu.Item data-tourid="advanced">
-                              { t("console:develop.features.applications.edit.sections.advanced.tabName") }
-                          </Menu.Item> ),
-                      render: AdvancedSettingsTabPane
-                  });
+                ApplicationManagementConstants.FEATURE_DICTIONARY.get("APPLICATION_EDIT_ADVANCED_SETTINGS"))) {
+
+                panes.push({
+                    componentId: "advanced",
+                    menuItem: t("console:develop.features.applications.edit.sections.advanced.tabName"),
+                    render: AdvancedSettingsTabPane
+                });
             }
             if (isFeatureEnabled(featureConfig?.applications,
-                ApplicationManagementConstants.FEATURE_DICTIONARY.get("APPLICATION_EDIT_INFO"))
-                 && application?.templateId != ApplicationManagementConstants.CUSTOM_APPLICATION_PASSIVE_STS
-                    && !isFragmentApp) {
-
-                applicationConfig.editApplication.
-                    isTabEnabledForApp(
-                        inboundProtocolConfig?.oidc?.clientId,
-                        ApplicationTabTypes.INFO,
-                        tenantDomain
-                    ) &&
-                 panes.push({
-                     componentId: "info",
-                     menuItem: {
-                         content: t("console:develop.features.applications.edit.sections.info.tabName"),
-                         icon: "info circle grey"
-                     },
-                     render: InfoTabPane
-                 });
+                ApplicationManagementConstants.FEATURE_DICTIONARY.get("APPLICATION_EDIT_INFO")) 
+                && application?.templateId != ApplicationManagementConstants.CUSTOM_APPLICATION_PASSIVE_STS) {
+
+                panes.push({
+                    componentId: "info",
+                    menuItem: {
+                        content: t("console:develop.features.applications.edit.sections.info.tabName"),
+                        icon: "info circle grey"
+                    },
+                    render: InfoTabPane
+                });
             }
 
             return panes;
@@ -1040,7 +968,7 @@
     };
 
     return (
-        application && !isInboundProtocolsRequestLoading && inboundProtocolList != undefined
+        application && !isInboundProtocolsRequestLoading
         && (tabPaneExtensions || !applicationConfig.editApplication.extendTabs
             || application?.templateId === ApplicationManagementConstants.CUSTOM_APPLICATION_OIDC
             || application?.templateId === ApplicationManagementConstants.CUSTOM_APPLICATION_PASSIVE_STS
