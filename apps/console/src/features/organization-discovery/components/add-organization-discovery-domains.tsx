/**
 * Copyright (c) 2023, WSO2 LLC. (https://www.wso2.com).
 *
 * WSO2 LLC. licenses this file to you under the Apache License,
 * Version 2.0 (the "License"); you may not use this file except
 * in compliance with the License.
 * You may obtain a copy of the License at
 *
 *     http://www.apache.org/licenses/LICENSE-2.0
 *
 * Unless required by applicable law or agreed to in writing,
 * software distributed under the License is distributed on an
 * "AS IS" BASIS, WITHOUT WARRANTIES OR CONDITIONS OF ANY
 * KIND, either express or implied. See the License for the
 * specific language governing permissions and limitations
 * under the License.
 */

import Autocomplete, {
    AutocompleteRenderGetTagProps,
    AutocompleteRenderInputParams
} from "@oxygen-ui/react/Autocomplete";
import Chip from "@oxygen-ui/react/Chip";
import FormHelperText from "@oxygen-ui/react/FormHelperText";
import InputLabel from "@oxygen-ui/react/InputLabel";
import TextField from "@oxygen-ui/react/TextField";
import {
    AlertLevels,
    IdentifiableComponentInterface,
    SBACInterface
} from "@wso2is/core/models";
import { addAlert } from "@wso2is/core/store";
import {
    FinalForm,
    FinalFormField,
    FormRenderProps,
    FormSpy,
    SelectFieldAdapter
} from "@wso2is/form";
import { EmphasizedSegment, Hint, PrimaryButton } from "@wso2is/react-components";
import { FormValidation } from "@wso2is/validation";
import isEmpty from "lodash-es/isEmpty";
import React, { FunctionComponent, ReactElement, SyntheticEvent, useMemo, useState } from "react";
import { useTranslation } from "react-i18next";
import { useDispatch } from "react-redux";
import { Dispatch } from "redux";
import { AppConstants } from "../../core/constants/app-constants";
import { history } from "../../core/helpers/history";
import { FeatureConfigInterface } from "../../core/models/config";
import useGetOrganizations from "../../organizations/api/use-get-organizations";
import { OrganizationInterface } from "../../organizations/models/organizations";
import addOrganizationEmailDomain from "../api/add-organization-email-domains";
import useGetOrganizationDiscovery from "../api/use-get-organization-discovery";
import { OrganizationDiscoveryInterface } from "../models/organization-discovery";
import "./add-organization-discovery-domains.scss";

/**
 * Props interface of {@link AddOrganizationDiscoveryDomains}
 */
export interface AddOrganizationDiscoveryDomainsPropsInterface
    extends SBACInterface<FeatureConfigInterface>,
        IdentifiableComponentInterface {
    /**
     * Is read only view
     */
    isReadOnly?: boolean;
    /**
     * Callback for when organization update
     */
    onEmailDomainAdd?: (organizationId: string) => void;
}

/**
 * Interface for the edit organization email domains form values.
 */
interface AddOrganizationDiscoveryDomainsFormValuesInterface {
    /**
     * Organization name.
     */
    organizationName: string;
}

const FORM_ID: string = "edit-organization-email-domains-form";

/**
 * This component renders the email domain add page for the organization.
 *
 * @param props - Props injected to the component.
 * @returns Functional component.
 */
const AddOrganizationDiscoveryDomains: FunctionComponent<AddOrganizationDiscoveryDomainsPropsInterface> = (
    props: AddOrganizationDiscoveryDomainsPropsInterface
): ReactElement => {
    const { 
        isReadOnly,
        ["data-componentid"]: componentId
    } = props;

    const { t } = useTranslation();

    const dispatch: Dispatch = useDispatch();

    const { data: organizations } = useGetOrganizations(true, null, null, null, null, true);

    const { data: discoverableOrganizations } = useGetOrganizationDiscovery(true, null, null, null);

    const [ emailDomains, setEmailDomains ] = useState<string[]>([]);
<<<<<<< HEAD
    const [ hasScopes, setHasScopes ] = useState(false);
    const [ isEmailDomainDataError, setIsEmailDomainDataError ] = useState<boolean>(false);
    const [ emailDomainDataError, setEmailDomainDataError ] = useState<string>("");

    /**
     * Set the hasScopes state based on the feature config.
     */
    useEffect(() => {
        setHasScopes(
            !hasRequiredScopes(
                featureConfig?.organizationDiscovery,
                featureConfig?.organizationDiscovery?.scopes?.update,
                allowedScopes));
    }, [ featureConfig ]);
=======
>>>>>>> 7b03320d

    /**
     * Filter the already configured organizations from the list of organizations.
     */
    const filteredDiscoverableOrganizations: OrganizationInterface[] = useMemo(() => {
        return organizations?.organizations?.filter((organization: OrganizationInterface) => {
            return !discoverableOrganizations?.organizations?.some(
                (discoverableOrganization: OrganizationDiscoveryInterface) => {
                    return discoverableOrganization.organizationId === organization.id;
                }
            );
        });
    }, [ discoverableOrganizations, organizations ]);

    const optionsArray: string[] = [];

    /**
     * Function to handle the form submit action.
     *
     * @param values - Form values.
     */
    const handleSubmit = (values: AddOrganizationDiscoveryDomainsFormValuesInterface): void => {
        const organizationId: string = organizations?.organizations?.find((organization: OrganizationInterface) => {
            return organization.name === values.organizationName;
        }).id;

        addOrganizationEmailDomain(organizationId, emailDomains)
            .then(() => {
                dispatch(
                    addAlert({
                        description: t(
                            "console:manage.features.organizationDiscovery.notifications." +
                                "addEmailDomains.success.description"
                        ),
                        level: AlertLevels.SUCCESS,
                        message: t(
                            "console:manage.features.organizationDiscovery.notifications." +
                                "addEmailDomains.success.message"
                        )
                    })
                );

                history.push({
                    pathname: AppConstants.getPaths()
                        .get("UPDATE_ORGANIZATION_DISCOVERY_DOMAINS")
                        .replace(":id", organizationId)
                });
            })
            .catch(() => {
                dispatch(
                    addAlert({
                        description: t(
                            "console:manage.features.organizationDiscovery.notifications" +
                                ".addEmailDomains.error.description"
                        ),
                        level: AlertLevels.ERROR,
                        message: t(
                            "console:manage.features.organizationDiscovery.notifications" +
                                ".addEmailDomains.error.message"
                        )
                    })
                );
            });
    };

    /**
     * Function to validate the input string is an email domain.
     *
     * @param values - Email domains.
     */
    const validateEmailDomain = (emailDomainList: string[]) => {

        const emailDomainValidation: boolean = FormValidation.domain(emailDomainList[emailDomainList.length-1]);

        if (!emailDomainValidation) {
            setIsEmailDomainDataError(true);
            setEmailDomainDataError( t(
                "console:manage.features.organizationDiscovery.assign.form." +
                "fields.emailDomains.validations.invalid.0"
            ) );
            emailDomainList.pop();
        }
    };

    return (
        <EmphasizedSegment padded="very">
            <FinalForm
                initialValues={ null }
                keepDirtyOnReinitialize={ true }
                onSubmit={ (values: AddOrganizationDiscoveryDomainsFormValuesInterface) => {
                    handleSubmit(values);
                } }
                render={ ({ handleSubmit, submitting }: FormRenderProps) => {
                    return (
                        <form id={ FORM_ID } onSubmit={ handleSubmit } className="add-organization-email-domain-form">
                            <FinalFormField
                                displayEmpty
                                fullWidth
                                FormControlProps={ {
                                    margin: "dense"
                                } }
                                ariaLabel="Organization name field"
                                required={ false }
                                data-componentid={ `${componentId}-form-organization-name-field` }
                                name="organizationName"
                                type="text"
                                label={ t(
                                    "console:manage.features.organizationDiscovery.assign.form." +
                                    "fields.organizationName.label"
                                ) }
                                placeholder={
                                    isEmpty(organizations?.organizations)
                                        ? t(
                                            "console:manage.features.organizationDiscovery.assign.form." +
                                            "fields.organizationName.emptyPlaceholder.0"
                                        )
                                        : (
                                            isEmpty(filteredDiscoverableOrganizations)
                                                ? t(
                                                    "console:manage.features.organizationDiscovery.assign.form." +
                                                    "fields.organizationName.emptyPlaceholder.1"
                                                ): t(
                                                    "console:manage.features.organizationDiscovery.assign.form." +
                                                    "fields.organizationName.placeholder"
                                                ))
                                }
                                helperText={ (
                                    <Hint>
                                        { t(
                                            "console:manage.features.organizationDiscovery.assign.form." +
                                            "fields.organizationName.hint"
                                        ) }
                                    </Hint>
                                ) }
                                component={ SelectFieldAdapter }
                                options={
                                    filteredDiscoverableOrganizations?.map((organization: OrganizationInterface) => {
                                        return organization.name;
                                    })
                                }
                                renderValue={ (selected: string) => {
                                    if (!selected) {
                                        return (
                                            <em>
                                                {
                                                    t(
                                                        "console:manage.features.organizationDiscovery.assign.form." +
                                                        "fields.organizationName.placeholder"
                                                    )
                                                }
                                            </em>
                                        );
                                    }

                                    return selected;
                                } }
                            />
                            <Autocomplete
                                fullWidth
                                multiple
                                freeSolo
                                disableCloseOnSelect
                                size="small"
                                id="tags-filled"
                                options={ optionsArray.map((option: string) => option) }
                                renderTags={ (value: readonly string[], getTagProps: AutocompleteRenderGetTagProps) => {
                                    return value.map((option: string, index: number) => (
                                        <Chip
                                            key={ index }
                                            size="medium"
                                            label={ option }
                                            { ...getTagProps({ index }) }
                                        />
                                    ));
                                } }
                                renderInput={ (params: AutocompleteRenderInputParams) => (
                                    <>
                                        <InputLabel htmlFor="tags-filled" disableAnimation shrink={ false }>
                                            { t(
                                                "console:manage.features.organizationDiscovery.assign.form." +
                                                "fields.emailDomains.label"
                                            ) }
                                        </InputLabel>
                                        <TextField
                                            id="tags-filled"
                                            InputLabelProps={ {
                                                required: true
                                            } }
                                            { ...params }
                                            margin="dense"
                                            error={ isEmailDomainDataError }
                                            helperText= { 
                                                isEmailDomainDataError
                                            && emailDomainDataError
                                            }
                                            placeholder={ t(
                                                "console:manage.features.organizationDiscovery.assign.form." +
                                                "fields.emailDomains.placeholder"
                                            ) }
                                        />
                                    </>
                                ) }
                                onChange={ (_: SyntheticEvent<Element, Event>, value: string[]) => {
                                    setEmailDomains(value);
                                    validateEmailDomain(value);
                                } }
                                onInputChange={ () => {
                                    setIsEmailDomainDataError(false);
                                } }
                            />
                            <FormHelperText>
                                <Hint>
                                    { t(
                                        "console:manage.features.organizationDiscovery.assign.form." +
                                        "fields.emailDomains.hint"
                                    ) }
                                </Hint>
                            </FormHelperText>
                            <FormSpy subscription={ { values: true } }>
                                { ({ values }: { values: AddOrganizationDiscoveryDomainsFormValuesInterface }) => (
                                    !isReadOnly && (
                                        <PrimaryButton
                                            data-componentid={ `${componentId}-form-submit-button` }
                                            disabled={
                                                submitting || isEmpty(emailDomains) || isEmpty(values?.organizationName)
                                            }
                                            loading={ submitting }
                                            type="submit"
                                        >
                                            { t("console:manage.features.organizationDiscovery.assign.buttons.assign") }
                                        </PrimaryButton>
                                    )
                                ) }
                            </FormSpy>
                        </form>
                    );
                } }
            />
        </EmphasizedSegment>
    );
};

/**
 * Props interface of {@link AddOrganizationDiscoveryDomains}
 */
AddOrganizationDiscoveryDomains.defaultProps = {
    "data-componentid": "add-organization-discovery-domains"
};

export default AddOrganizationDiscoveryDomains;<|MERGE_RESOLUTION|>--- conflicted
+++ resolved
@@ -105,23 +105,8 @@
     const { data: discoverableOrganizations } = useGetOrganizationDiscovery(true, null, null, null);
 
     const [ emailDomains, setEmailDomains ] = useState<string[]>([]);
-<<<<<<< HEAD
-    const [ hasScopes, setHasScopes ] = useState(false);
     const [ isEmailDomainDataError, setIsEmailDomainDataError ] = useState<boolean>(false);
     const [ emailDomainDataError, setEmailDomainDataError ] = useState<string>("");
-
-    /**
-     * Set the hasScopes state based on the feature config.
-     */
-    useEffect(() => {
-        setHasScopes(
-            !hasRequiredScopes(
-                featureConfig?.organizationDiscovery,
-                featureConfig?.organizationDiscovery?.scopes?.update,
-                allowedScopes));
-    }, [ featureConfig ]);
-=======
->>>>>>> 7b03320d
 
     /**
      * Filter the already configured organizations from the list of organizations.
