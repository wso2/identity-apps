/**
 * Copyright (c) 2022, WSO2 LLC. (https://www.wso2.com). All Rights Reserved.
 *
 * WSO2 LLC. licenses this file to you under the Apache License,
 * Version 2.0 (the "License"); you may not use this file except
 * in compliance with the License.
 * You may obtain a copy of the License at
 *
 *     http://www.apache.org/licenses/LICENSE-2.0
 *
 * Unless required by applicable law or agreed to in writing,
 * software distributed under the License is distributed on an
 * "AS IS" BASIS, WITHOUT WARRANTIES OR CONDITIONS OF ANY
 * KIND, either express or implied. See the License for the
 * specific language governing permissions and limitations
 * under the License.
 */

import {
    AlertLevels,
    IdentifiableComponentInterface
} from "@wso2is/core/models";
import { addAlert } from "@wso2is/core/store";
import { Field, Form } from "@wso2is/form";
import {
    ContentLoader,
    DocumentationLink,
    EmphasizedSegment,
    PageLayout,
    useDocumentation
} from "@wso2is/react-components";
import { AxiosError } from "axios";
import React, {
    FunctionComponent,
    MutableRefObject,
    ReactElement,
    useEffect,
    useRef,
    useState
} from "react";
import { useTranslation } from "react-i18next";
import { useDispatch } from "react-redux";
import { Dispatch } from "redux";
import { Grid, Label, Ref } from "semantic-ui-react";
import { serverConfigurationConfig } from "../../../extensions";
import { AppConstants, history } from "../../core";
import { ServerConfigurationsConstants } from "../../server-configurations";
import { getConfiguration } from "../../users";
import { updateValidationConfigData, useValidationConfigData } from "../api";
import { ValidationConfigConstants } from "../constants/validation-config-constants";
import { ValidationFormInterface } from "../models";

/**
 * Props for validation configuration page.
 */
type MyAccountSettingsEditPage = IdentifiableComponentInterface;

const FORM_ID: string = "validation-config-form";

/**
 * Validation configuration listing page.
 *
 * @param props - Props injected to the component.
 * @returns Validation configuration listing page component.
 */
export const ValidationConfigEditPage: FunctionComponent<MyAccountSettingsEditPage> = (
    props: MyAccountSettingsEditPage
): ReactElement => {
    const { [ "data-componentid" ]: componentId } = props;

    const dispatch: Dispatch = useDispatch();
    const pageContextRef: MutableRefObject<HTMLElement> = useRef(null);
    const { t } = useTranslation();
    const { getLink } = useDocumentation();

    const [ isSubmitting, setSubmitting ] = useState<boolean>(false);
    const [ initialFormValues, setInitialFormValues ] = useState<
        ValidationFormInterface
    >(undefined);
    const [ isRuleType ] = useState<boolean>(true);
    const [
        isUniqueChrValidatorEnabled,
        setUniqueChrValidatorEnabled
    ] = useState<boolean>(false);
    const [
        isConsecutiveChrValidatorEnabled,
        setConsecutiveChrValidatorEnabled
    ] = useState<boolean>(false);
    const [ currentValues, setCurrentValues ] = useState<ValidationFormInterface>(
        undefined
    );
    const [ isLoading, setIsLoading ] = useState<boolean>(true);
    const [ resetForm, setResetForm ] = useState<number>(0);

    const [ passwordHistoryEnabled, setPasswordHistoryEnabled ] = useState<
        boolean
    >(false);

    const {
        data: passwordHistoryCountData,
        error: passwordHistoryCountError,
        isLoading: isPasswordCountLoading,
        mutate: mutatePasswordHistoryCount
    } = serverConfigurationConfig.usePasswordHistory();

    const {
        data: validationData,
        isLoading: isValidationLoading,
        error: ValidationConfigStatusFetchRequestError,
        mutate: mutateValidationConfigFetchRequest
    } = useValidationConfigData();

    useEffect(() => {
        if (isValidationLoading || isPasswordCountLoading) {
            return;
        }

        initializeForm();
    }, [
        validationData,
        passwordHistoryCountData,
        isValidationLoading,
        isPasswordCountLoading
    ]);

    useEffect(() => {
        if (initialFormValues === undefined) {
            return;
        }
        setCurrentValues({ ...initialFormValues });
        if (initialFormValues?.uniqueCharacterValidatorEnabled) {
            setUniqueChrValidatorEnabled(true);
        }
        if (initialFormValues?.consecutiveCharacterValidatorEnabled) {
            setConsecutiveChrValidatorEnabled(true);
        }
        setIsLoading(false);
    }, [ initialFormValues ]);

    /**
     * Handles the validation configurations fetch error.
     */
    useEffect(() => {
        if (
            !ValidationConfigStatusFetchRequestError &&
            !passwordHistoryCountError
        ) {
            return;
        }

        if (
            ValidationConfigStatusFetchRequestError.response &&
            ValidationConfigStatusFetchRequestError.response.data &&
            ValidationConfigStatusFetchRequestError.response.data.description
        ) {
            if (
                ValidationConfigStatusFetchRequestError.response.status === 404
            ) {
                return;
            }
            dispatch(
                addAlert({
                    description:
                        ValidationConfigStatusFetchRequestError.response.data
                            .description ??
                        t(
                            "console:manage.features.validation.fetchValidationConfigData.error.description"
                        ),
                    level: AlertLevels.ERROR,
                    message: t(
                        "console:manage.features.validation.fetchValidationConfigData.error.message"
                    )
                })
            );

            return;
        }

        if (
            passwordHistoryCountError.response &&
            passwordHistoryCountError.response.data &&
            passwordHistoryCountError.response.data.description
        ) {
            if (passwordHistoryCountError.response.status === 404) {
                return;
            }
            dispatch(
                addAlert({
                    description:
                        ValidationConfigStatusFetchRequestError.response.data
                            .description ??
                        t(
                            "console:manage.features.validation.fetchValidationConfigData.error.description"
                        ),
                    level: AlertLevels.ERROR,
                    message: t(
                        "console:manage.features.validation.fetchValidationConfigData.error.message"
                    )
                })
            );

            return;
        }

        dispatch(
            addAlert({
                description: t(
                    "console:manage.features.validation.fetchValidationConfigData" +
                    ".genericError.description"
                ),
                level: AlertLevels.ERROR,
                message: t(
                    "console:manage.features.validation.fetchValidationConfigData" +
                    ".genericError.message"
                )
            })
        );
    }, [ ValidationConfigStatusFetchRequestError, passwordHistoryCountError ]);

    /**
     * Initialize the initial form values.
     */
    const initializeForm = (): void => {
        setInitialFormValues(
            serverConfigurationConfig.processInitialValues(
                getConfiguration(validationData),
                passwordHistoryCountData,
                setPasswordHistoryEnabled
            )
        );
    };

    /**
     * Handle back button click.
     */
    const handleBackButtonClick = () => {
        history.push(
            AppConstants.getPaths()
                .get("GOVERNANCE_CONNECTOR")
                .replace(
                    ":id",
                    ServerConfigurationsConstants.LOGIN_ATTEMPT_SECURITY_CONNECTOR_CATEGORY_ID
                )
        );
    };

    const validateForm = (values: ValidationFormInterface): boolean => {
        let error: boolean = false;
        let description: string = "";

        if (isRuleType) {
            if (Number(values.minLength) < 8) {
                error = true;
                description = t(
                    "console:manage.features.validation.validationError.minLimitError"
                );
            } else if (Number(values.maxLength) > 30) {
                error = true;
                description = t(
                    "console:manage.features.validation.validationError.maxLimitError"
                );
            } else if (Number(values.minLength) > Number(values.maxLength)) {
                error = true;
                description = t(
                    "console:manage.features.validation.validationError.minMaxMismatch"
                );
            } else if (
                values.uniqueCharacterValidatorEnabled &&
                Number(values.minUniqueCharacters) > Number(values.minLength)
            ) {
                error = true;
                description = t(
                    "console:manage.features.validation.validationError.uniqueChrMismatch"
                );
            } else if (
                values.consecutiveCharacterValidatorEnabled &&
                Number(values.maxConsecutiveCharacters) >
                Number(values.minLength)
            ) {
                error = true;
                description = t(
                    "console:manage.features.validation.validationError.consecutiveChrMismatch"
                );
            } else if (
                Number(values.minLowerCaseCharacters) +
                Number(values.minUpperCaseCharacters) +
                Number(values.minSpecialCharacters) +
                Number(values.minNumbers) >
                Number(values.minLength)
            ) {
                error = true;
                description = t(
                    "console:manage.features.validation.validationError.invalidConfig"
                );
            }
        }

        if (error) {
            dispatch(
                addAlert({
                    description: description,
                    level: AlertLevels.ERROR,
                    message: t(
                        "console:manage.features.validation.validationError.wrongCombination"
                    )
                })
            );

            return false;
        } else {
            return true;
        }
    };

    /**
     * Update the My Account Portal Data.
     *
     * @param values - New data of the My Account portal.
     */
    const handleUpdateMyAccountData = (
        values: ValidationFormInterface
    ): void => {
        const processedFormValues: ValidationFormInterface = { ...values };

        const updatePasswordHistory: Promise<any> = serverConfigurationConfig.processPasswordCountSubmitData(
            processedFormValues
        );

        if (
            values.uniqueCharacterValidatorEnabled &&
            values.minUniqueCharacters === "0"
        ) {
            processedFormValues.minUniqueCharacters = "1";
        }

        if (
            values.consecutiveCharacterValidatorEnabled &&
            values.maxConsecutiveCharacters === "0"
        ) {
            processedFormValues.maxConsecutiveCharacters = "1";
        }

        if (!validateForm(processedFormValues)) {
            return;
        }

        setSubmitting(true);
        Promise.all([
            updatePasswordHistory,
            updateValidationConfigData(processedFormValues)
        ])
            .then(() => {
                mutateValidationConfigFetchRequest();
                mutatePasswordHistoryCount();
                setResetForm((state: number) => state + 1);
                dispatch(
                    addAlert({
                        description: t(
                            "console:manage.features.validation.notifications.success.description"
                        ),
                        level: AlertLevels.SUCCESS,
                        message: t(
                            "console:manage.features.validation.notifications.success.message"
                        )
                    })
                );
            })
            .catch((error: AxiosError) => {
                if (error?.response?.data?.description) {
                    dispatch(
                        addAlert({
                            description:
                                error?.response?.data?.description ??
                                error?.response?.data?.detail ??
                                t(
                                    "console:manage.features.validation.notifications.error.description"
                                ),
                            level: AlertLevels.ERROR,
                            message:
                                error?.response?.data?.message ??
                                t(
                                    "console:manage.features.validation.notifications.error.message"
                                )
                        })
                    );

                    return;
                }
                dispatch(
                    addAlert({
                        description: t(
                            "console:manage.features.validation.notifications.genericError.description"
                        ),
                        level: AlertLevels.ERROR,
                        message: t(
                            "console:manage.features.validation.notifications.genericError.message"
                        )
                    })
                );
            })
            .finally(() => {
                setSubmitting(false);
            });
    };

    return (
        <PageLayout
            pageTitle={ t("console:manage.features.validation.pageTitle") }
            title={
                (<>
                    { t("console:manage.features.validation.pageTitle") }
<<<<<<< HEAD
                </>
            ) }
            description={ (
                <>
                    { t("console:manage.features.validation.description") }
                    <DocumentationLink
                        link={ getLink("manage.validation.passwordValidation.learnMore") }
                    >
                        { t("common:learnMore") }
                    </DocumentationLink>
                </>
            ) }
=======
                    <Label size="medium" className="preview-label ml-2">
                        { t("common:preview") }
                    </Label>
                </>)
            }
            description={
                <>{ t("console:manage.features.validation.description") }</>
            }
>>>>>>> f87c704e
            data-componentid={ `${ componentId }-page-layout` }
            backButton={ {
                "data-testid": `${ componentId }-page-back-button`,
                onClick: handleBackButtonClick,
                text: t(
                    "console:manage.features.validation.goBackToValidationConfig"
                )
            } }
            bottomMargin={ false }
            contentTopMargin={ true }
            pageHeaderMaxWidth={ true }
        >
            <Ref innerRef={ pageContextRef }>
                <Grid className="mt-3">
                    <Grid.Row columns={ 1 }>
                        <Grid.Column width={ 16 }>
                            <EmphasizedSegment
                                className="form-wrapper"
                                padded={ "very" }
                            >
                                <div className="validation-configurations password-validation-configurations">
                                    { !isValidationLoading && !isLoading ? (
                                        <Form
                                            id={ FORM_ID }
                                            initialValues={ initialFormValues }
                                            uncontrolledForm={ true }
                                            validate={ null }
                                            onSubmit={ (
                                                values: ValidationFormInterface
                                            ) =>
                                                handleUpdateMyAccountData(
                                                    values
                                                )
                                            }
                                            enableReInitialize={ true }
                                            key={ resetForm }
                                        >
                                            { isRuleType && (
                                                <div className="validation-configurations-form">
                                                    { serverConfigurationConfig.passwordHistoryCountComponent(
                                                        componentId,
                                                        passwordHistoryEnabled,
                                                        setPasswordHistoryEnabled,
                                                        t
                                                    ) }
                                                    <div className="criteria">
                                                        <label>
                                                            Must be between
                                                        </label>
                                                        <Field.Input
                                                            ariaLabel="minLength"
                                                            inputType="number"
                                                            name="minLength"
                                                            validation={ (value: string): string | undefined => {
                                                                const numValue: number = parseInt(value);

                                                                if (numValue < ValidationConfigConstants
                                                                    .VALIDATION_CONFIGURATION_FORM_FIELD_CONSTRAINTS
                                                                    .MIN_VALUE) {
                                                                    return t("common:minValidation", { min: 1 });
                                                                }

                                                                const max: number = currentValues.minLength
                                                                    ? parseInt(currentValues.minLength)
                                                                    : ValidationConfigConstants
                                                                        .VALIDATION_CONFIGURATION_FORM_FIELD_CONSTRAINTS
                                                                        .PASSWORD_MAX_VALUE;

                                                                if (numValue > max) {
                                                                    return t("common:maxValidation", { max });
                                                                }
                                                            } }
                                                            min={
                                                                ValidationConfigConstants
                                                                    .VALIDATION_CONFIGURATION_FORM_FIELD_CONSTRAINTS
                                                                    .PASSWORD_MIN_VALUE
                                                            }
                                                            max={
                                                                currentValues.maxLength
                                                                    ? currentValues.maxLength
                                                                    : ValidationConfigConstants
                                                                        .VALIDATION_CONFIGURATION_FORM_FIELD_CONSTRAINTS
                                                                        .PASSWORD_MAX_VALUE
                                                            }
                                                            width={ 2 }
                                                            required={ true }
                                                            hidden={ false }
                                                            placeholder={ "min" }
                                                            maxLength={
                                                                ValidationConfigConstants
                                                                    .VALIDATION_CONFIGURATION_FORM_FIELD_CONSTRAINTS
                                                                    .PASSWORD_MAX_LENGTH
                                                            }
                                                            minLength={
                                                                ValidationConfigConstants
                                                                    .VALIDATION_CONFIGURATION_FORM_FIELD_CONSTRAINTS
                                                                    .PASSWORD_MIN_LENGTH
                                                            }
                                                            listen={ (
                                                                value: string
                                                            ) => {
                                                                setCurrentValues(
                                                                    {
                                                                        ...currentValues,
                                                                        minLength: value
                                                                    }
                                                                );
                                                            } }
                                                            readOnly={ false }
                                                            disabled={ false }
                                                            data-testid={ `${ componentId }-min-length` }
                                                        />
                                                        <label>and</label>
                                                        <Field.Input
                                                            ariaLabel="maxLength"
                                                            inputType="number"
                                                            name="maxLength"
                                                            validation={ (value: string): string | undefined => {
                                                                const numValue: number = parseInt(value);

                                                                if (numValue < ValidationConfigConstants
                                                                    .VALIDATION_CONFIGURATION_FORM_FIELD_CONSTRAINTS
                                                                    .MIN_VALUE) {
                                                                    return t("common:minValidation", { min: 1 });
                                                                }

                                                                const max: number = currentValues.minLength
                                                                    ? parseInt(currentValues.minLength)
                                                                    : ValidationConfigConstants
                                                                        .VALIDATION_CONFIGURATION_FORM_FIELD_CONSTRAINTS
                                                                        .PASSWORD_MAX_VALUE;

                                                                if (numValue > max) {
                                                                    return t("common:maxValidation", { max });
                                                                }
                                                            } }
                                                            min={
                                                                currentValues.minLength
                                                                    ? currentValues.minLength
                                                                    : ValidationConfigConstants
                                                                        .VALIDATION_CONFIGURATION_FORM_FIELD_CONSTRAINTS
                                                                        .PASSWORD_MIN_VALUE
                                                            }
                                                            max={
                                                                ValidationConfigConstants
                                                                    .VALIDATION_CONFIGURATION_FORM_FIELD_CONSTRAINTS
                                                                    .PASSWORD_MAX_VALUE
                                                            }
                                                            width={ 2 }
                                                            required={ true }
                                                            hidden={ false }
                                                            placeholder={ "max" }
                                                            listen={ (
                                                                value: string
                                                            ) => {
                                                                setCurrentValues(
                                                                    {
                                                                        ...currentValues,
                                                                        maxLength: value
                                                                    }
                                                                );
                                                            } }
                                                            maxLength={
                                                                ValidationConfigConstants
                                                                    .VALIDATION_CONFIGURATION_FORM_FIELD_CONSTRAINTS
                                                                    .PASSWORD_MAX_LENGTH
                                                            }
                                                            labelPosition="top"
                                                            minLength={
                                                                ValidationConfigConstants
                                                                    .VALIDATION_CONFIGURATION_FORM_FIELD_CONSTRAINTS
                                                                    .PASSWORD_MIN_LENGTH
                                                            }
                                                            readOnly={ false }
                                                            disabled={ false }
                                                            data-testid={ `${ componentId }-max-length` }
                                                        />
                                                        <label>
                                                            characters
                                                        </label>
                                                    </div>
                                                    <label
                                                        className={ "labelName" }
                                                    >
                                                        Must contain at least
                                                    </label>
                                                    <div
                                                        className={
                                                            "criteria rule mt-3"
                                                        }
                                                    >
                                                        <Field.Input
                                                            ariaLabel="minNumbers"
                                                            inputType="number"
                                                            name="minNumbers"
                                                            validation={ (value: string): string | undefined => {
                                                                const numValue: number = parseInt(value);

                                                                if (numValue < ValidationConfigConstants
                                                                    .VALIDATION_CONFIGURATION_FORM_FIELD_CONSTRAINTS
                                                                    .MIN_VALUE) {
                                                                    return t("common:minValidation", { min: 1 });
                                                                }

                                                                const max: number = currentValues.minLength
                                                                    ? parseInt(currentValues.minLength)
                                                                    : ValidationConfigConstants
                                                                        .VALIDATION_CONFIGURATION_FORM_FIELD_CONSTRAINTS
                                                                        .PASSWORD_MAX_VALUE;

                                                                if (numValue > max) {
                                                                    return t("common:maxValidation", { max });
                                                                }
                                                            } }
                                                            min={
                                                                ValidationConfigConstants
                                                                    .VALIDATION_CONFIGURATION_FORM_FIELD_CONSTRAINTS
                                                                    .MIN_VALUE
                                                            }
                                                            max={
                                                                currentValues.minLength
                                                                    ? currentValues.minLength
                                                                    : ValidationConfigConstants
                                                                        .VALIDATION_CONFIGURATION_FORM_FIELD_CONSTRAINTS
                                                                        .PASSWORD_MAX_VALUE
                                                            }
                                                            width={ 2 }
                                                            required={ true }
                                                            hidden={ false }
                                                            placeholder={ "min" }
                                                            listen={ (
                                                                value: string
                                                            ) => {
                                                                setCurrentValues(
                                                                    {
                                                                        ...currentValues,
                                                                        minNumbers: value
                                                                    }
                                                                );
                                                            } }
                                                            maxLength={
                                                                ValidationConfigConstants
                                                                    .VALIDATION_CONFIGURATION_FORM_FIELD_CONSTRAINTS
                                                                    .PASSWORD_MAX_LENGTH
                                                            }
                                                            minLength={
                                                                ValidationConfigConstants
                                                                    .VALIDATION_CONFIGURATION_FORM_FIELD_CONSTRAINTS
                                                                    .MIN_LENGTH
                                                            }
                                                            readOnly={ false }
                                                            disabled={ false }
                                                            data-testid={ `${ componentId }-min-numbers` }
                                                        ></Field.Input>
                                                        <label>
                                                            numbers (0-9).
                                                        </label>
                                                    </div>
                                                    <div className="criteria rule">
                                                        <Field.Input
                                                            ariaLabel="minUpperCaseCharacters"
                                                            inputType="number"
                                                            name="minUpperCaseCharacters"
                                                            validation={ (value: string): string | undefined => {
                                                                const numValue: number = parseInt(value);

                                                                if (numValue < ValidationConfigConstants
                                                                    .VALIDATION_CONFIGURATION_FORM_FIELD_CONSTRAINTS
                                                                    .MIN_VALUE) {
                                                                    return t("common:minValidation", { min: 1 });
                                                                }

                                                                const max: number = currentValues.minLength
                                                                    ? parseInt(currentValues.minLength)
                                                                    : ValidationConfigConstants
                                                                        .VALIDATION_CONFIGURATION_FORM_FIELD_CONSTRAINTS
                                                                        .PASSWORD_MAX_VALUE;

                                                                if (numValue > max) {
                                                                    return t("common:maxValidation", { max });
                                                                }
                                                            } }
                                                            min={
                                                                ValidationConfigConstants
                                                                    .VALIDATION_CONFIGURATION_FORM_FIELD_CONSTRAINTS
                                                                    .MIN_VALUE
                                                            }
                                                            max={
                                                                currentValues.minLength
                                                                    ? currentValues.minLength
                                                                    : ValidationConfigConstants
                                                                        .VALIDATION_CONFIGURATION_FORM_FIELD_CONSTRAINTS
                                                                        .PASSWORD_MAX_VALUE
                                                            }
                                                            width={ 2 }
                                                            required={ true }
                                                            hidden={ false }
                                                            placeholder={ "min" }
                                                            listen={ (
                                                                value: string
                                                            ) => {
                                                                setCurrentValues(
                                                                    {
                                                                        ...currentValues,
                                                                        minUpperCaseCharacters: value
                                                                    }
                                                                );
                                                            } }
                                                            maxLength={
                                                                ValidationConfigConstants
                                                                    .VALIDATION_CONFIGURATION_FORM_FIELD_CONSTRAINTS
                                                                    .PASSWORD_MAX_LENGTH
                                                            }
                                                            minLength={
                                                                ValidationConfigConstants
                                                                    .VALIDATION_CONFIGURATION_FORM_FIELD_CONSTRAINTS
                                                                    .MIN_LENGTH
                                                            }
                                                            readOnly={ false }
                                                            disabled={ false }
                                                            data-testid={ `${ componentId }-min-upper-case-characters` }
                                                        />
                                                        <label>
                                                            upper-case
                                                            characters (A-Z).
                                                        </label>
                                                    </div>
                                                    <div className="criteria rule">
                                                        <Field.Input
                                                            ariaLabel="minLowerCaseCharacters"
                                                            inputType="number"
                                                            name="minLowerCaseCharacters"
                                                            validation={ (value: string): string | undefined => {
                                                                const numValue: number = parseInt(value);

                                                                if (numValue < ValidationConfigConstants
                                                                    .VALIDATION_CONFIGURATION_FORM_FIELD_CONSTRAINTS
                                                                    .MIN_VALUE) {
                                                                    return t("common:minValidation", { min: 1 });
                                                                }

                                                                const max: number = currentValues.minLength
                                                                    ? parseInt(currentValues.minLength)
                                                                    : ValidationConfigConstants
                                                                        .VALIDATION_CONFIGURATION_FORM_FIELD_CONSTRAINTS
                                                                        .PASSWORD_MAX_VALUE;

                                                                if (numValue > max) {
                                                                    return t("common:maxValidation", { max });
                                                                }
                                                            } }
                                                            min={
                                                                ValidationConfigConstants
                                                                    .VALIDATION_CONFIGURATION_FORM_FIELD_CONSTRAINTS
                                                                    .MIN_VALUE
                                                            }
                                                            max={
                                                                currentValues.minLength
                                                                    ? currentValues.minLength
                                                                    : ValidationConfigConstants
                                                                        .VALIDATION_CONFIGURATION_FORM_FIELD_CONSTRAINTS
                                                                        .PASSWORD_MAX_VALUE
                                                            }
                                                            width={ 2 }
                                                            required={ true }
                                                            hidden={ false }
                                                            placeholder={ "min" }
                                                            listen={ (
                                                                value: string
                                                            ) => {
                                                                setCurrentValues(
                                                                    {
                                                                        ...currentValues,
                                                                        minLowerCaseCharacters: value
                                                                    }
                                                                );
                                                            } }
                                                            maxLength={
                                                                ValidationConfigConstants
                                                                    .VALIDATION_CONFIGURATION_FORM_FIELD_CONSTRAINTS
                                                                    .PASSWORD_MAX_LENGTH
                                                            }
                                                            minLength={
                                                                ValidationConfigConstants
                                                                    .VALIDATION_CONFIGURATION_FORM_FIELD_CONSTRAINTS
                                                                    .MIN_LENGTH
                                                            }
                                                            readOnly={ false }
                                                            disabled={ false }
                                                            data-testid={ `${ componentId }-min-lower-case-characters` }
                                                        />
                                                        <label>
                                                            lower-case
                                                            characters (a-z).
                                                        </label>
                                                    </div>
                                                    <div className="criteria rule">
                                                        <Field.Input
                                                            ariaLabel="minSpecialCharacters"
                                                            inputType="number"
                                                            name="minSpecialCharacters"
                                                            validation={ (value: string): string | undefined => {
                                                                const numValue: number = parseInt(value);

                                                                if (numValue < ValidationConfigConstants
                                                                    .VALIDATION_CONFIGURATION_FORM_FIELD_CONSTRAINTS
                                                                    .MIN_VALUE) {
                                                                    return t("common:minValidation", { min: 1 });
                                                                }

                                                                const max: number = currentValues.minLength
                                                                    ? parseInt(currentValues.minLength)
                                                                    : ValidationConfigConstants
                                                                        .VALIDATION_CONFIGURATION_FORM_FIELD_CONSTRAINTS
                                                                        .PASSWORD_MAX_VALUE;

                                                                if (numValue > max) {
                                                                    return t("common:maxValidation", { max });
                                                                }
                                                            } }
                                                            min={
                                                                ValidationConfigConstants
                                                                    .VALIDATION_CONFIGURATION_FORM_FIELD_CONSTRAINTS
                                                                    .MIN_VALUE
                                                            }
                                                            max={
                                                                currentValues.minLength
                                                                    ? currentValues.minLength
                                                                    : ValidationConfigConstants
                                                                        .VALIDATION_CONFIGURATION_FORM_FIELD_CONSTRAINTS
                                                                        .PASSWORD_MAX_VALUE
                                                            }
                                                            width={ 2 }
                                                            required={ true }
                                                            hidden={ false }
                                                            placeholder={ "min" }
                                                            listen={ (
                                                                value: string
                                                            ) => {
                                                                setCurrentValues(
                                                                    {
                                                                        ...currentValues,
                                                                        minSpecialCharacters: value
                                                                    }
                                                                );
                                                            } }
                                                            maxLength={
                                                                ValidationConfigConstants
                                                                    .VALIDATION_CONFIGURATION_FORM_FIELD_CONSTRAINTS
                                                                    .MIN_LENGTH
                                                            }
                                                            minLength={
                                                                ValidationConfigConstants
                                                                    .VALIDATION_CONFIGURATION_FORM_FIELD_CONSTRAINTS
                                                                    .PASSWORD_MIN_LENGTH
                                                            }
                                                            readOnly={ false }
                                                            disabled={ false }
                                                            data-testid={ `${ componentId }-min-special-characters` }
                                                        />
                                                        <label>
                                                            special characters
                                                            (!@#$%^&*).
                                                        </label>
                                                    </div>
                                                    <div className="criteria">
                                                        <Field.Checkbox
                                                            ariaLabel="uniqueCharacterValidatorEnabled"
                                                            name="uniqueCharacterValidatorEnabled"
                                                            required={ false }
                                                            label={
                                                                "Must contain at least"
                                                            }
                                                            listen={ (
                                                                value: boolean
                                                            ) => {
                                                                setUniqueChrValidatorEnabled(
                                                                    value
                                                                );
                                                            } }
                                                            width={ 16 }
                                                            data-testid={ `${ componentId }-unique-chr-enable` }
                                                        />
                                                        <Field.Input
                                                            ariaLabel="minUniqueCharacters"
                                                            inputType="number"
                                                            name="minUniqueCharacters"
                                                            validation={ (value: string): string | undefined => {
                                                                const numValue: number = parseInt(value);

                                                                if (numValue < 1) {
                                                                    return t("common:minValidation", { min: 1 });
                                                                }

                                                                const max: number = currentValues.minLength
                                                                    ? parseInt(currentValues.minLength)
                                                                    : ValidationConfigConstants
                                                                        .VALIDATION_CONFIGURATION_FORM_FIELD_CONSTRAINTS
                                                                        .PASSWORD_MAX_VALUE;

                                                                if (numValue > max) {
                                                                    return t("common:maxValidation", { max });
                                                                }
                                                            } }
                                                            min={ 1 }
                                                            max={
                                                                currentValues.minLength
                                                                    ? currentValues.minLength
                                                                    : ValidationConfigConstants
                                                                        .VALIDATION_CONFIGURATION_FORM_FIELD_CONSTRAINTS
                                                                        .PASSWORD_MAX_VALUE
                                                            }
                                                            width={ 2 }
                                                            required={ true }
                                                            hidden={ false }
                                                            placeholder={ "min" }
                                                            value={
                                                                Number(
                                                                    initialFormValues.minUniqueCharacters
                                                                ) > 0
                                                                    ? initialFormValues.minUniqueCharacters
                                                                    : 1
                                                            }
                                                            listen={ (
                                                                value: string
                                                            ) => {
                                                                setCurrentValues(
                                                                    {
                                                                        ...currentValues,
                                                                        minUniqueCharacters: value
                                                                    }
                                                                );
                                                            } }
                                                            maxLength={
                                                                ValidationConfigConstants
                                                                    .VALIDATION_CONFIGURATION_FORM_FIELD_CONSTRAINTS
                                                                    .MIN_LENGTH
                                                            }
                                                            minLength={
                                                                ValidationConfigConstants
                                                                    .VALIDATION_CONFIGURATION_FORM_FIELD_CONSTRAINTS
                                                                    .PASSWORD_MIN_LENGTH
                                                            }
                                                            readOnly={ false }
                                                            disabled={
                                                                !isUniqueChrValidatorEnabled
                                                            }
                                                            data-testid={ `${ componentId }-min-unique-chr` }
                                                        />
                                                        <label>
                                                            unique characters.
                                                        </label>
                                                    </div>
                                                    <div className="criteria">
                                                        <Field.Checkbox
                                                            ariaLabel="consecutiveCharacterValidatorEnabled"
                                                            name="consecutiveCharacterValidatorEnabled"
                                                            label={
                                                                "Must not contain more than"
                                                            }
                                                            required={ false }
                                                            disabled={ false }
                                                            listen={ (
                                                                value: boolean
                                                            ) => {
                                                                setConsecutiveChrValidatorEnabled(
                                                                    value
                                                                );
                                                            } }
                                                            width={ 16 }
                                                            data-testid={ `${ componentId }-consecutive-chr-enable` }
                                                        />
                                                        <Field.Input
                                                            ariaLabel="maxConsecutiveCharacters"
                                                            inputType="number"
                                                            name="maxConsecutiveCharacters"
                                                            validation={ (value: string): string | undefined => {
                                                                const numValue: number = parseInt(value);

                                                                if (numValue < 1) {
                                                                    return t("common:minValidation", { min: 1 });
                                                                }

                                                                const max: number = currentValues.minLength
                                                                    ? parseInt(currentValues.minLength)
                                                                    : ValidationConfigConstants
                                                                        .VALIDATION_CONFIGURATION_FORM_FIELD_CONSTRAINTS
                                                                        .PASSWORD_MAX_VALUE;

                                                                if (numValue > max) {
                                                                    return t("common:maxValidation", { max });
                                                                }
                                                            } }
                                                            min={ 1 }
                                                            max={
                                                                currentValues.minLength
                                                                    ? currentValues.minLength
                                                                    : ValidationConfigConstants
                                                                        .VALIDATION_CONFIGURATION_FORM_FIELD_CONSTRAINTS
                                                                        .PASSWORD_MAX_VALUE
                                                            }
                                                            width={ 2 }
                                                            required={ true }
                                                            hidden={ false }
                                                            placeholder={ "max" }
                                                            value={
                                                                Number(
                                                                    initialFormValues.maxConsecutiveCharacters
                                                                ) > 0
                                                                    ? initialFormValues.maxConsecutiveCharacters
                                                                    : 1
                                                            }
                                                            listen={ (
                                                                value: string
                                                            ) => {
                                                                setCurrentValues(
                                                                    {
                                                                        ...currentValues,
                                                                        maxConsecutiveCharacters: value
                                                                    }
                                                                );
                                                            } }
                                                            maxLength={
                                                                ValidationConfigConstants
                                                                    .VALIDATION_CONFIGURATION_FORM_FIELD_CONSTRAINTS
                                                                    .MIN_LENGTH
                                                            }
                                                            minLength={
                                                                ValidationConfigConstants
                                                                    .VALIDATION_CONFIGURATION_FORM_FIELD_CONSTRAINTS
                                                                    .PASSWORD_MIN_LENGTH
                                                            }
                                                            readOnly={ false }
                                                            disabled={
                                                                !isConsecutiveChrValidatorEnabled
                                                            }
                                                            data-testid={ `${ componentId }-max-consecutive-chr` }
                                                        />
                                                        <label>
                                                            repeated characters.
                                                        </label>
                                                    </div>
                                                </div>
                                            ) }
                                            <Field.Button
                                                form={ FORM_ID }
                                                size="small"
                                                buttonType="primary_btn"
                                                ariaLabel="Validation configuration update button"
                                                name="update-button"
                                                data-testid={ `${ componentId }-submit-button` }
                                                loading={ isSubmitting }
                                                label={ t("common:update") }
                                            ></Field.Button>
                                        </Form>
                                    ) : (
                                        <ContentLoader />
                                    ) }
                                </div>
                            </EmphasizedSegment>
                        </Grid.Column>
                    </Grid.Row>
                </Grid>
            </Ref>
        </PageLayout>
    );
};

/**
 * Default props for the component.
 */
ValidationConfigEditPage.defaultProps = {
    "data-componentid": "validation-config-edit-page"
};

/**
 * A default export was added to support React.lazy.
 * TODO: Change this to a named export once react starts supporting named exports for code splitting.
 * @see {@link https://reactjs.org/docs/code-splitting.html#reactlazy}
 */
export default ValidationConfigEditPage;<|MERGE_RESOLUTION|>--- conflicted
+++ resolved
@@ -409,7 +409,6 @@
             title={
                 (<>
                     { t("console:manage.features.validation.pageTitle") }
-<<<<<<< HEAD
                 </>
             ) }
             description={ (
@@ -422,16 +421,6 @@
                     </DocumentationLink>
                 </>
             ) }
-=======
-                    <Label size="medium" className="preview-label ml-2">
-                        { t("common:preview") }
-                    </Label>
-                </>)
-            }
-            description={
-                <>{ t("console:manage.features.validation.description") }</>
-            }
->>>>>>> f87c704e
             data-componentid={ `${ componentId }-page-layout` }
             backButton={ {
                 "data-testid": `${ componentId }-page-back-button`,
