--- conflicted
+++ resolved
@@ -305,12 +305,9 @@
                                                     <Grid.Column width={ 11 }>
                                                         <InlineEditInput
                                                             text={ oidcMapping }
-<<<<<<< HEAD
                                                             errorHandler={ (status) => {
                                                                 setShowMappingError(status);
                                                             } }
-=======
->>>>>>> 69a5cf70
                                                             onChangesSaved={ (value: string) => {
                                                                 if (value) {
                                                                     attributeConfig.localAttributes
@@ -344,13 +341,10 @@
                                                     <Grid.Column width={ 11 }>
                                                         <InlineEditInput
                                                             textPrefix="urn:scim:wso2:schema:"
-<<<<<<< HEAD
                                                             validation="^[a-z_-]*$"
                                                             errorHandler={ (status) => {
                                                                 setShowMappingError(status);
                                                             } }
-=======
->>>>>>> 69a5cf70
                                                             onChangesSaved={ (value: string) => {
                                                                 if (value) {
                                                                     attributeConfig.localAttributes
