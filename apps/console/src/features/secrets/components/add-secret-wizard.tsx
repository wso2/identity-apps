--- conflicted
+++ resolved
@@ -233,21 +233,6 @@
     };
 
     /**
-<<<<<<< HEAD
-     * Event handler for banner dismiss button.
-     * @event-handler
-     */
-    const onDismissInfoMessageBanner = (): void => {
-        LocalStorageUtils.setValueInLocalStorage(
-            FEATURE_LOCAL_STORAGE_KEY,
-            JSON.stringify({ hideInfoMessage: true } as EditSecretLocalStorage)
-        );
-        setShowInfoMessage(false);
-    };
-
-    /**
-=======
->>>>>>> 917a2542
      * Fetches all the secrets for the {@param secretType}.
      * @param secretType {string}
      */
