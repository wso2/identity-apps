--- conflicted
+++ resolved
@@ -46,14 +46,13 @@
     EventPublisher,
     FeatureConfigInterface,
     UIConstants,
-    getEmptyPlaceholderIllustrations,
     history
 } from "../../core";
 import { getEmptyPlaceholderIllustrations } from "../../core/configs/ui";
-import { deleteOrganization } from "../../api";
-import { OrganizationIcon } from "../../configs";
-import { OrganizationManagementConstants } from "../../constants";
-import { OrganizationInterface, OrganizationListInterface } from "../../models";
+import { deleteOrganization } from "../api";
+import { OrganizationIcon } from "../configs";
+import { OrganizationManagementConstants } from "../constants";
+import { OrganizationInterface, OrganizationListInterface } from "../models";
 
 /**
  *
@@ -188,10 +187,6 @@
             })
             .catch((error) => {
                 if (error.response && error.response.data && error.response.data.description) {
-<<<<<<< HEAD
-=======
-                    console.log(error);
->>>>>>> ae789982
                     if (error.response.data.code === "ORG-60007") {
                         dispatch(
                             setAlert({
