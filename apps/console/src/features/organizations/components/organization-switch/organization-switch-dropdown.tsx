--- conflicted
+++ resolved
@@ -162,13 +162,8 @@
                                 </Placeholder>
                             ) }
 
-<<<<<<< HEAD
-                            { organization.id !== OrganizationManagementConstants.ROOT_ORGANIZATION_ID
-                                && (<GenericIcon
-=======
-                            { organization.id !== "ROOT" && (
+                            { organization.id !== OrganizationManagementConstants.ROOT_ORGANIZATION_ID && (
                                 <GenericIcon
->>>>>>> 6a9c0655
                                     transparent
                                     inline
                                     className="manage-tenant-icon"
@@ -198,14 +193,9 @@
                 <Item.Group
                     className="tenants-list organizations"
                     unstackable
-<<<<<<< HEAD
-                    data-testid={ "associated-organizations-container" }>
-                    { associatedOrganizations.length > 0 ? (
-=======
                     data-testid={ "associated-organizations-container" }
                 >
                     { associatedOrganizations.length > 1 ? (
->>>>>>> 6a9c0655
                         associatedOrganizations.map((organization, _) =>
                             organization.id !== currentOrganization?.id ? getOrganizationItemGroup(organization) : null
                         )
@@ -214,13 +204,8 @@
                             <Item.Content verticalAlign="middle">
                                 <Item.Description>
                                     <div className="message">
-<<<<<<< HEAD
-                                        {
-                                            t("console:common.header.organizationSwitch.emptyOrgListMessage") }
-=======
                                         { // ToDo - Set this key
                                             t("console:manage.features.organizations.switching." + "emptyList") }
->>>>>>> 6a9c0655
                                     </div>
                                 </Item.Description>
                             </Item.Content>
@@ -303,10 +288,6 @@
                                 data-testid="list-search-input"
                                 icon="search"
                                 iconPosition="left"
-<<<<<<< HEAD
-                                onChange={ searchOrganizationList }
-                                placeholder={ t("console:common.header.organizationSwitch.orgSearchPlaceholder") }
-=======
                                 value={ search }
                                 onChange={ (event) => {
                                     setSearch(event.target.value);
@@ -316,7 +297,6 @@
                                     event.stopPropagation();
                                 } }
                                 placeholder={ t("console:manage.features.organizations.switching.search.placeholder") }
->>>>>>> 6a9c0655
                                 floated="right"
                                 size="small"
                                 action={
