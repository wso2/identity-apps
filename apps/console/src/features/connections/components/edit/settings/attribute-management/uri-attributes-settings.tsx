/**
 * Copyright (c) 2023, WSO2 LLC. (https://www.wso2.com).
 *
 * WSO2 LLC. licenses this file to you under the Apache License,
 * Version 2.0 (the "License"); you may not use this file except
 * in compliance with the License.
 * You may obtain a copy of the License at
 *
 *     http://www.apache.org/licenses/LICENSE-2.0
 *
 * Unless required by applicable law or agreed to in writing,
 * software distributed under the License is distributed on an
 * "AS IS" BASIS, WITHOUT WARRANTIES OR CONDITIONS OF ANY
 * KIND, either express or implied. See the License for the
 * specific language governing permissions and limitations
 * under the License.
 */

import useUIConfig from "@wso2is/common/src/hooks/use-ui-configs";
import { TestableComponentInterface } from "@wso2is/core/models";
import { Code, Heading, Hint, Message } from "@wso2is/react-components";
import find from "lodash-es/find";
import isEmpty from "lodash-es/isEmpty";
import React, { FunctionComponent, ReactElement } from "react";
import { Trans, useTranslation } from "react-i18next";
import { Divider, DropdownProps, Form, Grid } from "semantic-ui-react";
import { ConnectionManagementConstants } from "../../../../constants/connection-constants";
import { ConnectionCommonClaimMappingInterface } from "../../../../models/connection";
import { DropdownOptionsInterface } from "../attribute-settings";

interface AdvanceAttributeSettingsPropsInterface extends TestableComponentInterface {
    dropDownOptions: DropdownOptionsInterface[];
    initialSubjectUri: string;
    initialRoleUri: string;
    /**
     * Controls whether role claim mapping should be rendered or not.
     * If you only want to get subject attribute then you should make
     * this `false`.
     */
    claimMappingOn: boolean;
    /**
     * Specifies if the IdP Attribute Mappings are available.
     */
    isMappingEmpty: boolean;
    updateRole: (roleUri: string) => void;
    updateSubject: (subjectUri: string) => void;
    roleError?: boolean;
    subjectError?: boolean;
    /**
     * Specifies if the component should only be read-only.
     */
    isReadOnly: boolean;
    /**
     * Is the IdP type OIDC
     */
    isOIDC: boolean;
    /**
     * Is the IdP type SAML
     */
    isSaml: boolean;
    /**
     * List of claim mappings.
     */
    selectedClaimMappings?: ConnectionCommonClaimMappingInterface[];
}

export const UriAttributesSettings: FunctionComponent<AdvanceAttributeSettingsPropsInterface> = (
    props: AdvanceAttributeSettingsPropsInterface
): ReactElement => {

    const {
        dropDownOptions,
        initialSubjectUri,
        initialRoleUri,
        claimMappingOn,
        updateRole,
        updateSubject,
        roleError,
        subjectError,
        isReadOnly,
        isMappingEmpty,
        isOIDC,
        isSaml,
        selectedClaimMappings,
        [ "data-testid" ]: testId
    } = props;

    const { t } = useTranslation();
    const { UIConfig } = useUIConfig();

    const getValidatedInitialValue = (initialValue: string) => {
        return find(
            dropDownOptions,
            (option: DropdownOptionsInterface) => option?.value === initialValue
        ) !== undefined ? initialValue : "";
    };

    /**
     * Resolves the mapped roles claim attribute name.
     * @returns Mapped roles claim attribute name.
     */
    const resolveMappedRolesClaimAttributeName = (): string => {
        if (isOIDC || isSaml) {
            // Find the role claim URI from the selected claim mappings.
            const roleClaim: ConnectionCommonClaimMappingInterface = selectedClaimMappings?.find(
                (claimMapping: ConnectionCommonClaimMappingInterface) =>
                    claimMapping?.claim?.uri === ConnectionManagementConstants.CLAIM_ROLES);

            return roleClaim?.mappedValue;
        }

        return "";
    };

    /**
     * Resolves the custom attribute mapping info box content.
     * @returns Custom attribute mapping info box.
     */
    const resolveCustomClaimMappingInfoBox = (): ReactElement => {
        // Custom attribute mapping is not enabled.
        if (!claimMappingOn) {
            return (
                <Message
                    type="info"
                    content={
                        (
                            <Trans
                                i18nKey={
                                    "console:develop.features.authenticationProvider." +
                                        "forms.uriAttributeSettings.group.message"
                                }
                                tOptions={ {
                                    attribute: isOIDC
                                        ? ConnectionManagementConstants.OIDC_ROLES_CLAIM
                                        : ConnectionManagementConstants.CLAIM_ROLES,
                                    suffix: isOIDC
                                        ? "OIDC attribute"
                                        : "attribute"
                                } }
                            >
                                Please note that <strong>{ isOIDC
                                    ? ConnectionManagementConstants.OIDC_ROLES_CLAIM
                                    : ConnectionManagementConstants.CLAIM_ROLES }</strong>
                                will be considered as the default
                                <strong> Group Attribute</strong> as you have not added a
                                custom attribute mapping.
                            </Trans>
                        )
                    }
                />
            );
        }

        // Custom attribute mapping is enabled
        // roleClaimURI is not empty.
        // No need to show the info box as there is a custom attribute mapping.
        if (!isEmpty(initialRoleUri)) {
            return null;
        }

        // Custom attribute mapping is enabled
        // roleClaimURI is empty.
        if (UIConfig.isCustomClaimMappingEnabled && !UIConfig.isCustomClaimMappingMergeEnabled) {
            const mappedRolesClaim: string = resolveMappedRolesClaimAttributeName();

            // roles mapped attribute present
            if (!isEmpty(mappedRolesClaim)) {
                return (
                    <Message
                        type="info"
                        content={
                            (
                                <Trans
                                    i18nKey={
                                        "console:develop.features.authenticationProvider." +
                                            "forms.uriAttributeSettings.group.mappedRolesPresentMessage"
                                    }
                                    tOptions={ {
                                        mappedRolesClaim: mappedRolesClaim
                                    } }
                                >
                                    Please note that <strong>{ mappedRolesClaim }</strong>
                                    will be considered as the default
                                    <strong> Group Attribute</strong> with the current configuration.
                                    You can select an attribute from the dropdown.
                                </Trans>
                            )
                        }
                    />
                );
            }

            // roles mapped attribute not present
            return (
                <Message
                    type="info"
                    content={
                        (
                            <Trans
                                i18nKey={
                                    "console:develop.features.authenticationProvider." +
                                        "forms.uriAttributeSettings.group.mappedRolesAbsentMessage"
                                }
                            >
                                With your current configuration, <strong>Group Attribute</strong> is not configured.
                                You can select an attribute from the dropdown.
                            </Trans>
                        )
                    }
                />
            );
        }

        return (
            <Message
                type="info"
                content={
                    (
                        <Trans
                            i18nKey={
                                "console:develop.features.authenticationProvider." +
                                    "forms.uriAttributeSettings.group.message"
                            }
                            tOptions={ {
                                attribute: isOIDC
                                    ? ConnectionManagementConstants.OIDC_ROLES_CLAIM
                                    : ConnectionManagementConstants.CLAIM_ROLES,
                                suffix: isOIDC
                                    ? "OIDC attribute"
                                    : "attribute"
                            } }
                        >
                            Please note that <strong>{ isOIDC
                                ? ConnectionManagementConstants.OIDC_ROLES_CLAIM
                                : ConnectionManagementConstants.CLAIM_ROLES }</strong>
                            will be considered as the default
                            <strong> Group Attribute</strong> as you have not added a
                            custom attribute mapping.
                        </Trans>
                    )
                }
            />
        );
    };

    return (
        <>
            <Grid.Row>
                <Grid.Column>
                    <Heading as="h4">
                        { t("console:develop.features.authenticationProvider.forms.uriAttributeSettings." +
                            "subject.heading") }
                    </Heading>
                    <Form>
                        <Form.Select
                            fluid
                            options={
                                dropDownOptions.concat(
                                    {
                                        key: "default_subject",
                                        text: t("console:develop.features.authenticationProvider.forms." +
                                            "uriAttributeSettings.subject." +
                                            "placeHolder"),
                                        value: ""
                                    } as DropdownOptionsInterface
                                )
                            }
                            value={ getValidatedInitialValue(initialSubjectUri) }
                            placeholder={ t("console:develop.features.authenticationProvider.forms." +
                                "uriAttributeSettings.subject." +
                                "placeHolder") }
                            onChange={
                                (_event: React.SyntheticEvent<HTMLElement, Event>, data: DropdownProps) => {
                                    updateSubject(data.value.toString());
                                }
                            }
                            search
                            fullTextSearch={ false }
                            label={ t("console:develop.features.authenticationProvider.forms." +
                                "uriAttributeSettings.subject.label") }
                            data-testid={ `${ testId }-form-element-subject` }
                            error={ subjectError && {
                                content: t("console:develop.features.authenticationProvider" +
                                    ".forms.uriAttributeSettings.subject." +
                                    "validation.empty"),
                                pointing: "above"
                            } }
                            readOnly={ isReadOnly }
                            disabled={ isMappingEmpty }
                        />
                    </Form>
                    <Hint>
                        { isSaml
                            ? (
                                <Trans
                                    i18nKey={
                                        "console:console:develop.features.authenticationProvider.forms" +
                                        ".uriAttributeSettings.subject.hint"
                                    }
                                >
                                The attribute that identifies the user at the enterprise connection.
                                When attributes are configured based on the authentication response of this
                                connection, you can use one of them as the subject. Otherwise, the
                                default <Code>saml2:Subject</Code> in the SAML response is used as the
                                subject attribute.
                                </Trans>
                            )
                            : (
                                <Trans
                                    i18nKey={
                                        "console:console:develop.features.idp.forms.uriAttributeSettings" +
                                        ".subject.hint"
                                    }
                                >
<<<<<<< HEAD
                                Specifies the attribute that identifies the user at the Connection.
=======
                                Specifies the attribute that identifies the user at the connection.
>>>>>>> a628d028
                                </Trans>
                            )
                        }
                    </Hint>
                </Grid.Column>
            </Grid.Row>
            {
                UIConfig.useRoleClaimAsGroupClaim && (
                    <>
                        <Divider hidden/>
                        <Grid.Row columns={ 2 }>
                            <Grid.Column>
                                <Heading as="h4">
                                    { t("console:develop.features.authenticationProvider.forms.uriAttributeSettings." +
                                "group.heading") }
                                </Heading>
                                {
                                    claimMappingOn && (
                                        <Form>
                                            <Form.Select
                                                fluid
                                                options={
                                                    dropDownOptions.concat(
                                                        {
                                                            key: "default_subject",
                                                            text: t("console:develop.features.authenticationProvider" +
                                                                ".forms.uriAttributeSettings.group.placeHolder"),
                                                            value: ""
                                                        } as DropdownOptionsInterface
                                                    )
                                                }
                                                value={ getValidatedInitialValue(initialRoleUri) }
                                                placeholder={ t("console:develop.features.authenticationProvider" +
                                                    ".forms.uriAttributeSettings.group.placeHolder") }
                                                onChange={
                                                    (_event: React.SyntheticEvent<HTMLElement, Event>,
                                                        data: DropdownProps) => {
                                                        updateRole(data.value.toString());
                                                    }
                                                }
                                                search
                                                fullTextSearch={ false }
                                                label={ t("console:develop.features.authenticationProvider.forms." +
                                                    "uriAttributeSettings.group.label") }
                                                data-testid={ `${ testId }-form-element-role` }
                                                error={ roleError && {
                                                    content: t("console:develop.features.authenticationProvider" +
                                                        ".forms.uriAttributeSettings.group.validation.empty"),
                                                    pointing: "above"
                                                } }
                                                disabled={ !claimMappingOn }
                                                readOnly={ isReadOnly }
                                            />
                                            <Hint>
                                                { t("console:develop.features.authenticationProvider." +
                                                    "forms.uriAttributeSettings.group.hint") }
                                            </Hint>
                                        </Form>
                                    )
                                }
<<<<<<< HEAD
                                { resolveCustomClaimMappingInfoBox() }
=======
                                <Message
                                    hidden={ claimMappingOn && !isEmpty(initialRoleUri) }
                                    type="info"
                                    content={
                                        (
                                            <Trans
                                                i18nKey={
                                                    "console:develop.features.authenticationProvider." +
                                                        "forms.uriAttributeSettings.group.message"
                                                }
                                                tOptions={ {
                                                    attribute: isOIDC
                                                        ? ConnectionManagementConstants.OIDC_ROLES_CLAIM
                                                        : ConnectionManagementConstants.CLAIM_ROLES
                                                } }
                                            >
                                                Please note that <strong>{ isOIDC
                                                    ? ConnectionManagementConstants.OIDC_ROLES_CLAIM
                                                    : ConnectionManagementConstants.CLAIM_ROLES }</strong>
                                                 attribute will be considered as the default
                                                <strong> Group Attribute</strong> as you have not added a
                                                custom attribute.
                                            </Trans>
                                        )
                                    }
                                />
>>>>>>> a628d028
                            </Grid.Column>
                        </Grid.Row>
                    </>

                )
            }
        </>
    );
};

/**
 * Default proptypes for the IDP uri attribute settings component.
 */
UriAttributesSettings.defaultProps = {
    "data-testid": "idp-edit-attribute-settings-uri-attribute-settings"
};<|MERGE_RESOLUTION|>--- conflicted
+++ resolved
@@ -312,11 +312,7 @@
                                         ".subject.hint"
                                     }
                                 >
-<<<<<<< HEAD
                                 Specifies the attribute that identifies the user at the Connection.
-=======
-                                Specifies the attribute that identifies the user at the connection.
->>>>>>> a628d028
                                 </Trans>
                             )
                         }
@@ -377,36 +373,7 @@
                                         </Form>
                                     )
                                 }
-<<<<<<< HEAD
                                 { resolveCustomClaimMappingInfoBox() }
-=======
-                                <Message
-                                    hidden={ claimMappingOn && !isEmpty(initialRoleUri) }
-                                    type="info"
-                                    content={
-                                        (
-                                            <Trans
-                                                i18nKey={
-                                                    "console:develop.features.authenticationProvider." +
-                                                        "forms.uriAttributeSettings.group.message"
-                                                }
-                                                tOptions={ {
-                                                    attribute: isOIDC
-                                                        ? ConnectionManagementConstants.OIDC_ROLES_CLAIM
-                                                        : ConnectionManagementConstants.CLAIM_ROLES
-                                                } }
-                                            >
-                                                Please note that <strong>{ isOIDC
-                                                    ? ConnectionManagementConstants.OIDC_ROLES_CLAIM
-                                                    : ConnectionManagementConstants.CLAIM_ROLES }</strong>
-                                                 attribute will be considered as the default
-                                                <strong> Group Attribute</strong> as you have not added a
-                                                custom attribute.
-                                            </Trans>
-                                        )
-                                    }
-                                />
->>>>>>> a628d028
                             </Grid.Column>
                         </Grid.Row>
                     </>
