--- conflicted
+++ resolved
@@ -74,13 +74,8 @@
                 data-testid={ `${ testId }-form` }
             />
         ),
-<<<<<<< HEAD
-        icon: AddEmailTemplateTypeWizardStepIcons.general,
+        icon: getAddEmailTemplateTypeWizardStepIcons().general,
         title: t("console:manage.features.emailTemplateTypes.wizards.addTemplateType.steps.templateType.heading")
-=======
-        icon: getAddEmailTemplateTypeWizardStepIcons().general,
-        title: t("adminPortal:components.emailTemplateTypes.wizards.addTemplateType.steps.templateType.heading")
->>>>>>> 5939873c
     } ];
 
     const createTemplateType = (templateTypeName: string): void => {
