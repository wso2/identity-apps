/**
 * Copyright (c) 2020-2023, WSO2 LLC. (https://www.wso2.com).
 *
 * WSO2 LLC. licenses this file to you under the Apache License,
 * Version 2.0 (the "License"); you may not use this file except
 * in compliance with the License.
 * You may obtain a copy of the License at
 *
 *     http://www.apache.org/licenses/LICENSE-2.0
 *
 * Unless required by applicable law or agreed to in writing,
 * software distributed under the License is distributed on an
 * "AS IS" BASIS, WITHOUT WARRANTIES OR CONDITIONS OF ANY
 * KIND, either express or implied. See the License for the
 * specific language governing permissions and limitations
 * under the License.
 */

import { UserstoreConstants } from "@wso2is/core/constants";
import { getUserNameWithoutDomain, hasRequiredScopes, isFeatureEnabled } from "@wso2is/core/helpers";
import {
    AlertLevels,
    LoadableComponentInterface,
    SBACInterface,
    TestableComponentInterface
} from "@wso2is/core/models";
import { addAlert } from "@wso2is/core/store";
import { CommonUtils } from "@wso2is/core/utils";
import {
    ConfirmationModal,
    DataTable,
    EmptyPlaceholder,
    LinkButton,
    Popup,
    TableActionsInterface,
    TableColumnInterface,
    UserAvatar
} from "@wso2is/react-components";
import { AxiosError } from "axios";
import React, { ReactElement, ReactNode, SyntheticEvent, useState } from "react";
import { useTranslation } from "react-i18next";
import { useDispatch, useSelector } from "react-redux";
import { Dispatch } from "redux";
<<<<<<< HEAD
import { Header, Icon, ListItemProps, SemanticICONS } from "semantic-ui-react";
import { UserManagementUtils } from "../../../extensions/components/users/utils";
=======
import { Header, Label, ListItemProps, SemanticICONS } from "semantic-ui-react";
>>>>>>> daf8ee79
import { SCIMConfigs } from "../../../extensions/configs/scim";
import { userConfig } from "../../../extensions/configs/user";
import {
    AppConstants,
    AppState,
    FeatureConfigInterface,
    UIConstants,
    getEmptyPlaceholderIllustrations,
    history
} from "../../core";
import { RealmConfigInterface } from "../../server-configurations";
import { deleteUser } from "../api";
import { UserManagementConstants } from "../constants";
import { UserBasicInterface, UserListInterface } from "../models";

/**
 * Prop types for the liked accounts component.
 */
interface UsersListProps extends SBACInterface<FeatureConfigInterface>, LoadableComponentInterface,
    TestableComponentInterface {

    /**
     * Advanced Search component.
     */
    advancedSearch?: ReactNode;
    /**
     * Default list item limit.
     */
    defaultListItemLimit?: number;
    /**
     * On user delete callback.
     *
     * @param userId - ID of the deleting user.
     */
    onUserDelete?: () => void;
    /**
     * Callback to inform the new set of visible columns.
     * @param columns - New columns.
     */
    onColumnSelectionChange?: (columns: TableColumnInterface[]) => void;
    /**
     * Callback to be fired when the empty list placeholder action is clicked.
     */
    onEmptyListPlaceholderActionClick?: () => void;
    /**
     * On list item select callback.
     */
    onListItemClick?: (event: SyntheticEvent, data: ListItemProps) => void;
    /**
     * Callback for the search query clear action.
     */
    onSearchQueryClear?: () => void;
    /**
     * Admin user details content.
     */
    realmConfigs: RealmConfigInterface;
    /**
     * Search query for the list.
     */
    searchQuery?: string;
    /**
     * Enable selection styles.
     */
    selection?: boolean;
    /**
     * Show list item actions.
     */
    showListItemActions?: boolean;
    /**
     * Show/Hide meta content.
     */
    showMetaContent?: boolean;
    /**
     * Meta column list for the user list.
     */
    userMetaListContent?: Map<string, string>;
    /**
     * Users list.
     */
    usersList: UserListInterface;
    /**
     * List of readOnly user stores.
     */
    readOnlyUserStores?: string[];
}

/**
 * Users info page.
 *
 * @param props - Props injected to the component.
 * @returns Users list component.
 */
export const UsersList: React.FunctionComponent<UsersListProps> = (props: UsersListProps): ReactElement => {
    const {
        advancedSearch,
        defaultListItemLimit,
        onUserDelete,
        isLoading,
        readOnlyUserStores,
        featureConfig,
        onColumnSelectionChange,
        onListItemClick,
        onSearchQueryClear,
        realmConfigs,
        searchQuery,
        selection,
        showListItemActions,
        showMetaContent,
        userMetaListContent,
        usersList,
        [ "data-testid" ]: testId
    } = props;

    const { t } = useTranslation();
    const dispatch: Dispatch = useDispatch();

    const [ showDeleteConfirmationModal, setShowDeleteConfirmationModal ] = useState<boolean>(false);
    const [ deletingUser, setDeletingUser ] = useState<UserBasicInterface>(undefined);
    const [ loading, setLoading ] = useState(false);

    const allowedScopes: string = useSelector((state: AppState) => state?.auth?.allowedScopes);

    const handleUserEdit = (userId: string) => {
        history.push(AppConstants.getPaths().get("USER_EDIT").replace(":id", userId));
    };

    const handleUserDelete = (userId: string): Promise<void> => {
        return deleteUser(userId)
            .then(() => {
                dispatch(
                    addAlert({
                        description: t(
                            "console:manage.features.users.notifications.deleteUser.success.description"
                        ),
                        level: AlertLevels.SUCCESS,
                        message: t(
                            "console:manage.features.users.notifications.deleteUser.success.message"
                        )
                    })
                );
                onUserDelete();
            }).catch((error: AxiosError) => {
                if (error.response && error.response.data && error.response.data.description) {
                    dispatch(
                        addAlert({
                            description: error.response.data.description,
                            level: AlertLevels.ERROR,
                            message: t("console:manage.features.users." +
                        "notifications.deleteUser.error.message")
                        })
                    );

                    return;
                }
                dispatch(
                    addAlert({
                        description: t("console:manage.features.users." +
                            "notifications.deleteUser.genericError.description"),
                        level: AlertLevels.ERROR,
                        message: t("console:manage.features.users." +
                            "notifications.deleteUser.genericError.message")
                    })
                );
            });
    };

    /**
     * Checks whether the username is a UUID.
     *
     * @returns If the username is a UUID.
     */
    const checkUUID = ( username : string ): boolean => {

        const regexExp: RegExp = new RegExp(
            /^[0-9a-fA-F]{8}\b-[0-9a-fA-F]{4}\b-[0-9a-fA-F]{4}\b-[0-9a-fA-F]{4}\b-[0-9a-fA-F]{12}$/gi
        );

        return regexExp.test(username);
    };

    /* Resolves username.
    *
    * @returns Username for the user avatar.
    */
    const resolveAvatarUsername = ( user: UserBasicInterface ): string => {
        const usernameUUID: string = getUserNameWithoutDomain(user?.userName);

        if (user.name?.givenName){
            return user.name.givenName[0];
        } else if (user.name?.familyName) {
            return user.name.familyName[0];
        } else if (user.emails[0]){
            return user.emails[0][0];
        } else if (!checkUUID(usernameUUID)){
            return usernameUUID[0];
        }

        return "";
    };

    const renderUserIdp = (user: UserBasicInterface): string => {
        const userStore: string = user?.userName?.split("/").length > 1
            ? user?.userName?.split("/")[0]?.toUpperCase()
            : "PRIMARY";

        const userIdp: string = user[ SCIMConfigs.scim.enterpriseSchema ]?.idpType;

        if (!userIdp) {
            return "N/A";
        }

        if (userIdp.split("/").length > 1) {
            if (readOnlyUserStores?.includes(userStore.toString())) {
                // For remote userstores.
                return userIdp.split("/")[1] + "-remote";
            } else {
                // For default userstore.
                return userIdp.split("/")[1];
            }
        } else {
            return userIdp;
        }
    };

    /**
     * Resolves data table columns.
     *
     * @returns the data table columns.
     */
    const resolveTableColumns = (): TableColumnInterface[] => {
        const defaultColumns: TableColumnInterface[] = [
            {
                allowToggleVisibility: false,
                dataIndex: "name",
                id: "name",
                key: "name",
                render: (user: UserBasicInterface): ReactNode => {
                    const header: string = UserManagementUtils.resolveUserListHeader(user);
                    const subHeader: string = UserManagementUtils.resolveUserListSubheader(user);
                    const isNameAvailable: boolean = user.name?.familyName === undefined &&
                        user.name?.givenName === undefined;

                    return (
                        <Header
                            image
                            as="h6"
                            className="header-with-icon"
                            data-componentid={ `${ testId }-item-heading` }
                        >
                            <UserAvatar
                                data-componentid="users-list-item-image"
                                name={ resolveAvatarUsername(user) }
                                size="mini"
                                image={ user.profileUrl }
                                spaced="right"
                                data-suppress=""
                            />
                            <Header.Content>
<<<<<<< HEAD
                                { header }
=======
                                <div>
                                    { header as ReactNode }
                                    {
                                        user[SCIMConfigs.scim.enterpriseSchema]?.managedOrg && (
                                            <Label size="mini" className="client-id-label">
                                                { t("console:manage.features.parentOrgInvitations." +
                                                "invitedUserLabel") }
                                            </Label>
                                        )
                                    }
                                </div>
>>>>>>> daf8ee79
                                {
                                    (!isNameAvailable) &&
                                        (<Header.Subheader
                                            data-componentid={ `${ testId }-item-sub-heading` }
                                        >
                                            { subHeader }
                                        </Header.Subheader>)
                                }
                            </Header.Content>
                        </Header>
                    );
                },
                title: "User"
            }
        ];

        !userConfig.disableManagedByColumn && defaultColumns.push(
            {
                allowToggleVisibility: false,
                dataIndex: "idpType",
                id: "idpType",
                key: "idpType",
                render: (user: UserBasicInterface): ReactNode => renderUserIdp(user),
                title: (
                    <>
                        <div className={ "header-with-popup" }>
                            <span>
                                { t("extensions:manage.users.list.columns.idpType") }
                            </span>
                            <Popup
                                trigger={ (
                                    <div className="inline" >
                                        <Icon disabled name="info circle" className="link pointing pl-1" />
                                    </div>
                                ) }
                                content={ t("extensions:manage.users.list.popups.content.idpTypeContent") }
                                position="top center"
                                size="mini"
                                hideOnScroll
                                inverted
                            />
                        </div>
                    </>
                )
            }
        );

        defaultColumns.push(
            {
                allowToggleVisibility: false,
                dataIndex: "action",
                id: "actions",
                key: "actions",
                textAlign: "right",
                title: ""
            }
        );

        if (!showMetaContent || !userMetaListContent) {
            return defaultColumns;
        }

        const dynamicColumns: TableColumnInterface[]= [];

        for (const [ key, value ] of userMetaListContent.entries()) {
            if (key === "name" || key === "emails" || key === "profileUrl" || value === "") {
                continue;
            }

            let dynamicColumn: TableColumnInterface = {
                allowToggleVisibility: true,
                dataIndex: value,
                id: key,
                key: key,
                title: value
            };

            if (key === "meta.lastModified") {
                dynamicColumn = {
                    ...dynamicColumn,
                    render: (user: UserBasicInterface): ReactNode =>
                        CommonUtils.humanizeDateDifference(user?.meta?.lastModified)
                };
            }

            if(key === "userName") {
                dynamicColumn = {
                    ...dynamicColumn,
                    render: (user: UserBasicInterface): ReactNode =>
                        getUserNameWithoutDomain(user?.userName)
                };
            }

            dynamicColumns.push(dynamicColumn);
        }

        dynamicColumns.unshift(defaultColumns[0]);
        dynamicColumns.push(defaultColumns[1]);

        return dynamicColumns;
    };

    /**
     * Resolves data table actions.
     *
     * @returns Table actions.
     */
    const resolveTableActions = (): TableActionsInterface[] => {
        if (!showListItemActions) {
            return;
        }

        const actions: TableActionsInterface[] = [
            {
                "data-testid": "users-list-item-edit-button",
                hidden: (): boolean => !isFeatureEnabled(featureConfig?.users,
                    UserManagementConstants.FEATURE_DICTIONARY.get("USER_READ")),
                icon: (user: UserBasicInterface): SemanticICONS => {
                    const userStore: string = user?.userName?.split("/").length > 1
                        ? user?.userName?.split("/")[0]
                        : "PRIMARY";

                    return !hasRequiredScopes(featureConfig?.users, featureConfig?.users?.scopes?.update, allowedScopes)
                    || !isFeatureEnabled(featureConfig?.users,
                        UserManagementConstants.FEATURE_DICTIONARY.get("USER_UPDATE"))
                    || readOnlyUserStores?.includes(userStore.toString())
                    || user[SCIMConfigs.scim.enterpriseSchema]?.managedOrg
                        ? "eye"
                        : "pencil alternate";
                },
                onClick: (e: SyntheticEvent, user: UserBasicInterface): void =>
                    handleUserEdit(user?.id),
                popupText: (user: UserBasicInterface): string => {
                    const userStore: string = user?.userName?.split("/").length > 1
                        ? user?.userName?.split("/")[0]
                        : "PRIMARY";

                    return !hasRequiredScopes(featureConfig?.users, featureConfig?.users?.scopes?.update, allowedScopes)
                    || !isFeatureEnabled(featureConfig?.users,
                        UserManagementConstants.FEATURE_DICTIONARY.get("USER_UPDATE"))
                    || readOnlyUserStores?.includes(userStore.toString())
                        ? t("common:view")
                        : t("common:edit");
                },
                renderer: "semantic-icon"
            }
        ];

        actions.push({
            "data-testid": "users-list-item-delete-button",
            hidden: (user: UserBasicInterface): boolean => {
                const userStore: string = user?.userName?.split("/").length > 1
                    ? user?.userName?.split("/")[0]
                    : UserstoreConstants.PRIMARY_USER_STORE;

                return !isFeatureEnabled(featureConfig?.users,
                    UserManagementConstants.FEATURE_DICTIONARY.get("USER_DELETE"))
                    || !hasRequiredScopes(featureConfig?.users, featureConfig?.users?.scopes?.delete, allowedScopes)
                    || readOnlyUserStores?.includes(userStore.toString())
                    || user.userName === realmConfigs?.adminUser;
            },
            icon: (): SemanticICONS => "trash alternate",
            onClick: (e: SyntheticEvent, user: UserBasicInterface): void => {
                setShowDeleteConfirmationModal(true);
                setDeletingUser(user);
            },
            popupText: (): string => t("console:manage.features.users.usersList.list.iconPopups.delete"),
            renderer: "semantic-icon"
        });

        return actions;
    };

    /**
     * Shows list placeholders.
     *
     * @returns Placeholders.
     */
    const showPlaceholders = (): ReactElement => {
        // When the search returns empty.
        if (searchQuery) {
            return (
                <EmptyPlaceholder
                    action={ (
                        <LinkButton onClick={ onSearchQueryClear }>
                            { t("console:manage.features.users.usersList.search.emptyResultPlaceholder.clearButton") }
                        </LinkButton>
                    ) }
                    image={ getEmptyPlaceholderIllustrations().emptySearch }
                    imageSize="tiny"
                    title={ t("console:manage.features.users.usersList.search.emptyResultPlaceholder.title") }
                    subtitle={ [
                        t("console:manage.features.users.usersList.search.emptyResultPlaceholder.subTitle.0",
                            { query: searchQuery }),
                        t("console:manage.features.users.usersList.search.emptyResultPlaceholder.subTitle.1")
                    ] }
                />
            );
        }

        if (usersList.totalResults === 0) {
            return (
                <EmptyPlaceholder
                    data-testid={ `${testId}-empty-placeholder` }
                    image={ getEmptyPlaceholderIllustrations().newList }
                    imageSize="tiny"
                    title={ t("console:manage.features.users.usersList.list.emptyResultPlaceholder.title") }
                    subtitle={ [
                        t("console:manage.features.users.usersList.list.emptyResultPlaceholder.subTitle.0"),
                        t("console:manage.features.users.usersList.list.emptyResultPlaceholder.subTitle.1"),
                        t("console:manage.features.users.usersList.list.emptyResultPlaceholder.subTitle.2")
                    ] }
                />
            );
        }

        return null;
    };

    return (
        <>
            <DataTable<UserBasicInterface>
                className="users-table"
                externalSearch={ advancedSearch }
                isLoading={ isLoading }
                loadingStateOptions={ {
                    count: defaultListItemLimit ?? UIConstants.DEFAULT_RESOURCE_LIST_ITEM_LIMIT,
                    imageType: "circular"
                } }
                actions={ resolveTableActions() }
                columns={ resolveTableColumns() }
                data={ usersList.Resources }
                onColumnSelectionChange={ onColumnSelectionChange }
                onRowClick={ (e: SyntheticEvent, user: UserBasicInterface): void => {
                    handleUserEdit(user?.id);
                    onListItemClick && onListItemClick(e, user);
                } }
                placeholders={ showPlaceholders() }
                selectable={ selection }
                showHeader={ true }
                transparent={ !isLoading && (showPlaceholders() !== null) }
                data-testid={ testId }
            />
            <ConfirmationModal
                primaryActionLoading={ loading }
                data-testid={ `${testId}-confirmation-modal` }
                onClose={ (): void => setShowDeleteConfirmationModal(false) }
                type="negative"
                open={ showDeleteConfirmationModal }
                assertionHint={ t("console:manage.features.user.deleteUser.confirmationModal." +
                    "assertionHint") }
                assertionType="checkbox"
                primaryAction="Confirm"
                secondaryAction="Cancel"
                onSecondaryActionClick={ (): void => {
                    setShowDeleteConfirmationModal(false);
                } }
                onPrimaryActionClick={ (): void => {
                    setLoading(true);
                    handleUserDelete(deletingUser?.id).finally(() => {
                        setLoading(false);
                        setDeletingUser(undefined);
                        setShowDeleteConfirmationModal(false);
                    });
                } }
                closeOnDimmerClick={ false }
            >
                <ConfirmationModal.Header data-testid={ `${testId}-confirmation-modal-header` }>
                    { t("console:manage.features.user.deleteUser.confirmationModal.header") }
                </ConfirmationModal.Header>
                <ConfirmationModal.Message
                    data-testid={ `${testId}-confirmation-modal-message` }
                    attached
                    negative
                >
                    { t("console:manage.features.user.deleteUser.confirmationModal.message") }
                </ConfirmationModal.Message>
                <ConfirmationModal.Content data-testid={ `${testId}-confirmation-modal-content` }>
                    {
                        deletingUser && deletingUser[SCIMConfigs.scim.enterpriseSchema]?.userSourceId
                            ? t("console:manage.features.user.deleteJITUser.confirmationModal.content")
                            : t("console:manage.features.user.deleteUser.confirmationModal.content")
                    }
                </ConfirmationModal.Content>
            </ConfirmationModal>
        </>
    );
};

/**
 * Default props for the component.
 */
UsersList.defaultProps = {
    selection: true,
    showListItemActions: true,
    showMetaContent: true
};<|MERGE_RESOLUTION|>--- conflicted
+++ resolved
@@ -41,12 +41,8 @@
 import { useTranslation } from "react-i18next";
 import { useDispatch, useSelector } from "react-redux";
 import { Dispatch } from "redux";
-<<<<<<< HEAD
-import { Header, Icon, ListItemProps, SemanticICONS } from "semantic-ui-react";
+import { Header, Icon, Label, ListItemProps, SemanticICONS } from "semantic-ui-react";
 import { UserManagementUtils } from "../../../extensions/components/users/utils";
-=======
-import { Header, Label, ListItemProps, SemanticICONS } from "semantic-ui-react";
->>>>>>> daf8ee79
 import { SCIMConfigs } from "../../../extensions/configs/scim";
 import { userConfig } from "../../../extensions/configs/user";
 import {
@@ -305,9 +301,6 @@
                                 data-suppress=""
                             />
                             <Header.Content>
-<<<<<<< HEAD
-                                { header }
-=======
                                 <div>
                                     { header as ReactNode }
                                     {
@@ -319,7 +312,6 @@
                                         )
                                     }
                                 </div>
->>>>>>> daf8ee79
                                 {
                                     (!isNameAvailable) &&
                                         (<Header.Subheader
