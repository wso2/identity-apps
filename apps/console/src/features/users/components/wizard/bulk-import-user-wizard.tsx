--- conflicted
+++ resolved
@@ -15,9 +15,6 @@
  * specific language governing permissions and limitations
  * under the License.
  */
-<<<<<<< HEAD
-import Alert from "@oxygen-ui/react/Alert";
-=======
 import {
     Autocomplete,
     AutocompleteRenderGetTagProps,
@@ -26,7 +23,6 @@
 import { Chip, TextField } from "@oxygen-ui/react";
 import Alert from "@oxygen-ui/react/Alert";
 import InputLabel from "@oxygen-ui/react/InputLabel/InputLabel";
->>>>>>> 9653c824
 import { IdentityAppsApiException } from "@wso2is/core/exceptions";
 import {
     AlertLevels,
@@ -179,7 +175,12 @@
     const [ bulkResponseSummary, setBulkResponseSummary ] = useState<BulkResponseSummary>(initialBulkResponseSummary);
     const [ readWriteUserStoresList, setReadWriteUserStoresList ] = useState<DropdownItemProps[]>([]);
     const [ selectedUserStore, setSelectedUserStore ] = useState<string>("");
-
+    const [ configureMode, setConfigureMode ] = useState<string>(undefined);
+    const [ emailData, setEmailData ] = useState<string[]>();
+    const [ isEmailDataError, setIsEmailDataError ] = useState<boolean>(false);
+    const [ emailDataError, setEmailDataError ] = useState<string>("");
+
+    const optionsArray: string[] = [];
     
     /**
      * Set the user store list.
@@ -188,7 +189,6 @@
         setSelectedUserStore(userstore);
         getUserStoreList();
     }, [ userstore ]);
-<<<<<<< HEAD
     
     /**
      * Fetch the user roles list.
@@ -232,13 +232,6 @@
             throw error;
         }
     };
-=======
-    const [ configureMode, setConfigureMode ] = useState<string>(undefined);
-    const [ emailData, setEmailData ] = useState<string[]>();
-    const [ isEmailDataError, setIsEmailDataError ] = useState<boolean>(false);
-    const [ emailDataError, setEmailDataError ] = useState<string>("");
-
-    const optionsArray: string[] = [];
 
     /**
      * Set the default multiple invites option.
@@ -246,7 +239,6 @@
     useEffect(() => {
         setConfigureMode(MultipleInviteMode.MANUAL);
     }, [ ]);
->>>>>>> 9653c824
 
     /**
      * Fetches SCIM dialects.
@@ -387,11 +379,7 @@
                 if (userstore === PRIMARY_USERSTORE) {
                     userStoreArray.push({
                         key: userStoreArray.length,
-<<<<<<< HEAD
-                        text: PRIMARY_USERSTORE.toUpperCase(),
-=======
                         text: t("console:manage.features.users.userstores.userstoreOptions.primary"),
->>>>>>> 9653c824
                         value: PRIMARY_USERSTORE.toUpperCase()
                     });
                 }
@@ -1493,69 +1481,6 @@
                                                 </Alert>
                                             </Grid.Column>
                                         </Grid.Row>
-<<<<<<< HEAD
-                                    ) }
-                                { !isLoading && !hideUserStoreDropdown()
-                                    && (
-                                        <>
-                                            <Grid.Row columns={ 1 } className="mb-0 pb-0">
-                                            
-                                                <Grid.Column mobile={ 16 } tablet={ 16 } computer={ 16 }> 
-                                                    <Alert severity="info">
-                                                        { t("console:manage.features.user.modals." +
-                                                        "bulkImportUserWizard.wizardSummary." +
-                                                    "disabledSecondaryStoreInfo") }
-                                                    </Alert>
-                                                
-                                                </Grid.Column>
-                                            </Grid.Row>
-                                            <Grid.Row columns={ 1 }>
-                                                <Grid.Column mobile={ 16 } tablet={ 16 } computer={ 10 }> 
-                                                    <Form.Field required={ true }>
-                                                        <label className="pb-2">
-                                                            { t("console:manage.features.user.forms."+
-                                                                            "addUserForm.inputs.domain.placeholder") }
-                                                        </label>
-                                                        <Dropdown
-                                                            className="mt-2"
-                                                            fluid
-                                                            selection
-                                                            labeled
-                                                            options={ readWriteUserStoresList }
-                                                            loading={ false }
-                                                            data-testid={
-                                                                `${componentId}-userstore-dropdown`
-                                                            }
-                                                            data-componentid={
-                                                                `${componentId}-userstore-dropdown`
-                                                            }
-                                                            name="userstore"
-                                                            disabled={ true }
-                                                            value={ selectedUserStore }
-                                                            onChange={
-                                                                (e: React.ChangeEvent<HTMLInputElement>,
-                                                                    data: DropdownProps) => {
-                                                                    setSelectedUserStore(
-                                                                        data.value.toString());
-                                                                }
-                                                            }
-                                                            tabIndex={ 1 }
-                                                            maxLength={ 60 }
-                                                        />
-                                                    </Form.Field> 
-                                                </Grid.Column>
-                                            </Grid.Row>
-                                        </>
-                                    )
-                                }
-                                <Grid.Row columns={ 1 } className="pt-0">
-                                    <Grid.Column mobile={ 16 } tablet={ 16 } computer={ 16 }>
-                                        <FilePicker
-                                            key={ 1 }
-                                            fileStrategy={ CSV_FILE_PROCESSING_STRATEGY }
-                                            file={ selectedCSVFile }
-                                            onChange={ (result: PickerResult<{
-=======
                                         <Grid.Row columns={ 1 }>
                                             <Grid.Column mobile={ 16 } tablet={ 16 } computer={ 10 }> 
                                                 <Form.Field required={ true }>
@@ -1602,7 +1527,6 @@
                                         file={ selectedCSVFile }
                                         onChange={ (
                                             result: PickerResult<{
->>>>>>> 9653c824
                                             headers: string[];
                                             items: string[][];
                                         }>) => {
