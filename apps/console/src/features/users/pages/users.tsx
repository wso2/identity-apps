/**
 * Copyright (c) 2023, WSO2 LLC. (https://www.wso2.com).
 *
 * WSO2 LLC. licenses this file to you under the Apache License,
 * Version 2.0 (the "License"); you may not use this file except
 * in compliance with the License.
 * You may obtain a copy of the License at
 *
 *     http://www.apache.org/licenses/LICENSE-2.0
 *
 * Unless required by applicable law or agreed to in writing,
 * software distributed under the License is distributed on an
 * "AS IS" BASIS, WITHOUT WARRANTIES OR CONDITIONS OF ANY
 * KIND, either express or implied. See the License for the
 * specific language governing permissions and limitations
 * under the License.
 */

import { AccessControlConstants, Show } from "@wso2is/access-control";
import { CommonHelpers } from "@wso2is/core/helpers";
import {
    AlertInterface,
    AlertLevels,
    IdentifiableComponentInterface,
    MultiValueAttributeInterface,
    TestableComponentInterface } from "@wso2is/core/models";
import { addAlert } from "@wso2is/core/store";
import { LocalStorageUtils } from "@wso2is/core/utils";
import {
    Button,
    ConfirmationModal,
    EmptyPlaceholder,
    ListLayout,
    PageLayout,
    Popup,
    PrimaryButton,
    ResourceTab,
    ResourceTabPaneInterface
} from "@wso2is/react-components";
import { UsersConstants } from "apps/console/src/extensions/components/users/constants";
import { InvitationStatus } from "apps/console/src/extensions/components/users/models";
import { AxiosError, AxiosResponse } from "axios";
import React, {
    FunctionComponent, 
    MutableRefObject, 
    ReactElement, 
    SyntheticEvent, 
    useEffect, 
    useRef, 
    useState } from "react";
import { useTranslation } from "react-i18next";
import { useDispatch, useSelector } from "react-redux";
import { RouteComponentProps } from "react-router";
import { Dispatch } from "redux";
import { Dropdown, DropdownItemProps, DropdownProps, Icon, PaginationProps, TabProps } from "semantic-ui-react";
import {
    AdvancedSearchWithBasicFilters,
    AppState,
    EventPublisher,
    FeatureConfigInterface,
    SharedUserStoreUtils,
    UIConstants,
    UserBasicInterface,
    getAUserStore,
    getEmptyPlaceholderIllustrations,
    history,
    store
} from "../../core";
import { RootOnlyComponent } from "../../organizations/components";
import { useGetOrganizationType } from "../../organizations/hooks/use-get-organization-type";
import {
    ConnectorPropertyInterface,
    GovernanceConnectorCategoryInterface,
    GovernanceConnectorInterface,
    RealmConfigInterface,
    ServerConfigurationsConstants,
    ServerConfigurationsInterface,
    getConnectorCategory,
    getServerConfigs
} from "../../server-configurations";
import { getUserStoreList } from "../../userstores/api";
import { CONSUMER_USERSTORE, PRIMARY_USERSTORE } from "../../userstores/constants/user-store-constants";
import { UserStoreListItem, UserStorePostData, UserStoreProperty } from "../../userstores/models/user-stores";
import { getUsersList, useUsersList } from "../api";
import { UserInviteInterface } from "../components/guests/models/invite";
import { GuestUsersList } from "../components/guests/pages/guest-users-list";
import { useGetParentOrgUserInvites } from "../components/guests/pages/use-get-parent-org-user-invites";
import { UsersList } from "../components/users-list";
import { UsersListOptionsComponent } from "../components/users-list-options";
import { AddUserWizard } from "../components/wizard/add-user-wizard";
import { BulkImportUserWizard } from "../components/wizard/bulk-import-user-wizard";
import { UserAccountTypes, UserAccountTypesMain, UserAddOptionTypes, UserManagementConstants } from "../constants";
import { UserListInterface } from "../models";

interface UserStoreItem {
    key: number;
    text: string;
    value: string;
}

/**
 * Props for the Users page.
 */
type UsersPageInterface = IdentifiableComponentInterface & RouteComponentProps & TestableComponentInterface;

/**
 * Temporary value to append to the list limit to figure out if the next button is there.
 */
const TEMP_RESOURCE_LIST_ITEM_LIMIT_OFFSET: number = 1;
const NUMBER_OF_PAGES_FOR_LDAP: number = 100;

/**
 * Users info page.
 *
 * @param props - Props injected to the component.
 * @returns React Element
 */
const UsersPage: FunctionComponent<UsersPageInterface> = (
    props: UsersPageInterface
): ReactElement => {

    const {
        [ "data-testid" ]: testId,
        [ "data-componentid" ]: componentId
    } = props;

    const { t } = useTranslation();

    const dispatch: Dispatch<any> = useDispatch();

    const featureConfig: FeatureConfigInterface = useSelector((state: AppState) => state.config.ui.features);

    const [ searchQuery, setSearchQuery ] = useState<string>("");
    const [ listOffset, setListOffset ] = useState<number>(0);
    const [ activeTabIndex, setActiveTabIndex ] = useState<number>(0);
    const [ listItemLimit, setListItemLimit ] = useState<number>(UIConstants.DEFAULT_RESOURCE_LIST_ITEM_LIMIT);
    const [ showWizard, setShowWizard ] = useState<boolean>(false);
    const [ showBulkImportWizard, setShowBulkImportWizard ] = useState<boolean>(false);
    const [ usersList, setUsersList ] = useState<UserListInterface>({});
    const [ isListUpdated, setListUpdated ] = useState(false);
    const [ userListMetaContent, setUserListMetaContent ] = useState(undefined);
    const [ userStoreOptions, setUserStoresList ] = useState([]);
    const [ userStore, setUserStore ] = useState<string>(null);
    const [ triggerClearQuery, setTriggerClearQuery ] = useState<boolean>(false);
    const [ isUserListRequestLoading, setUserListRequestLoading ] = useState<boolean>(false);
    const [ readOnlyUserStoresList, setReadOnlyUserStoresList ] = useState<string[]>(undefined);
    const [ userStoreError, setUserStoreError ] = useState(false);
    const [ emailVerificationEnabled, setEmailVerificationEnabled ] = useState<boolean>(undefined);
    const [ isNextPageAvailable, setIsNextPageAvailable ] = useState<boolean>(undefined);
    const [ realmConfigs, setRealmConfigs ] = useState<RealmConfigInterface>(undefined);
    const isSubOrg: boolean = window[ "AppUtils" ].getConfig().organizationName;
    const [ selectedAddUserType ] = useState<UserAccountTypes>(UserAccountTypes.USER);
    const [ userType, setUserType ] = useState<string>();
    const [ selectedUserStore ] = useState<string>(CONSUMER_USERSTORE);
    const [ invitationStatusOption, setInvitationStatusOption ] = useState<string>(InvitationStatus.PENDING);
    const [ isUsersNextPageAvailable ] = useState<boolean>(undefined);
    const [ isSelectedUserStoreReadOnly ] = useState<boolean>(false);
    const [ isInvitationStatusOptionChanged, setIsInvitationStatusOptionChanged ] = useState<boolean>(false);
    const [ filterGuestList, setFilterGuestList ] = useState<UserInviteInterface[]>();
    const [ finalGuestList, setFinalGuestList ] = useState<UserInviteInterface[]>([]);
    const [ paginatedGuestList, setPaginateGuestList ] = useState<UserInviteInterface[]>([]);
<<<<<<< HEAD
    const [ showMultipleInviteConfirmationModal, setShowMultipleInviteConfirmationModal ] = useState<boolean>(false);
    const [ connectorConfigLoading, setConnecterConfigLoading ] = useState<boolean>(false);
=======

    const { isRootOrganization } = useGetOrganizationType();

    const init : MutableRefObject<boolean> = useRef(true);
>>>>>>> 8e3ad2ca

    const username: string = useSelector((state: AppState) => state.auth.username);
    const tenantName: string = store.getState().config.deployment.tenant;
    const tenantSettings: Record<string, any> = JSON.parse(LocalStorageUtils.getValueFromLocalStorage(tenantName));

    const eventPublisher: EventPublisher = EventPublisher.getInstance();

    const modifiedLimit: number = listItemLimit + TEMP_RESOURCE_LIST_ITEM_LIMIT_OFFSET;
    const excludedAttributes: string = UsersConstants.GROUPS_AND_ROLES_ATTRIBUTE;

    const invitationStatusOptions: DropdownItemProps[] = [
        {
            key: 2,
            text: t("console:manage.features.parentOrgInvitations.searchdropdown.pendingLabel"),
            value: "Pending"
        },
        {
            key: 3,
            text: t("console:manage.features.parentOrgInvitations.searchdropdown.expiredLabel"),
            value: "Expired"
        }
    ];

    const {
        isLoading: isUserListFetchRequestLoading,
        mutate: mutateUserListFetchRequest
    } = useUsersList(
        modifiedLimit,
        listOffset,
        searchQuery === "" ? null : searchQuery,
        null,
        selectedUserStore,
        excludedAttributes
    );

    const {
        data: parentOrgUserInviteList,
        isLoading: isParentOrgUserInviteFetchRequestLoading,
        mutate: mutateParentOrgUserListFetchRequest
    } = useGetParentOrgUserInvites();

    /**
     * Fetch the list of available userstores.
     */
    useEffect(() => {
        if (!isRootOrganization) {
            return;
        }

        if (CommonHelpers.lookupKey(tenantSettings, username) !== null) {
            const userSettings: Record<string, any> = CommonHelpers.lookupKey(tenantSettings, username);
            const userPreferences: Record<string, any> = userSettings[1];
            const tempColumns: Map<string, string> = new Map<string, string> ();

            if (userPreferences.identityAppsSettings.userPreferences.userListColumns.length < 1) {
                const metaColumns: string[] = UserManagementConstants.DEFAULT_USER_LIST_ATTRIBUTES;

                setUserMetaColumns(metaColumns);
                metaColumns.map((column: string) => {
                    if (column === "id") {
                        tempColumns.set(column, "");
                    } else {
                        tempColumns.set(column, column);
                    }
                });
                setUserListMetaContent(tempColumns);
            }
            userPreferences.identityAppsSettings.userPreferences.userListColumns.map((column: any) => {
                tempColumns.set(column, column);
            });
            setUserListMetaContent(tempColumns);
        }

        getUserStores();
        getReadOnlyUserStoresList();
        getAdminUser();
    }, []);

    useEffect(() => {
        const attributes: string = userListMetaContent ? generateAttributesString(userListMetaContent?.values()) : null;

        getList(listItemLimit, listOffset, null, attributes, userStore);
    }, [ listItemLimit, listOffset, userStore ]);

    /**
     * Handles the parent user invitations search query changes.
     */
    useEffect(() => {
        setListOffset(0);
        if (searchQuery === "userName co " || searchQuery === "" || searchQuery === null) {
            setPaginateGuestList(parentOrgUserInviteList?.invitations);
            setFilterGuestList([]);
    
            return;
        } else if (searchQuery) {
            let searchList: UserInviteInterface[] = parentOrgUserInviteList?.invitations;
    
            if (filterGuestList?.length > 0) {
                searchList = filterGuestList;
            }
            if (searchQuery.includes("userName sw ")) {
                const searchValue: string = searchQuery.split("sw ")[1];
    
                searchList = searchList?.filter((invite: UserInviteInterface) => {
                    return invite?.username.startsWith(searchValue);
                });
            } else if (searchQuery.includes("userName ew ")) {
                const searchValue: string = searchQuery.split("ew ")[1];
    
                searchList = searchList?.filter((invite: UserInviteInterface) => {
                    return invite?.username.endsWith(searchValue);
                });
            } else if (searchQuery.includes("userName eq ")) {
                const searchValue: string = searchQuery.split("eq ")[1];
    
                searchList = searchList?.filter((invite: UserInviteInterface) => {
                    return (invite?.username === searchValue);
                });
            } else if (searchQuery.includes("userName co ")) {
                const searchValue: string = searchQuery.split("co ")[1];
    
                searchList = searchList?.filter((invite: UserInviteInterface) => {
                    return invite?.username.includes(searchValue);
                });
            }
            setPaginateGuestList(searchList);
            setFilterGuestList(searchList);
        }
    }, [ searchQuery ]);

    useEffect(() => {
        if (!isListUpdated) {
            return;
        }
        const attributes: string = generateAttributesString(userListMetaContent?.values());

        getList(listItemLimit, listOffset, null, attributes, userStore);
        setListUpdated(false);
    }, [ isListUpdated ]);
    
    useEffect(() => {
        if (showBulkImportWizard && !connectorConfigLoading && !emailVerificationEnabled) {
            setShowMultipleInviteConfirmationModal(true);
        }
    }, [ showBulkImportWizard, connectorConfigLoading ]);

    /**
     * Handles parent user invitation pagination.
     */
    useEffect(() => {
        setFinalGuestList(parentOrgUserInviteList?.invitations?.filter((invitation: UserInviteInterface) =>
            invitation.status === InvitationStatus.PENDING.toUpperCase()));

    }, [ parentOrgUserInviteList?.invitations ]);

    /**
     * User effect to handle Pagination for pending/expired Guest.
     */
    useEffect(() => {
        if (invitationStatusOption === InvitationStatus.ACCEPTED) {
            return;
        }
    
        let finalInvitations: UserInviteInterface[] = paginatedGuestList?.filter(
            (invitation: UserInviteInterface) => invitation.status === invitationStatusOption.toUpperCase());
    
        if (finalInvitations?.length > listItemLimit) {
            finalInvitations = finalInvitations.slice(listOffset, listOffset + listItemLimit);
            setFinalGuestList(finalInvitations);
            setIsNextPageAvailable(finalInvitations.length === listItemLimit);
        } else {
            setFinalGuestList(finalInvitations);
            setIsNextPageAvailable(false);
        }
    }, [ paginatedGuestList, listOffset, listItemLimit, isInvitationStatusOptionChanged, invitationStatusOption ]);

    const getReadOnlyUserStoresList = (): void => {
        SharedUserStoreUtils.getReadOnlyUserStores().then((response: string[]) => {
            setReadOnlyUserStoresList(response);
        });
    };

    const getList = (limit: number, offset: number, filter: string, attribute: string, domain: string) => {
        setUserListRequestLoading(true);

        const modifiedLimit : number = limit + TEMP_RESOURCE_LIST_ITEM_LIMIT_OFFSET;

        getUsersList(modifiedLimit, offset, filter, attribute, domain)
            .then((response: UserListInterface) => {
                const data: UserListInterface = { ...response };

                data.Resources = data?.Resources?.map((resource: UserBasicInterface) => {
                    const userStore: string = resource.userName.split("/").length > 1
                        ? resource.userName.split("/")[0]
                        : "Primary";

                    if (userStore !== CONSUMER_USERSTORE) {
                        let email: string = null;

                        if (resource?.emails instanceof Array) {
                            const emailElement: string | MultiValueAttributeInterface = resource?.emails[0];

                            if (typeof emailElement === "string") {
                                email = emailElement;
                            } else {
                                email = emailElement?.value;
                            }
                        }

                        resource.emails = [ email ];

                        return resource;
                    } else {
                        const resources: UserBasicInterface[] = [ ...data.Resources ];

                        resources.splice(resources.indexOf(resource), 1);
                        data.Resources = resources;
                    }
                });

                setUsersList(moderateUsersList(data, modifiedLimit, TEMP_RESOURCE_LIST_ITEM_LIMIT_OFFSET));
                setUserStoreError(false);
            }).catch((error: AxiosError) => {
                if (error?.response?.data?.description) {
                    dispatch(addAlert({
                        description: error?.response?.data?.description ?? error?.response?.data?.detail
                            ?? t("console:manage.features.users.notifications.fetchUsers.error.description"),
                        level: AlertLevels.ERROR,
                        message: error?.response?.data?.message
                            ?? t("console:manage.features.users.notifications.fetchUsers.error.message")
                    }));

                    return;
                }

                dispatch(addAlert({
                    description: t("console:manage.features.users.notifications.fetchUsers.genericError." +
                        "description"),
                    level: AlertLevels.ERROR,
                    message: t("console:manage.features.users.notifications.fetchUsers.genericError.message")
                }));

                setUserStoreError(true);
                setUsersList({
                    Resources: [],
                    itemsPerPage: 10,
                    links: [],
                    startIndex: 1,
                    totalResults: 0
                });
            })
            .finally(() => {
                setUserListRequestLoading(false);
            });
    };

    /**
     * Returns a moderated users list.
     *
     * @remarks There is no proper way to count the total entries in the userstore with LDAP. So as a workaround, when
     * fetching users, we request an extra entry to figure out if there is a next page.
     * TODO: Remove this function and other related variables once there is a proper fix for LDAP pagination.
     * @see {@link https://github.com/wso2/product-is/issues/7320}
     *
     * @param list - Users list retrieved from the API.
     * @param requestedLimit - Requested item limit.
     * @param popCount - Tempt count used which will be removed after figuring out if next page is available.
     * @returns UserListInterface
     */
    const moderateUsersList = (list: UserListInterface, requestedLimit: number,
        popCount: number = 1): UserListInterface => {

        const moderated: UserListInterface = list;

        if (moderated.itemsPerPage === requestedLimit) {
            moderated.Resources.splice(-1, popCount);
            setIsNextPageAvailable(true);
        } else {
            setIsNextPageAvailable(false);
        }

        return moderated;
    };

    /**
     * The following function fetch the userstore list and set it to the state.
     */
    const getUserStores = () => {
        const storeOptions: UserStoreItem[] = [
            {
                key: -2,
                text: t("console:manage.features.users.userstores.userstoreOptions.all"),
                value: "all"
            },
            {
                key: -1,
                text: t("console:manage.features.users.userstores.userstoreOptions.primary"),
                value: "primary"
            }
        ];

        let storeOption: UserStoreItem = {
            key: null,
            text: "",
            value: ""
        };

        getUserStoreList()
            .then((response: AxiosResponse<UserStoreListItem[]>) => {
                if (storeOptions.length === 0) {
                    storeOptions.push(storeOption);
                }
                response.data.map((store: UserStoreListItem, index: number) => {
                    if (store.name !== CONSUMER_USERSTORE) {
                        getAUserStore(store.id).then((response: UserStorePostData) => {
                            const isDisabled: boolean = response.properties.find(
                                (property: UserStoreProperty) => property.name === "Disabled")?.value === "true";

                            if (!isDisabled) {
                                storeOption = {
                                    key: index,
                                    text: store.name,
                                    value: store.name
                                };
                                storeOptions.push(storeOption);
                            }
                        });
                    }
                }
                );
                setUserStoresList(storeOptions);
            });

        setUserStoresList(storeOptions);
    };

    /**
     * The following method accepts a Map and returns the values as a string.
     *
     * @param attributeMap - IterableIterator<string>
     * @returns string
     */
    const generateAttributesString = (attributeMap: IterableIterator<string>) => {
        const attArray: any[] = [];

        if (attributeMap) {
            const iterator1: IterableIterator<string> = attributeMap[Symbol.iterator]();

            for (const attribute of iterator1) {
                if (attribute !== "") {
                    attArray.push(attribute);
                }
            }
        }

        if (!attArray.includes(UserManagementConstants.SCIM2_SCHEMA_DICTIONARY.get("USERNAME"))) {
            attArray.push(UserManagementConstants.SCIM2_SCHEMA_DICTIONARY.get("USERNAME"));
        }

        return attArray.toString();
    };

    /**
     * Util method to get super admin
     */
    const getAdminUser = () => {
        getServerConfigs()
            .then((response: ServerConfigurationsInterface) => {
                setRealmConfigs(response?.realmConfig);
            });
    };

    /**
     * The following method set the user preferred columns to the local storage.
     *
     * @param metaColumns - string[]
     */
    const setUserMetaColumns = (metaColumns: string[]) => {
        if(CommonHelpers.lookupKey(tenantSettings, username) !== null) {
            const userSettings: Record<string, any> = CommonHelpers.lookupKey(tenantSettings, username);
            const userPreferences: Record<string, any> = userSettings[1];

            const newUserSettings: Record<string, any> = {
                ...tenantSettings,
                [ username ]: {
                    ...userPreferences,
                    identityAppsSettings: {
                        ...userPreferences.identityAppsSettings,
                        userPreferences: {
                            ...userPreferences.identityAppsSettings.userPreferences,
                            userListColumns: metaColumns
                        }
                    }
                }
            };

            LocalStorageUtils.setValueInLocalStorage(tenantName, JSON.stringify(newUserSettings));
        }
    };

    /**
     * Handles the `onSearchQueryClear` callback action.
     */
    const handleSearchQueryClear = (): void => {
        setTriggerClearQuery(!triggerClearQuery);
        setSearchQuery("");
        getList(listItemLimit, listOffset, null, null, null);
    };

    /**
     * Dispatches the alert object to the redux store.
     *
     * @param alert - Alert object.
     */
    const handleAlerts = (alert: AlertInterface) => {
        dispatch(addAlert(alert));
    };

    /**
     * The following method set the list of columns selected by the user to
     * the state.
     *
     * @param metaColumns - string[]
     */
    const handleMetaColumnChange = (metaColumns: string[]) => {
        metaColumns.push("profileUrl");
        const tempColumns: Map<string, string> = new Map<string, string> ();

        setUserMetaColumns(metaColumns);

        metaColumns.map((column: string) => {
            tempColumns.set(column, column);
        });
        setUserListMetaContent(tempColumns);
        setListUpdated(true);
    };

    const handleUserFilter = (query: string): void => {
        if (query === "userName sw ") {
            mutateUserListFetchRequest();

            return;
        }

        setSearchQuery(query);
    };

    const handlePaginationChange = (event: React.MouseEvent<HTMLAnchorElement>, data: PaginationProps) => {
        setListOffset((data.activePage as number - 1) * listItemLimit);
    };

    const handleItemsPerPageDropdownChange = (event: React.MouseEvent<HTMLAnchorElement>, data: DropdownProps) => {
        setListItemLimit(data.value as number);
    };

    const handleDomainChange = (event: React.MouseEvent<HTMLAnchorElement>, data: DropdownProps) => {
        if (data.value === "all") {
            setUserStore(null);
        } else {
            setUserStore(data.value as string);
        }
    };

    const onUserDelete = (): void => {
        setListUpdated(true);
    };

    /**
     * Handles the click event of the create new user button.
     */
    const handleAddNewUserWizardClick = (): void => {
        setConnecterConfigLoading(true);
        getConnectorCategory(ServerConfigurationsConstants.USER_ONBOARDING_CONNECTOR_ID)
            .then((response: GovernanceConnectorCategoryInterface) => {
                const connectors: GovernanceConnectorInterface[]  = response?.connectors;
                const userOnboardingConnector: GovernanceConnectorInterface = connectors.find(
                    (connector: GovernanceConnectorInterface) => connector.id
                        === ServerConfigurationsConstants.USER_EMAIL_VERIFICATION_CONNECTOR_ID
                );

                const emailVerification: ConnectorPropertyInterface = userOnboardingConnector.properties.find(
                    (property: ConnectorPropertyInterface) => 
                        property.name === ServerConfigurationsConstants.EMAIL_VERIFICATION_ENABLED);

                setEmailVerificationEnabled(emailVerification.value === "true");
                setConnecterConfigLoading(false);
            }).catch((error: AxiosError) => {
                setConnecterConfigLoading(false);
                handleAlerts({
                    description: error?.response?.data?.description ?? t(
                        "console:manage.features.governanceConnectors.notifications." +
                        "getConnector.genericError.description"
                    ),
                    level: AlertLevels.ERROR,
                    message: error?.response?.data?.message ?? t(
                        "console:manage.features.governanceConnectors.notifications." +
                        "getConnector.genericError.message"
                    )
                });
            });
    };

    const addUserDropdownTrigger: ReactElement = (
        <PrimaryButton
            data-componentid={ `${ testId }-add-user-button` }
            data-testid={ `${ testId }-add-user-button` }
        >
            <Icon name="add"/>
            { t("extensions:manage.users.buttons.addUserBtn") }
            <Icon name="dropdown" className="ml-3 mr-0"/>
        </PrimaryButton>
    );


    const advancedSearchFilter = (): ReactElement => (
        <AdvancedSearchWithBasicFilters
            onFilter={ handleUserFilter }
            filterAttributeOptions={ [
                {
                    key: 0,
                    text: t("console:manage.features.users.advancedSearch.form.dropdown." +
                        "filterAttributeOptions.username"),
                    value: "userName"
                },
                {
                    key: 1,
                    text: t("console:manage.features.users.advancedSearch.form.dropdown." +
                        "filterAttributeOptions.email"),
                    value: "emails"
                }
            ] }
            filterAttributePlaceholder={
                t("console:manage.features.users.advancedSearch.form.inputs.filterAttribute" +
                    ".placeholder")
            }
            filterConditionsPlaceholder={
                t("console:manage.features.users.advancedSearch.form.inputs.filterCondition" +
                    ".placeholder")
            }
            filterValuePlaceholder={
                t("console:manage.features.users.advancedSearch.form.inputs.filterValue" +
                    ".placeholder")
            }
            placeholder={ t("console:manage.features.users.advancedSearch.placeholder") }
            defaultSearchAttribute="emails"
            defaultSearchOperator="co"
            triggerClearQuery={ triggerClearQuery }
        />
    );

    /**
     * Handles the `onClose` callback action from the bulk import wizard.
     */
    const handleBulkImportWizardClose = (): void => {
        setShowBulkImportWizard(false);
        getList(listItemLimit, listOffset, null, null, userStore);
    };

    const renderUsersList = (): ReactElement => {
        return (
            <ListLayout
                // TODO add sorting functionality.
                className="mt-5"
                advancedSearch={ advancedSearchFilter() }
                currentListSize={ usersList.itemsPerPage }
                listItemLimit={ listItemLimit }
                onItemsPerPageDropdownChange={ handleItemsPerPageDropdownChange }
                data-testid="user-mgt-user-list-layout"
                onPageChange={ handlePaginationChange }
                rightActionPanel={
                    (
                        <>
                            <Popup
                                className={ "list-options-popup" }
                                flowing
                                basic
                                content={
                                    (<UsersListOptionsComponent
                                        data-testid="user-mgt-user-list-meta-columns"
                                        handleMetaColumnChange={ handleMetaColumnChange }
                                        userListMetaContent={ userListMetaContent }
                                    />)
                                }
                                position="bottom left"
                                on="click"
                                pinned
                                trigger={
                                    (<Button
                                        data-testid="user-mgt-user-list-meta-columns-button"
                                        className="meta-columns-button"
                                        basic
                                    >
                                        <Icon name="columns"/>
                                        { t("console:manage.features.users.buttons.metaColumnBtn") }
                                    </Button>)
                                }
                            />
                            <RootOnlyComponent>
                                <Dropdown
                                    data-testid="user-mgt-user-list-userstore-dropdown"
                                    selection
                                    options={ userStoreOptions && userStoreOptions }
                                    onChange={ handleDomainChange }
                                    defaultValue="all"
                                />
                            </RootOnlyComponent>
                        </>
                    )
                }
                showPagination={ true }
                showTopActionPanel={ isUserListRequestLoading
                    || !(!searchQuery
                        && !userStoreError
                        && userStoreOptions.length < 3
                        && usersList?.totalResults <= 0) }
                totalPages={ Math.ceil(usersList.totalResults / listItemLimit) }
                totalListSize={ usersList.totalResults }
                paginationOptions={ {
                    disableNextButton: !isNextPageAvailable
                } }
                isLoading={ isUserListRequestLoading }
            >
                { userStoreError
                    ? (<EmptyPlaceholder
                        subtitle={ [ t("console:manage.features.users.placeholders.userstoreError.subtitles.0"),
                            t("console:manage.features.users.placeholders.userstoreError.subtitles.1")     ] }
                        title={ t("console:manage.features.users.placeholders.userstoreError.title") }
                        image={ getEmptyPlaceholderIllustrations().genericError }
                        imageSize="tiny"
                    />)
                    : (<UsersList
                        advancedSearch={ advancedSearchFilter() }
                        usersList={ usersList }
                        onUserDelete={ onUserDelete }
                        userMetaListContent={ userListMetaContent }
                        realmConfigs={ realmConfigs }
                        onEmptyListPlaceholderActionClick={ () => setShowWizard(true) }
                        onSearchQueryClear={ handleSearchQueryClear }
                        searchQuery={ searchQuery }
                        data-testid="user-mgt-user-list"
                        readOnlyUserStores={ readOnlyUserStoresList }
                        featureConfig={ featureConfig }
                    />)
                }
                {
                    showWizard && ( showUserWizard() )
                }
            </ListLayout>
        );
    };

    const addUserOptions: DropdownItemProps[] = [
        {
            "data-componentid": `${ componentId }-add-internal-user`,
            key: 1,
            text: t("console:manage.features.users.addUserDropDown.addNewUser"),
            value: UserAccountTypesMain.INTERNAL
        },
        {
            "data-componentid": `${ testId }-bulk-import-users-dropdown-item`,
            "data-testid": `${ testId }-bulk-import-users-dropdown-item`,
            key: 2,
            text: t("console:manage.features.users.addUserDropDown.bulkImport"),
            value: UserAddOptionTypes.BULK_IMPORT
        },
        isSubOrg && {
            "data-componentid": `${ componentId }-add-external-user`,
            key: 3,
            text: t("console:manage.features.parentOrgInvitations.createDropdown.inviteLabel"),
            value: UserAccountTypesMain.EXTERNAL
        }
    ].filter(Boolean);

    
    const handleDropdownItemChange = (value: string): void => {
        if (value === UserAccountTypesMain.INTERNAL) {
            handleAddNewUserWizardClick();
            eventPublisher.publish("manage-users-click-create-new", {
                type: "user"
            });
            setShowWizard(true);
            setUserType(UserAccountTypesMain.INTERNAL);
        } else if (value === UserAccountTypesMain.EXTERNAL) {
            eventPublisher.publish("manage-users-click-create-invite", {
                type: "user"
            });
            setShowWizard(true);
            setUserType(UserAccountTypesMain.EXTERNAL);
        } else if (value === UserAddOptionTypes.BULK_IMPORT) {
            handleAddNewUserWizardClick();
            setShowBulkImportWizard(true);
        }
    };
    
    const handleTabChange = (e: SyntheticEvent, data: TabProps): void => {
        setActiveTabIndex(data.activeIndex as number);
        handleSearchQueryClear();
        if (data.activeIndex === 0) {
            setUserType(UserAccountTypesMain.INTERNAL);
        } else if (data.activeIndex === 1) {
            setUserType(UserAccountTypesMain.EXTERNAL);
        }
    };
    
    const renderUserDropDown = (): ReactElement => {
        return (
            <Dropdown
                data-componentid={ `${ componentId }-add-user-dropdown` }
                direction="left"
                floating
                icon={ null }
                trigger={ addUserDropdownTrigger }
            >
                <Dropdown.Menu >
                    { addUserOptions.map((option: {
                        "data-componentid": string;
                        key: number;
                        text: string;
                        value: UserAccountTypes;
                    }) => (
                        <Dropdown.Item
                            key={ option.value }
                            onClick={ ()=> handleDropdownItemChange(option.value) }
                            { ...option }
                        />
                    )) }
                </Dropdown.Menu>
            </Dropdown>
        );
    };
    
    const showUserWizard = (): ReactElement => {
        return (
            <AddUserWizard
                data-componentid={ `${ componentId }-user-mgt-add-user-wizard-modal` }
                data-testid={ `${ testId }-user-mgt-add-user-wizard-modal` }
                isSubOrg={ isSubOrg }
                closeWizard={ () => {
                    setShowWizard(false);
                    setEmailVerificationEnabled(undefined);
                } }
                emailVerificationEnabled={ emailVerificationEnabled }
                onSuccessfulUserAddition={ (id: string) => {
                    mutateParentOrgUserListFetchRequest();
                    eventPublisher.publish("manage-users-finish-creating-user");
                    history.push(UsersConstants.getPaths().get("CUSTOMER_USER_EDIT_PATH")
                        .replace(":id", id));
                } }
                defaultUserTypeSelection={ selectedAddUserType }
                userTypeSelection={ userType }
                listOffset={ listOffset }
                listItemLimit={ listItemLimit }
                updateList={ () => setListUpdated(true) }
                userStore= { userStore }
            />
        );
    };
    
    const resolveAdminTabPanes = (): ResourceTabPaneInterface[] => {
        const panes: ResourceTabPaneInterface[] = [];
    
        panes.push({
            componentId: "users",
            menuItem: {
                content: t("console:manage.features.parentOrgInvitations.tab.usersTab")
            },
            render: renderUsersList
        });
    
        panes.push({
            componentId: "invitations",
            menuItem: {
                content: t("console:manage.features.parentOrgInvitations.tab.invitationsTab")
            },
            render: renderInvitationsList
        });
    
        return panes;
    };
    
    const renderInvitationsList = (): ReactElement => {
        return (
            <ListLayout
                advancedSearch={ advancedSearchFilter() }
                currentListSize={ usersList?.itemsPerPage }
                listItemLimit={ listItemLimit }
                onItemsPerPageDropdownChange={ handleItemsPerPageDropdownChange }
                data-componentid={ `${ componentId }-user-mgt-user-list-layout` }
                data-testid={ `${ testId }-user-mgt-user-list-layout` }
                onPageChange={ handlePaginationChange }
                showPagination={ true }
                totalPages={ resolveTotalPages() }
                totalListSize={ usersList?.totalResults }
                isLoading={
                    isUserListFetchRequestLoading
                    || isParentOrgUserInviteFetchRequestLoading
                }
                paginationOptions={ {
                    disableNextButton: !isUsersNextPageAvailable,
                    showItemsPerPageDropdown: selectedUserStore === CONSUMER_USERSTORE
                        ? true
                        : false
                } }
                showPaginationPageLimit={ !isSelectedUserStoreReadOnly }
                leftActionPanel={
                    (
                        <Dropdown
                            data-componentid={ `${ componentId }-list-userstore-dropdown` }
                            selection
                            options={ invitationStatusOptions }
                            onChange={ handleAccountStatusChange }
                            text={
                                t("console:manage.features.parentOrgInvitations.filterLabel")
                                +  invitationStatusOption
                            }
                            disabled={
                                isParentOrgUserInviteFetchRequestLoading
                            }
                        />
                    )
                }
            >
                {
                    userStoreError
                        ? (
                            <EmptyPlaceholder
                                subtitle={ [ t("console:manage.features.users.placeholders.userstoreError.subtitles.0"),
                                    t("console:manage.features.users.placeholders.userstoreError.subtitles.1") ] }
                                title={ t("console:manage.features.users.placeholders.userstoreError.title") }
                                image={ getEmptyPlaceholderIllustrations().genericError }
                                imageSize="tiny"
                            />
                        )
                        : (
                            <GuestUsersList
                                invitationStatusOption={ null }
                                onEmptyListPlaceholderActionClick={ () => setShowWizard(true) }
                                onboardedGuestUserList={ usersList }
                                onSearchQueryClear={ handleSearchQueryClear }
                                guestUsersList={ finalGuestList }
                                getGuestUsersList={ () => mutateParentOrgUserListFetchRequest() }
                                searchQuery={ searchQuery }
                                userTypeSelection={ UserAccountTypesMain.EXTERNAL }
                                data-testid={ testId }
                            />
                        )
                }
            </ListLayout>
        );
    };
    
    const handleAccountStatusChange = (event: React.MouseEvent<HTMLAnchorElement>, data: DropdownProps): void => {
        setInvitationStatusOption(data.value as string);
        setIsInvitationStatusOptionChanged(true);
    };
    
    const resolveTotalPages = (): number => {
        if (selectedUserStore === CONSUMER_USERSTORE) {
            return Math.ceil(usersList?.totalResults / listItemLimit);
        } else {
            /** Response from the LDAP only contains the total items per page.
             * No way to resolve the total number of items. So a large value will be set here and the
             * next button will be disabled if there are no more items to fetch.
            */
            return NUMBER_OF_PAGES_FOR_LDAP;
        }
    };

    const renderMultipleInviteConfirmationModel = (): ReactElement => {
        return (
            <ConfirmationModal
                data-componentid={ `${componentId}-select-multiple-invite-confirmation-modal` }
                onClose={ (): void => {
                    setShowMultipleInviteConfirmationModal(false);
                    setShowBulkImportWizard(false);
                } }
                type="warning"
                open={ showMultipleInviteConfirmationModal }
                primaryAction={ t("common:close") }
                onPrimaryActionClick={ (): void => {
                    setShowMultipleInviteConfirmationModal(false);
                    setShowBulkImportWizard(false);
                } }
                closeOnDimmerClick={ false }
            >
                <ConfirmationModal.Header>
                    { t("console:manage.features.users.confirmations.addMultipleUser.header") }
                </ConfirmationModal.Header>
                <ConfirmationModal.Message attached warning>
                    { t("console:manage.features.users.confirmations.addMultipleUser.message") }
                </ConfirmationModal.Message>
                <ConfirmationModal.Content>
                    { t("console:manage.features.users.confirmations.addMultipleUser.content") }
                </ConfirmationModal.Content>
            </ConfirmationModal>
        );
    };

    return (
        <PageLayout
            action={
                !isUserListFetchRequestLoading
                && !isParentOrgUserInviteFetchRequestLoading
                && (
                    <Show when={ AccessControlConstants.USER_WRITE }>
                        { renderUserDropDown() }
                    </Show>
                )
            }
            title={ t("console:manage.pages.users.title") }
            pageTitle={ t("console:manage.pages.users.title") }
            description={ t("console:manage.pages.users.subTitle") }
            data-testid={ `${ testId }-page-layout` }
        >
            { isSubOrg ?
                ( <ResourceTab
                    activeIndex= { activeTabIndex }
                    data-testid= { `${ testId }-administrator-tabs` }
                    defaultActiveIndex={ 0 }
                    onTabChange={ handleTabChange }
                    panes= { resolveAdminTabPanes() }
                /> )
                : renderUsersList()
            }
            {
                showWizard && ( showUserWizard())
            } 
            {
                showBulkImportWizard && !connectorConfigLoading && emailVerificationEnabled  && (
                    <BulkImportUserWizard
                        data-componentid="user-mgt-bulk-import-user-wizard-modal"
                        closeWizard={ handleBulkImportWizardClose }
                        userstore={ PRIMARY_USERSTORE }
                    />
                )
            }
            {
                showMultipleInviteConfirmationModal && (
                    renderMultipleInviteConfirmationModel()
                )
            }
        </PageLayout>
    );
};

/**
 * Default props for the component.
 */
UsersPage.defaultProps = {
    "data-componentid": "users",
    "data-testid": "users"
};

/**
 * A default export was added to support React.lazy.
 * TODO: Change this to a named export once react starts supporting named exports for code splitting.
 * @see {@link https://reactjs.org/docs/code-splitting.html#reactlazy}
 */
export default UsersPage;<|MERGE_RESOLUTION|>--- conflicted
+++ resolved
@@ -159,15 +159,10 @@
     const [ filterGuestList, setFilterGuestList ] = useState<UserInviteInterface[]>();
     const [ finalGuestList, setFinalGuestList ] = useState<UserInviteInterface[]>([]);
     const [ paginatedGuestList, setPaginateGuestList ] = useState<UserInviteInterface[]>([]);
-<<<<<<< HEAD
     const [ showMultipleInviteConfirmationModal, setShowMultipleInviteConfirmationModal ] = useState<boolean>(false);
     const [ connectorConfigLoading, setConnecterConfigLoading ] = useState<boolean>(false);
-=======
 
     const { isRootOrganization } = useGetOrganizationType();
-
-    const init : MutableRefObject<boolean> = useRef(true);
->>>>>>> 8e3ad2ca
 
     const username: string = useSelector((state: AppState) => state.auth.username);
     const tenantName: string = store.getState().config.deployment.tenant;
