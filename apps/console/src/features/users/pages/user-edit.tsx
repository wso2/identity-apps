/**
 * Copyright (c) 2023-2024, WSO2 LLC. (https://www.wso2.com).
 *
 * WSO2 LLC. licenses this file to you under the Apache License,
 * Version 2.0 (the "License"); you may not use this file except
 * in compliance with the License.
 * You may obtain a copy of the License at
 *
 *     http://www.apache.org/licenses/LICENSE-2.0
 *
 * Unless required by applicable law or agreed to in writing,
 * software distributed under the License is distributed on an
 * "AS IS" BASIS, WITHOUT WARRANTIES OR CONDITIONS OF ANY
 * KIND, either express or implied. See the License for the
 * specific language governing permissions and limitations
 * under the License.
 */

import Button from "@oxygen-ui/react/Button";
import {
    getUserNameWithoutDomain,
    hasRequiredScopes,
    resolveUserDisplayName,
    resolveUserEmails
} from "@wso2is/core/helpers";
import {
    AlertInterface,
    AlertLevels,
    ProfileInfoInterface,
    emptyProfileInfo
}from "@wso2is/core/models";
import { addAlert } from "@wso2is/core/store";
import { CommonUtils } from "@wso2is/core/utils";
import {
    EditAvatarModal,
    EmptyPlaceholder,
    GenericIcon, Popup,
    TabPageLayout,
    UserAvatar
} from "@wso2is/react-components";
import React, { MouseEvent, ReactElement, useEffect, useMemo, useState } from "react";
import { Trans, useTranslation } from "react-i18next";
import { useDispatch, useSelector } from "react-redux";
import { Dispatch } from "redux";
import { Icon, Label } from "semantic-ui-react";
import { SCIMConfigs } from "../../../extensions/configs/scim";
import { getProfileInformation } from "../../authentication/store";
import {
    AppConstants,
    AppState,
    FeatureConfigInterface,
    SharedUserStoreUtils,
    getEmptyPlaceholderIllustrations,
    getSidePanelIcons,
    history
} from "../../core";
import { getIdPIcons } from "../../identity-providers/configs/ui";
import { useGovernanceConnectors } from "../../server-configurations/api";
import { ServerConfigurationsConstants } from "../../server-configurations/constants";
import { ConnectorPropertyInterface, GovernanceConnectorInterface } from "../../server-configurations/models";
import { updateUserInfo, useUserDetails } from "../api";
import { EditUser } from "../components/edit-user";
import UserManagementProvider from "../providers/user-management-provider";
import { UserManagementUtils } from "../utils";

/**
 * User Edit page.
 *
 * @returns User edit page react component.
 */
const UserEditPage = (): ReactElement => {

    const { t } = useTranslation();

    const dispatch: Dispatch<any> = useDispatch();

    const featureConfig: FeatureConfigInterface = useSelector((state: AppState) => state.config.ui.features);
    const allowedScopes: string = useSelector((state: AppState) => state?.auth?.allowedScopes);
    const profileInfo: ProfileInfoInterface = useSelector((state: AppState) => state.profile.profileInfo);

    const [ readOnlyUserStoresList, setReadOnlyUserStoresList ] = useState<string[]>(undefined);
    const [ showEditAvatarModal, setShowEditAvatarModal ] = useState<boolean>(false);
    const [ connectorProperties, setConnectorProperties ] = useState<ConnectorPropertyInterface[]>(undefined);
    const [ isReadOnlyUserStoresLoading, setReadOnlyUserStoresLoading ] = useState<boolean>(false);
    const [ isSubmitting, setIsSubmitting ] = useState<boolean>(false);

    const path: string[] = history.location.pathname.split("/");
    const id: string = path[ path.length - 1 ];

    // Get user profile details.
    const {
        data: originalUserDetails,
        isLoading: isUserDetailsFetchRequestLoading,
        isValidating: isUserDetailsFetchRequestValidating,
        mutate: mutateUserDetails,
        error: userDetailsFetchRequestError
    } = useUserDetails(id);

    // Get account management governance connector data.
    const {
        data: originalAccountManagementConnectorData
    } = useGovernanceConnectors(ServerConfigurationsConstants.ACCOUNT_MANAGEMENT_CATEGORY_ID);

    // Get user onboarding governance connector data.
    const {
        data: originalUserOnboardingConnectorData
    } = useGovernanceConnectors(ServerConfigurationsConstants.USER_ONBOARDING_CONNECTOR_ID);

    const user: ProfileInfoInterface = useMemo(() =>
        originalUserDetails || emptyProfileInfo(), [ originalUserDetails ]);

    const isNameAvailable: boolean = user?.name?.familyName === undefined &&
        user?.name?.givenName === undefined;

    /**
     * Set the connector properties.
     */
    useEffect(() => {
        const properties: ConnectorPropertyInterface[] = [];

        if (originalAccountManagementConnectorData) {
            originalAccountManagementConnectorData.map((connector: GovernanceConnectorInterface) => {
                if (connector.id === ServerConfigurationsConstants.ACCOUNT_DISABLING_CONNECTOR_ID
                    || connector.id === ServerConfigurationsConstants.ADMIN_FORCE_PASSWORD_RESET_CONNECTOR_ID) {
                    connector.properties.map((property: ConnectorPropertyInterface) => {
                        properties.push(property);
                    });
                }
            });
        }

        if (originalUserOnboardingConnectorData) {
            originalUserOnboardingConnectorData.map((connector: GovernanceConnectorInterface) => {
                if (connector.id === ServerConfigurationsConstants.SELF_SIGN_UP_CONNECTOR_ID) {
                    connector.properties.map((property: ConnectorPropertyInterface) => {
                        if (property.name === ServerConfigurationsConstants.ACCOUNT_LOCK_ON_CREATION) {
                            properties.push(property);
                        }
                    });
                }
            });
        }

        setConnectorProperties(properties);
    }, [ originalAccountManagementConnectorData, originalUserOnboardingConnectorData ]);

    useEffect(() => {
        setReadOnlyUserStoresLoading(true);
        SharedUserStoreUtils.getReadOnlyUserStores()
            .then((response: string[]) => {
                setReadOnlyUserStoresList(response);
            })
            .finally(() => {
                setReadOnlyUserStoresLoading(false);
            });
    }, []);

    useEffect(() => {
        if (!userDetailsFetchRequestError) {
            return;
        }

        if (userDetailsFetchRequestError.response
            && userDetailsFetchRequestError.response.data
            && userDetailsFetchRequestError.response.data.description) {
            dispatch(addAlert({
                description: userDetailsFetchRequestError.response.data.description,
                level: AlertLevels.ERROR,
                message: t("console:manage.notifications.getProfileInfo.error.message")
            }));

            return;
        }

        dispatch(
            addAlert<AlertInterface>({
                description: t(
                    "console:manage.notifications.getProfileSchema.genericError.description"
                ),
                level: AlertLevels.ERROR,
                message: t(
                    "console:manage.notifications.getProfileSchema.genericError.message"
                )
            })
        );
    }, [ userDetailsFetchRequestError ]);


    const handleUserUpdate = () => {
        mutateUserDetails();

        if (UserManagementUtils.isAuthenticatedUser(profileInfo?.userName, user?.userName)) {
            dispatch(getProfileInformation());
        }
    };

    const handleBackButtonClick = () => {
        if (window.location.href.includes(AppConstants.getPaths().get("ADMINISTRATORS"))) {
            history.push(AppConstants.getPaths().get("ADMINISTRATORS"));
        } else {
            history.push(AppConstants.getPaths().get("USERS"));
        }
    };

    const getBackButtonText = (): string => {
        if (window.location.href.includes(AppConstants.getPaths().get("ADMINISTRATORS"))) {
            return t("pages:usersEdit.backButton", { type: "Administrators" });
        } else {
            return t("pages:usersEdit.backButton", { type: "Users" });
        }
    };

    /**
     * Handles edit avatar modal submit action.
     *
     * @param e - Mouse event.
     * @param url - Selected image URL.
     */
    const handleAvatarEditModalSubmit = (e: MouseEvent<HTMLButtonElement>, url: string): void => {
        const data: {
            Operations: {
                op: string;
                value: {
                    profileUrl: string;
                };
            }[];
            schemas: string[];
        } = {
            Operations: [
                {
                    op: "replace",
                    value: {
                        profileUrl: url
                    }
                }
            ],
            schemas: [ "urn:ietf:params:scim:api:messages:2.0:PatchOp" ]
        };

        setIsSubmitting(true);

        updateUserInfo(user?.id, data)
            .then(() => {
                dispatch(addAlert<AlertInterface>({
                    description: t(
                        "user:profile.notifications.updateProfileInfo.success.description"
                    ),
                    level: AlertLevels.SUCCESS,
                    message: t(
                        "user:profile.notifications.updateProfileInfo.success.message"
                    )
                }));

                handleUserUpdate();
            })
            .catch((error: any) => {
                if (error.response
                    && error.response.data
                    && (error.response.data.description || error.response.data.detail)) {

                    dispatch(addAlert<AlertInterface>({
                        description: error.response.data.description || error.response.data.detail,
                        level: AlertLevels.ERROR,
                        message: t(
                            "user:profile.notifications.updateProfileInfo.error.message"
                        )
                    }));

                    return;
                }

                dispatch(addAlert<AlertInterface>({
                    description: t(
                        "user:profile.notifications.updateProfileInfo.genericError.description"
                    ),
                    level: AlertLevels.ERROR,
                    message: t(
                        "user:profile.notifications.updateProfileInfo.genericError.message"
                    )
                }));
            })
            .finally(() => {
                setShowEditAvatarModal(false);
                setIsSubmitting(false);
            });
    };

    /**
     * This function resolves the description of the user
     *
     * @returns the description of user
     */
    const resolveDescription = (): string | null => {
        return !isNameAvailable && UserManagementUtils.resolveUserListSubheaderName(user);
    };

    /**
     * This function resolves the icon of the user's IDP.
     *
     * @param idpType - User's IDP type.
     */
    const resolveIdpIcon = (idpType: string): ReactElement => {
        switch (idpType) {
            case "Google":
                return getIdPIcons().google;
            case "facebook":
                return getIdPIcons().facebook;
            case "Github":
                return getIdPIcons().github;
            case "Microsoft":
                return getIdPIcons().microsoft;
            case "Apple":
                return getIdPIcons().apple;
            default:
                return getIdPIcons().enterprise;
        }
    };

<<<<<<< HEAD
    if (userDetailsFetchRequestError) {
        return (
            <EmptyPlaceholder
                action={ (
                    <Button variant="text" onClick={ CommonUtils.refreshPage }>
                        { t("console:common.placeholders.brokenPage.action") }
                    </Button>
                ) }
                image={ getEmptyPlaceholderIllustrations().brokenPage }
                imageSize="tiny"
                subtitle={ [
                    t("console:common.placeholders.brokenPage.subtitles.0"),
                    t("console:common.placeholders.brokenPage.subtitles.1")
                ] }
                title={ t("console:common.placeholders.brokenPage.title") }
            />
        );
    }

    return (
        <UserManagementProvider>
            <TabPageLayout
                isLoading={ isUserDetailsFetchRequestLoading || isUserDetailsFetchRequestValidating }
                loadingStateOptions={ {
                    count: 5,
                    imageType: "circular"
                } }
                title={ (
                    <>
                        {
                            user?.active !== undefined
                                ? (
                                    <>
                                        {
                                            user?.active
                                                ? (
                                                    <Popup
                                                        trigger={ (
                                                            <Icon
                                                                className="mr-2 ml-0 vertical-aligned-baseline"
                                                                size="small"
                                                                name="circle"
                                                                color="green"
                                                            />
                                                        ) }
                                                        content={ t("common:enabled") }
                                                        inverted
                                                    />
                                                ) : (
                                                    <Popup
                                                        trigger={ (
                                                            <Icon
                                                                className="mr-2 ml-0 vertical-aligned-baseline"
                                                                size="small"
                                                                name="circle"
                                                                color="orange"
                                                            />
                                                        ) }
                                                        content={ t("common:disabled") }
                                                        inverted
                                                    />
                                                )
                                        }
                                        { getUserNameWithoutDomain(user?.userName) }
=======
    /**
     * Placeholder for the user profile page.
     *
     * @returns placeholder for the user profile page
     */
    const getPlaceholder = (): ReactElement => {
        if (isUserNotFound) {
            return (
                <EmptyPlaceholder
                    action={ (
                        <Button variant="text" onClick={ handleBackButtonClick }>
                            { t("users:editUser.placeholders.undefinedUser.action") }
                        </Button>
                    ) }
                    subtitle={ [ t("users:editUser.placeholders.undefinedUser.subtitles") ] }
                    title={ t("users:editUser.placeholders.undefinedUser.title") }
                    image={ getEmptyPlaceholderIllustrations().emptySearch }
                    imageSize="tiny"
                />
            );
        } else if (isUserDetailsFetchError) {
            return (
                <EmptyPlaceholder
                    action={ (
                        <Button variant="text" onClick={ CommonUtils.refreshPage }>
                            { t("console:common.placeholders.brokenPage.action") }
                        </Button>
                    ) }
                    image={ getEmptyPlaceholderIllustrations().brokenPage }
                    imageSize="tiny"
                    subtitle={ [
                        t("console:common.placeholders.brokenPage.subtitles.0"),
                        t("console:common.placeholders.brokenPage.subtitles.1")
                    ] }
                    title={ t("console:common.placeholders.brokenPage.title") }
                />
            );
        }
    };
>>>>>>> 9bcc44cf

                                    </>
                                ) : (
                                    <>
                                        { getUserNameWithoutDomain(user?.userName) }
                                    </>
                                )
                        }
                    </>
                ) }
                pageTitle="Edit User"
                description={ (
                    <div>
                        { resolveDescription() }
                        {
                            user[ SCIMConfigs.scim.enterpriseSchema ]?.userSourceId && (
                                <Label className="profile-user-source-label">
                                    <GenericIcon
                                        className="mt-1 mb-0"
                                        square
                                        inline
                                        size="default"
                                        transparent
                                        icon={ resolveIdpIcon(user[ SCIMConfigs.scim.enterpriseSchema ]?.idpType) }
                                        verticalAlign="middle"
                                    />
                                    <Label.Detail className="mt-1 ml-0 mb-1">
                                        { user[ SCIMConfigs.scim.enterpriseSchema ]?.userSourceId }
                                    </Label.Detail>
                                </Label>
                            )
                        }
                        {
                            user[ SCIMConfigs.scim.enterpriseSchema ]?.userSource && (
                                <Label
                                    className={ !resolveDescription()
                                        ? "profile-user-source-label ml-0"
                                        : "profile-user-source-label" }
                                >
                                    <GenericIcon
                                        className="mt-1 mb-0"
                                        square
                                        inline
                                        size="default"
                                        transparent
                                        icon={ getSidePanelIcons().userStore }
                                        verticalAlign="middle"
                                    />
                                    <Label.Detail className="mt-1 ml-0 mb-1">
                                        { user[ SCIMConfigs.scim.enterpriseSchema ]?.userSource }
                                    </Label.Detail>
                                </Label>
                            )
                        }
                    </div>
                ) }
                image={ (
                    <UserAvatar
                        editable={
                            hasRequiredScopes(featureConfig?.users,
                                featureConfig?.users?.scopes?.update, allowedScopes)
                        }
                        name={ resolveUserDisplayName(user) }
                        size="tiny"
                        image={ user?.profileUrl }
                        onClick={ () =>
                            hasRequiredScopes(featureConfig?.users,
                                featureConfig?.users?.scopes?.update, allowedScopes)
                            && setShowEditAvatarModal(true)
                        }
                    />
                ) }
                backButton={ {
                    "data-testid": "user-mgt-edit-user-back-button",
                    onClick: handleBackButtonClick,
                    text: getBackButtonText()
                } }
                titleTextAlign="left"
                bottomMargin={ false }
            >
                <EditUser
                    featureConfig={ featureConfig }
                    user={ user }
                    handleUserUpdate={ handleUserUpdate }
                    readOnlyUserStores={ readOnlyUserStoresList }
                    connectorProperties={ connectorProperties }
                    isLoading={ isUserDetailsFetchRequestLoading || isUserDetailsFetchRequestValidating }
                    isReadOnlyUserStoresLoading={ isReadOnlyUserStoresLoading }
                />
                {
                    showEditAvatarModal && (
                        <EditAvatarModal
                            open={ showEditAvatarModal }
                            name={ resolveUserDisplayName(user) }
                            emails={ resolveUserEmails(user?.emails) }
                            onClose={ () => setShowEditAvatarModal(false) }
                            closeOnDimmerClick={ false }
                            onCancel={ () => setShowEditAvatarModal(false) }
                            onSubmit={ handleAvatarEditModalSubmit }
                            imageUrl={ profileInfo?.profileUrl }
                            isSubmitting={ isSubmitting }
                            heading={ t("console:common.modals.editAvatarModal.heading") }
                            submitButtonText={ t("console:common.modals.editAvatarModal.primaryButton") }
                            cancelButtonText={ t("console:common.modals.editAvatarModal.secondaryButton") }
                            translations={ {
                                gravatar: {
                                    errors: {
                                        noAssociation: {
                                            content: (
                                                <Trans
                                                    i18nKey={
                                                        "console:common.modals.editAvatarModal.content.gravatar" +
                                                        "errors.noAssociation.content"
                                                    }
                                                >
                                                    It seems like the selected email is not registered on Gravatar.
                                                    Sign up for a Gravatar account by visiting
                                                    <a href="https://www.gravatar.com">
                                                        Gravatar Official Website
                                                    </a>
                                                    or use one of the following.
                                                </Trans>
                                            ),
                                            header: t("console:common.modals.editAvatarModal.content." +
                                                "gravatar.errors.noAssociation.header")
                                        }
                                    },
                                    heading: t("console:common.modals.editAvatarModal.content.gravatar.heading")
                                },
                                hostedAvatar: {
                                    heading: t("console:common.modals.editAvatarModal.content.hostedAvatar." +
                                    "heading"),
                                    input: {
                                        errors: {
                                            http: {
                                                content: t("console:common.modals.editAvatarModal.content." +
                                                    "hostedAvatar.input.errors.http.content"),
                                                header: t("console:common.modals.editAvatarModal.content." +
                                                    "hostedAvatar.input.errors.http.header")
                                            },
                                            invalid: {
                                                content: t("console:common.modals.editAvatarModal.content." +
                                                    "hostedAvatar.input.errors.invalid.content"),
                                                pointing: t("console:common.modals.editAvatarModal.content." +
                                                    "hostedAvatar.input.errors.invalid.pointing")
                                            }
                                        },
                                        hint: t("console:common.modals.editAvatarModal.content.hostedAvatar." +
                                            "input.hint"),
                                        placeholder: t("console:common.modals.editAvatarModal.content." +
                                            "hostedAvatar.input.placeholder"),
                                        warnings: {
                                            dataURL: {
                                                content: t("console:common.modals.editAvatarModal.content." +
                                                    "hostedAvatar.input.warnings.dataURL.content"),
                                                header: t("console:common.modals.editAvatarModal.content." +
                                                    "hostedAvatar.input.warnings.dataURL.header")
                                            }
                                        }
                                    }
                                },
                                systemGenAvatars: {
                                    heading: t("console:common.modals.editAvatarModal.content" +
                                        ".systemGenAvatars.heading"),
                                    types: {
                                        initials: t("console:common.modals.editAvatarModal.content." +
                                            "systemGenAvatars.types.initials")
                                    }
                                }
                            } }
                        />
                    )
                }
            </TabPageLayout>
        </UserManagementProvider>
    );
};

/**
 * A default export was added to support React.lazy.
 * TODO: Change this to a named export once react starts supporting named exports for code splitting.
 * @see {@link https://reactjs.org/docs/code-splitting.html#reactlazy}
 */
export default UserEditPage;<|MERGE_RESOLUTION|>--- conflicted
+++ resolved
@@ -316,7 +316,6 @@
         }
     };
 
-<<<<<<< HEAD
     if (userDetailsFetchRequestError) {
         return (
             <EmptyPlaceholder
@@ -381,47 +380,6 @@
                                                 )
                                         }
                                         { getUserNameWithoutDomain(user?.userName) }
-=======
-    /**
-     * Placeholder for the user profile page.
-     *
-     * @returns placeholder for the user profile page
-     */
-    const getPlaceholder = (): ReactElement => {
-        if (isUserNotFound) {
-            return (
-                <EmptyPlaceholder
-                    action={ (
-                        <Button variant="text" onClick={ handleBackButtonClick }>
-                            { t("users:editUser.placeholders.undefinedUser.action") }
-                        </Button>
-                    ) }
-                    subtitle={ [ t("users:editUser.placeholders.undefinedUser.subtitles") ] }
-                    title={ t("users:editUser.placeholders.undefinedUser.title") }
-                    image={ getEmptyPlaceholderIllustrations().emptySearch }
-                    imageSize="tiny"
-                />
-            );
-        } else if (isUserDetailsFetchError) {
-            return (
-                <EmptyPlaceholder
-                    action={ (
-                        <Button variant="text" onClick={ CommonUtils.refreshPage }>
-                            { t("console:common.placeholders.brokenPage.action") }
-                        </Button>
-                    ) }
-                    image={ getEmptyPlaceholderIllustrations().brokenPage }
-                    imageSize="tiny"
-                    subtitle={ [
-                        t("console:common.placeholders.brokenPage.subtitles.0"),
-                        t("console:common.placeholders.brokenPage.subtitles.1")
-                    ] }
-                    title={ t("console:common.placeholders.brokenPage.title") }
-                />
-            );
-        }
-    };
->>>>>>> 9bcc44cf
 
                                     </>
                                 ) : (
