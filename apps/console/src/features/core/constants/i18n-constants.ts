--- conflicted
+++ resolved
@@ -46,15 +46,14 @@
     public static readonly EXTENSIONS_NAMESPACE: string = I18nModuleConstants.EXTENSIONS_NAMESPACE;
 
     /**
-<<<<<<< HEAD
      * Applications namespace.
      */
     public static readonly APPLICATIONS_NAMESPACE: string = I18nModuleConstants.APPLICATIONS_NAMESPACE;
-=======
+  
+    /**
      * idp namespace.
      */
     public static readonly IDP_NAMESPACE: string = I18nModuleConstants.IDP_NAMESPACE;
->>>>>>> 9222461f
 
     /**
      * userstores namespace.
@@ -274,11 +273,8 @@
         [ I18nConstants.AUTHENTICATION_PROVIDER_NAMESPACE, "portals" ],
         [ I18nConstants.GOVERNANCE_CONNECTORS_NAMESPACE, "portals" ],
         [ I18nConstants.GROUPS_NAMESPACE, "portals" ],
-<<<<<<< HEAD
-        [ I18nConstants.APPLICATIONS_NAMESPACE, "portals" ]
-=======
+        [ I18nConstants.APPLICATIONS_NAMESPACE, "portals" ],
         [ I18nConstants.IDP_NAMESPACE, "portals" ]
->>>>>>> 9222461f
     ]);
 
     /**
