/**
 * Copyright (c) 2023, WSO2 LLC. (https://www.wso2.com).
 *
 * WSO2 LLC. licenses this file to you under the Apache License,
 * Version 2.0 (the "License"); you may not use this file except
 * in compliance with the License.
 * You may obtain a copy of the License at
 *
 *     http://www.apache.org/licenses/LICENSE-2.0
 *
 * Unless required by applicable law or agreed to in writing,
 * software distributed under the License is distributed on an
 * "AS IS" BASIS, WITHOUT WARRANTIES OR CONDITIONS OF ANY
 * KIND, either express or implied. See the License for the
 * specific language governing permissions and limitations
 * under the License.
 */

import {
    BuildingGearIcon,
<<<<<<< HEAD
    BuildingPenIcon,
=======
    DatabaseDocumentIcon,
>>>>>>> 67f75448
    PaletteIcon,
    SquareUserIcon
} from "@oxygen-ui/react-icons";
import { FeatureStatus } from "@wso2is/access-control";
import { NavCategory, NavRouteInterface, RouteInterface } from "@wso2is/core/models";
import groupBy from "lodash-es/groupBy";
import sortBy from "lodash-es/sortBy";
import { FeatureGateConstants } from "../../../extensions/components/feature-gate/constants/feature-gate";
import { AppConstants } from "../constants";
import { history } from "../helpers";

/**
 * Utility class for application routes related operations.
 */
export class RouteUtils {

    /**
     * Private constructor to avoid object instantiation from outside
     * the class.
     *
     */
    private constructor() { }

    /*
     * Gracefully handles application routing to avoid less privileged users from
     * receiving unauthorized pages.
     *
     * @param {RouteInterface[]} routes - Set of app routes.
     * @param {string} view - Current view ex: Admin or Develop.
     * @param {string} pathname - Current path from location.
     * @param {boolean} navigateToUnAuthorized - Should navigate to un-authorized page.
     */
    public static gracefullyHandleRouting(routes: RouteInterface[],
        view: string,
        pathname: string,
        navigateToUnAuthorized: boolean = true): void {

        if (RouteUtils.isOnlyPageNotFoundPresent(routes)) {
            if (RouteUtils.isHomePath(view)) {
                if (view === AppConstants.getDeveloperViewBasePath()) {
                    history.push(AppConstants.getAdminViewHomePath());

                    return;
                }

                if (view === AppConstants.getAdminViewBasePath()) {
                    history.push(AppConstants.getDeveloperViewHomePath());

                    return;
                }
            }

            if (navigateToUnAuthorized) {
                history.push({
                    pathname: AppConstants.getPaths().get("UNAUTHORIZED"),
                    search: "?error=" + AppConstants.LOGIN_ERRORS.get("ACCESS_DENIED")
                });

                return;
            }
        }

        if (RouteUtils.isRouteAvailable(view, pathname, routes)) {
            return;
        }

        history.push(sortBy(routes, "order")[0].path);
    }

    /**
     * Checks whether a given pathname is available in the route's
     * children router paths.
     *
     * @param view - Top level route path
     * @param pathname - Cached route path
     * @param routes - Available routes.
     */
    private static isRouteAvailable(view: string, pathname: string, routes: RouteInterface[]): boolean {
        /**
         * If one of the passed arguments are not truthy, then the function
         * cannot do the operation and check the available routes. In this
         * case we return false saying there's no matching routes.
         */
        if (!view || !pathname || !routes?.length) return false;

        /**
         * In this function what we do is escape all the special characters
         * of the URI and replace the path_parameters to match a dynamic string.
         *
         * Regex explanation
         * --
         * `[\w~\-\\.!*'(),]+` is a set expression that allows the following
         * characters  [a-z A-Z 0-9 _ ~ - \\ . ! * () , <space> ] one or more times.
         * The expression assumes the path_parameter has at-lease one character and
         * contains only the characters specified above.
         *
         * Refer RFC-3986
         * {@link https://tools.ietf.org/html/rfc3986#section-2.3}
         *
         * @param path - A valid URL
         * @returns expression like `some/path/[\w~\-\\.!*'(),]+/another`
         */
        const pathToARegex = (path: string): string => {
            if (!path || !path.trim().length) return "";

            if (path === "*") {
                return "";
            }

            return path.split("/").map((fragment: string) => {
                if (fragment && fragment.startsWith(":")) {
                    return /[\w~\-\\.!*'(), ]+/.source;
                }

                return fragment ?? "";
            }).join("/");
        };

        /**
         * To keep track of the qualified paths that matches exactly the
         *  `pathname`
         */
        const qualifiedPaths: string[] = [];

        /**
         * Validate each of the child paths against the `pathname`.
         * Breaks the search loop after the first successful match. If
         * you do want to keep searching multiple paths that matches a
         * certain criteria then you should remove the `break`
         * statement and write your aggregation logic after the loop.
         */
        for (const route of routes) {
            if (route) {
                const expression: RegExp = RegExp(`^${ pathToARegex(route.path)}`);
                const match: RegExpExecArray = expression.exec(pathname);

                if (match && match.length > 0) {
                    qualifiedPaths.push(...match);

                    break;
                }
            }
        }

        /**
         * If there's one or more qualified paths, then we can safely assume
         * the requested URL is present in the application.
         */
        return qualifiedPaths.length > 0;

    }

    /**
     * Checks if the passed in path is the home path defined in deployment.config.json.
     *
     * @param path - Path to check.
     * @returns Is home path or not.
     */
    public static isHomePath(path: string): boolean {

        if (path === AppConstants.getAppHomePath()) {
            return true;
        }

        return path?.split("/")[0] === AppConstants.getAppHomePath()?.split("/")[0];
    }

    /**
     * Checks if only the `404` is available.
     *
     * @param routes - Set of routes.
     * @returns Is only `404` available.
     */
    public static isOnlyPageNotFoundPresent(routes: RouteInterface[]): boolean {
        if (routes && Array.isArray(routes) && routes.length === 1) {
            if (routes[ 0 ].redirectTo === AppConstants.getPaths().get("PAGE_NOT_FOUND")) {
                return true;
            }
        }

        return false;
    }

    /**
     * Checks if the view is presentable.
     *
     * @param routes - Set of routes.
     * @param pathsToSkip - Set of paths to skip.
     * @returns
     */
    public static isViewPresentable(routes: RouteInterface[], pathsToSkip?: string[]): boolean {

        const presentableRoutes: RouteInterface[] = RouteUtils.filterPresentableRoutes(routes, pathsToSkip);

        return !(((presentableRoutes && Array.isArray(presentableRoutes)) && presentableRoutes.length === 0)
            || RouteUtils.isOnlyPageNotFoundPresent(presentableRoutes)
        );
    }

    /**
     * Filters the list of presentable routes.
     *
     * @param routes - Set of routes.
     * @param pathsToSkip - Set of paths to skip.
     * @returns
     */
    public static filterPresentableRoutes(routes: RouteInterface[], pathsToSkip?: string[]): RouteInterface[] {

        return routes.filter((route: RouteInterface) => {
            if (!route.showOnSidePanel) {
                return false;
            }

            if (pathsToSkip && Array.isArray(pathsToSkip)) {
                return pathsToSkip.some((path: string) => route.path === path);
            }
        });
    }

    /**
     * Filters and returns only the routes that are enabled for organizations.
     *
     * @param routes - Set of routes.
     *
     * @returns
     */
    public static filterOrganizationEnabledRoutes(routes: RouteInterface[]): RouteInterface[] {
        return routes.filter((route: RouteInterface) => AppConstants.ORGANIZATION_ENABLED_ROUTES.includes(route.id));
    }

    public static filterOutOrganizationOnlyRoutes(routes: RouteInterface[]): RouteInterface[] {
        return routes.filter((route: RouteInterface) => !AppConstants.ORGANIZATION_ONLY_ROUTES.includes(route.id));
    }

    public static groupNavbarRoutes(routes: RouteInterface[], saasFeatureStatus?: FeatureStatus): NavRouteInterface[] {

        const userManagement: Omit<RouteInterface, "showOnSidePanel"> = {
            icon: SquareUserIcon,
            id: "userManagement",
            name: "User Management",
            order: 1
        };

        const userAttributesAndStores: Omit<RouteInterface, "showOnSidePanel"> = {
            icon: DatabaseDocumentIcon,
            id: "userAttributesAndStores",
            name: "User Attributes & Stores"
        };

        const organizationManagement: Omit<RouteInterface, "showOnSidePanel"> = {
            icon: BuildingPenIcon,
            id: "organizationManagement",
            name: "Organization Management"
        };

        const branding: Omit<RouteInterface, "showOnSidePanel"> = {
            icon: PaletteIcon,
            id: "customization",
            name: "Branding"
        };

        const overview: NavCategory= {
            id: "overview",
            order: 0
        };

        const build: NavCategory = {
            id: "build",
            order: 1
        };

        const manage: NavCategory = {
            id: "manage",
            order: 2
        };

        const settings: NavCategory = {
            id: "insights",
            order: 3
        };

        const monitoring: NavCategory = {
            id: "monitoring",
            order: 4
        };

        const other: NavCategory = {
            id: "other",
            order: 5
        };

        const pathsToCheck: string[] = [
            `${AppConstants.getAdminViewBasePath()}/governance-connectors/`,
            `${AppConstants.getAdminViewBasePath()}/connector/`,
            AppConstants.getPaths().get("LOGIN_AND_REGISTRATION"),
            AppConstants.getPaths().get("USERNAME_VALIDATION_EDIT"),
            AppConstants.getPaths().get("ALTERNATIVE_LOGIN_IDENTIFIER_EDIT"),
            AppConstants.getPaths().get("ADMIN_ADVISORY_BANNER_EDIT"),
            AppConstants.getPaths().get("MULTI_ATTRIBUTE_LOGIN")
        ];

        const CategoryMappedRoutes: Omit<RouteInterface, "showOnSidePanel">[] = [
            {
                category: overview,
                id: "gettingStarted"
            },
            {
                category: monitoring,
                id: "insights"
            },
            {
                category: build,
                id: "applications",
                order: 1
            },
            {
                category: build,
                id: "apiResources",
                order: 3
            },
            {
                category: build,
                id: "identityProviders",
                order: 2
            },
            {
                category: manage,
                id: "users",
                parent: userManagement
            },
            {
                category: manage,
                id: "groups",
                parent: userManagement
            },
            {
                category: manage,
                id: "applicationRoles",
                parent: userManagement
            },
            {
                category: manage,
                id: "userRoles",
                parent: userManagement
            },
            {
                category: manage,
                id: "roles",
                parent: userManagement
            },
            {
                category: manage,
                id: "userStores",
                order: 2,
                parent: userAttributesAndStores
            },
            {
                category: manage,
                id: "attributeDialects",
                order: 1,
                parent: userAttributesAndStores
            },
            {
                category: manage,
                id: "oidcScopes",
                order: 3,
                parent: userAttributesAndStores
            },
            {
                category: build,
                id: "branding",
                parent: branding
            },
            {
                category: build,
                id: "communication-management",
                parent: branding
            },
            {
                category: build,
                id: "notification-channels",
                parent: branding,
                selected: history.location.pathname === AppConstants.getPaths().get("EMAIL_PROVIDER") ||
                    history.location.pathname === AppConstants.getPaths().get("SMS_PROVIDER") ||
                    history.location.pathname === `${ AppConstants.getDeveloperViewBasePath() }/notification-channels`
            },
            {
                category: settings,
                id: "administrators"
            },
            {
                category: build,
                id: "emailProviders",
                parent: branding
            },
            {
                category: manage,
                id: "organizations",
                parent: organizationManagement
            },
            {
                category: manage,
                id: "organizationDiscovery",
                parent: organizationManagement
            },
            {
                category: monitoring,
                id: "logs"
            },
            {
                category: build,
                id: "smsProviders",
                parent: branding
            },
            {
                category: other,
                id: "remoteLogging"
            },
            {
                category: settings,
                id: "eventPublishing"
            },
            {
                category: settings,
                id: "loginAndRegistration",
                selected: pathsToCheck.some((path: string) => history.location.pathname.startsWith(path))
            },
            {
                category: other,
                id: "analytics"
            }
        ];

        const itemsWithCategory: NavRouteInterface[] = routes?.filter((route: RouteInterface) => {
            const saasFeatureIsEnabled: boolean = route.featureGateIds?.
                includes(FeatureGateConstants.SAAS_FEATURES_IDENTIFIER) && saasFeatureStatus !== FeatureStatus.ENABLED;

            return !saasFeatureIsEnabled;
        }).map((route: RouteInterface) => {
            const categoryMappedRoute: Omit<RouteInterface, "showOnSidePanel">
                = CategoryMappedRoutes.find((item: RouteInterface) => item.id === route.id);

            return {
                ...route,
                navCategory: categoryMappedRoute?.category,
                order: categoryMappedRoute?.order,
                parent: categoryMappedRoute?.parent,
                selected: categoryMappedRoute?.selected
            };
        });

        const groupedByParent: Record<string, NavRouteInterface[]> = groupBy(
            itemsWithCategory.filter(
                (item: NavRouteInterface) => item.parent), (item: NavRouteInterface) => item.parent?.id);

        const updatedGroupedItems: NavRouteInterface[] = Object.values(groupedByParent).map(
            (group: NavRouteInterface[]) => ({
                icon: { icon: group[0]?.parent?.icon },
                id: group[0]?.parent?.id,
                items: sortBy(group, (item: NavRouteInterface) => item.order),
                name: group[0]?.parent?.name,
                navCategory: group[0]?.navCategory,
                order: group[0]?.parent?.order,
                showOnSidePanel: group[0]?.parent?.showOnSidePanel || true
            }));

        const ungroupedItems: NavRouteInterface[] = itemsWithCategory.filter((item: NavRouteInterface) => !item.parent);

        return sortBy(
            sortBy([ ...updatedGroupedItems, ...ungroupedItems ], (item: NavRouteInterface) => item.order),
            (item: NavRouteInterface) => item.navCategory?.order
        );
    }
}<|MERGE_RESOLUTION|>--- conflicted
+++ resolved
@@ -18,11 +18,8 @@
 
 import {
     BuildingGearIcon,
-<<<<<<< HEAD
     BuildingPenIcon,
-=======
     DatabaseDocumentIcon,
->>>>>>> 67f75448
     PaletteIcon,
     SquareUserIcon
 } from "@oxygen-ui/react-icons";
