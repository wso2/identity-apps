/**
 * Copyright (c) 2023-2024, WSO2 LLC. (https://www.wso2.com).
 *
 * WSO2 LLC. licenses this file to you under the Apache License,
 * Version 2.0 (the "License"); you may not use this file except
 * in compliance with the License.
 * You may obtain a copy of the License at
 *
 *     http://www.apache.org/licenses/LICENSE-2.0
 *
 * Unless required by applicable law or agreed to in writing,
 * software distributed under the License is distributed on an
 * "AS IS" BASIS, WITHOUT WARRANTIES OR CONDITIONS OF ANY
 * KIND, either express or implied. See the License for the
 * specific language governing permissions and limitations
 * under the License.
 */

import { DocumentationConstants } from "@wso2is/core/constants";
import { DocumentationProviders, DocumentationStructureFileTypes } from "@wso2is/core/models";
import { I18nModuleInitOptions, I18nModuleOptionsInterface, MetaI18N, generateBackendPaths } from "@wso2is/i18n";
import { getFeatureGateResourceEndpoints } from "../../../extensions/components/feature-gate/configs";
import { getExtendedFeatureResourceEndpoints } from "../../../extensions/configs/endpoints";
import { getAPIResourceEndpoints } from "../../api-resources/configs/endpoint";
import { getApplicationsResourceEndpoints } from "../../applications/configs/endpoints";
import isLegacyAuthzRuntime from "../../authorization/utils/get-legacy-authz-runtime";
import { getBrandingResourceEndpoints } from "../../branding/configs/endpoints";
import { getCertificatesResourceEndpoints } from "../../certificates";
import { getClaimResourceEndpoints } from "../../claims/configs/endpoints";
import { getConnectionResourceEndpoints } from "../../connections";
import { getConsoleSettingsResourceEndpoints } from "../../console-settings/configs/endpoints";
import { getEmailTemplatesResourceEndpoints } from "../../email-templates";
import { getGroupsResourceEndpoints } from "../../groups";
import { getIDPResourceEndpoints } from "../../identity-providers/configs/endpoints";
import { getIDVPResourceEndpoints } from "../../identity-verification-providers";
import { getScopesResourceEndpoints } from "../../oidc-scopes";
import { getInsightsResourceEndpoints } from "../../org-insights/config/org-insights";
import { getOrganizationsResourceEndpoints } from "../../organizations/configs";
import { OrganizationUtils } from "../../organizations/utils";
import { getJWTAuthenticationServiceEndpoints } from "../../private-key-jwt/configs";
import { getRemoteFetchConfigResourceEndpoints } from "../../remote-repository-configuration";
import { getRolesResourceEndpoints } from "../../roles/configs/endpoints";
import { getSecretsManagementEndpoints } from "../../secrets/configs/endpoints";
import { getServerConfigurationsResourceEndpoints } from "../../server-configurations";
import { getTenantResourceEndpoints } from "../../tenants/configs/endpoints";
import { getUsersResourceEndpoints } from "../../users/configs/endpoints";
import { getUserstoreResourceEndpoints } from "../../userstores/configs/endpoints";
import { getValidationServiceEndpoints } from "../../validation/configs";
import { getApprovalsResourceEndpoints } from "../../workflow-approvals";
import { I18nConstants, UIConstants } from "../constants";
import { DeploymentConfigInterface, ServiceResourceEndpointsInterface, UIConfigInterface } from "../models";
import { store } from "../store";

/**
 * Class to handle application config operations.
 */
export class Config {
    /**
     * Private constructor to avoid object instantiation from outside
     * the class.
     *
     */
    private constructor() { }

    /**
     * This method adds organization path to the server host if an organization is selected.
     *
     * @param enforceOrgPath - Enforces the organization path
     *
     * @returns Server host.
     */
    public static resolveServerHost(enforceOrgPath?: boolean, skipAuthzRuntimePath?: boolean): string {
        if (isLegacyAuthzRuntime()) {
            if ((OrganizationUtils.isSuperOrganization(store.getState().organization.organization)
                || store.getState().organization.isFirstLevelOrganization) && !enforceOrgPath) {
                return window[ "AppUtils" ]?.getConfig()?.serverOriginWithTenant;
            } else {
                return `${
                    window[ "AppUtils" ]?.getConfig()?.serverOrigin }/o/${ store.getState().organization.organization.id
                }`;
            }
        }

        if (skipAuthzRuntimePath) {
            return window[ "AppUtils" ]?.getConfig()?.serverOriginWithTenant?.replace("/o", "");
        }

        return window[ "AppUtils" ]?.getConfig()?.serverOriginWithTenant;
    }

    /**
     * This method adds organization path (t/org_uuid) to the server host if a sub-org is selected.
     *
     * @param enforceOrgPath - Enforces the organization path
     *
     * @returns Server host.
     */
    public static resolveServerHostforFG(enforceOrgPath?: boolean): string {
        if ((OrganizationUtils.isSuperOrganization(store.getState().organization.organization)
            || store.getState().organization.isFirstLevelOrganization) && !enforceOrgPath) {
            return window[ "AppUtils" ]?.getConfig()?.serverOriginWithTenant;
        } else {
            return `${
                window[ "AppUtils" ]?.getConfig()?.serverOrigin }/t/${ store.getState().organization.organization.id
            }`;
        }
    }

    /**
     * Get the deployment config.
     *
     * @returns Deployment config object.
     */
    public static getDeploymentConfig(): DeploymentConfigInterface {
        return {
            accountApp: window[ "AppUtils" ]?.getConfig()?.accountApp,
            adminApp: window[ "AppUtils" ]?.getConfig()?.adminApp,
            allowMultipleAppProtocols: window[ "AppUtils" ]?.getConfig()?.allowMultipleAppProtocols,
            appBaseName: window[ "AppUtils" ]?.getConfig()?.appBaseWithTenant,
            appBaseNameWithoutTenant: window[ "AppUtils" ]?.getConfig()?.appBase,
            appHomePath: window[ "AppUtils" ]?.getConfig()?.routes?.home,
            appLoginPath: window[ "AppUtils" ]?.getConfig()?.routes?.login,
            appLogoutPath: window[ "AppUtils" ]?.getConfig()?.routes?.logout,
            clientHost: window[ "AppUtils" ]?.getConfig()?.clientOriginWithTenant,
            clientID: window[ "AppUtils" ]?.getConfig()?.clientID,
            clientOrigin: window[ "AppUtils" ]?.getConfig()?.clientOrigin,
            customServerHost: window[ "AppUtils" ]?.getConfig()?.customServerHost,
            developerApp: window[ "AppUtils" ]?.getConfig()?.developerApp,
            docSiteURL: window[ "AppUtils" ]?.getConfig()?.docSiteUrl,
            documentation: {
                baseURL: window[ "AppUtils" ]?.getConfig()?.documentation?.baseURL
                    ?? DocumentationConstants.GITHUB_API_BASE_URL,
                contentBaseURL: window[ "AppUtils" ]?.getConfig()?.documentation?.contentBaseURL
                    ?? DocumentationConstants.DEFAULT_CONTENT_BASE_URL,
                githubOptions: {
                    branch: window[ "AppUtils" ]?.getConfig()?.documentation?.githubOptions?.branch
                        ?? DocumentationConstants.DEFAULT_BRANCH
                },
                imagePrefixURL: window[ "AppUtils" ]?.getConfig()?.documentation?.imagePrefixURL
                    ?? DocumentationConstants.DEFAULT_IMAGE_PREFIX_URL,
                provider: window[ "AppUtils" ]?.getConfig()?.documentation?.provider
                    ?? DocumentationProviders.GITHUB,
                structureFileType: window[ "AppUtils" ]?.getConfig()?.documentation?.structureFileType
                    ?? DocumentationStructureFileTypes.YAML,
                structureFileURL: window[ "AppUtils" ]?.getConfig()?.documentation?.structureFileURL
                    ?? DocumentationConstants.DEFAULT_STRUCTURE_FILE_URL
            },
            extensions: window[ "AppUtils" ]?.getConfig()?.extensions,
            idpConfigs: window[ "AppUtils" ]?.getConfig()?.idpConfigs,
            loginCallbackUrl: window[ "AppUtils" ]?.getConfig()?.loginCallbackURL,
            organizationPrefix: window["AppUtils"]?.getConfig()?.organizationPrefix,
            serverHost: window[ "AppUtils" ]?.getConfig()?.serverOriginWithTenant,
            serverOrigin: window[ "AppUtils" ]?.getConfig()?.serverOrigin,
            superTenant: window[ "AppUtils" ]?.getConfig()?.superTenant,
            tenant: window[ "AppUtils" ]?.getConfig()?.tenant,
            tenantPath: window[ "AppUtils" ]?.getConfig()?.tenantPath,
            tenantPrefix: window[ "AppUtils" ]?.getConfig()?.tenantPrefix
        };
    }

    /**
     * I18n init options.
     *
     * @remarks
     * Since the portals are not deployed per tenant, looking for static resources in tenant qualified URLs will fail.
     * Using `appBaseNameWithoutTenant` will create a path without the tenant. Therefore, `loadPath()` function will
     * look for resource files in `https://localhost:9443/<PORTAL>/resources/i18n` rather than looking for the
     * files in `https://localhost:9443/t/wso2.com/<PORTAL>/resources/i18n`.
     *
     * @param metaFile - Meta File.
     * @returns I18n init options.
     */
    public static generateModuleInitOptions(metaFile: MetaI18N): I18nModuleInitOptions {
        return {
            backend: {
                loadPath: (language: string[], namespace: string[]) => generateBackendPaths(
                    language,
                    namespace,
                    window[ "AppUtils" ]?.getConfig()?.appBase,
                    Config.getI18nConfig() ?? {
                        langAutoDetectEnabled: I18nConstants.LANG_AUTO_DETECT_ENABLED,
                        namespaceDirectories: I18nConstants.BUNDLE_NAMESPACE_DIRECTORIES,
                        overrideOptions: I18nConstants.INIT_OPTIONS_OVERRIDE,
                        resourcePath: "/resources/i18n",
                        xhrBackendPluginEnabled: I18nConstants.XHR_BACKEND_PLUGIN_ENABLED
                    },
                    metaFile
                )
            },
            load: "currentOnly", // lookup only current lang key(en-US). Prevents 404 from `en`.
            ns: [
                I18nConstants.COMMON_NAMESPACE,
                I18nConstants.CONSOLE_PORTAL_NAMESPACE,
                I18nConstants.EXTENSIONS_NAMESPACE,
<<<<<<< HEAD
                I18nConstants.HELP_PANEL_NAMESPACE,
=======
                I18nConstants.SUBORGANIZATIONS_NAMESPACE,
                I18nConstants.CONSOLE_SETTINGS_NAMESPACE,
>>>>>>> 54db53a0
                I18nConstants.SECRETS_NAMESPACE,
                I18nConstants.BRANDING_NAMESPACE,
                I18nConstants.EMAIL_TEMPLATES_NAMESPACE,
                I18nConstants.AUTHENTICATION_PROVIDER_NAMESPACE,
                I18nConstants.CERTIFICATES_NAMESPACE
            ],
            preload: []
        };
    }

    /**
     * Get i18n module config.
     *
     * @param metaFile - Meta file.
     * @returns i18n config object.
     */
    public static getI18nConfig(metaFile?: MetaI18N): I18nModuleOptionsInterface {
        return {
            initOptions: this.generateModuleInitOptions(metaFile),
            langAutoDetectEnabled: window[ "AppUtils" ]?.getConfig()?.ui?.i18nConfigs?.langAutoDetectEnabled
                ?? I18nConstants.LANG_AUTO_DETECT_ENABLED,
            namespaceDirectories: I18nConstants.BUNDLE_NAMESPACE_DIRECTORIES,
            overrideOptions: I18nConstants.INIT_OPTIONS_OVERRIDE,
            resourcePath: "/resources/i18n",
            xhrBackendPluginEnabled: I18nConstants.XHR_BACKEND_PLUGIN_ENABLED
        };
    }

    /**
     * Get the the list of service resource endpoints.
     *
     * @returns Service resource endpoints as an object.
     */
    public static getServiceResourceEndpoints(): ServiceResourceEndpointsInterface {
        return {
            ...getAPIResourceEndpoints(this.resolveServerHost()),
            ...getApplicationsResourceEndpoints(this.resolveServerHost()),
            ...getApprovalsResourceEndpoints(this.getDeploymentConfig()?.serverHost),
            ...getBrandingResourceEndpoints(this.resolveServerHost()),
            ...getClaimResourceEndpoints(this.getDeploymentConfig()?.serverHost, this.resolveServerHost()),
            ...getCertificatesResourceEndpoints(this.getDeploymentConfig()?.serverHost),
            ...getIDPResourceEndpoints(this.resolveServerHost()),
            ...getIDVPResourceEndpoints(this.resolveServerHost()),
            ...getEmailTemplatesResourceEndpoints(this.resolveServerHost()),
            ...getConnectionResourceEndpoints(this.resolveServerHost()),
            ...getRolesResourceEndpoints(this.resolveServerHost(), this.getDeploymentConfig().serverHost),
            ...getServerConfigurationsResourceEndpoints(this.resolveServerHost()),
            ...getUsersResourceEndpoints(this.resolveServerHost()),
            ...getUserstoreResourceEndpoints(this.resolveServerHost()),
            ...getScopesResourceEndpoints(this.getDeploymentConfig()?.serverHost),
            ...getGroupsResourceEndpoints(this.resolveServerHost()),
            ...getValidationServiceEndpoints(this.resolveServerHost()),
            ...getJWTAuthenticationServiceEndpoints(this.resolveServerHost()),
            ...getRemoteFetchConfigResourceEndpoints(this.getDeploymentConfig()?.serverHost),
            ...getSecretsManagementEndpoints(this.getDeploymentConfig()?.serverHost),
            ...getExtendedFeatureResourceEndpoints(this.resolveServerHost(), this.getDeploymentConfig()),
            ...getOrganizationsResourceEndpoints(this.resolveServerHost(true), this.getDeploymentConfig().serverHost),
            ...getTenantResourceEndpoints(this.getDeploymentConfig().serverOrigin),
            ...getFeatureGateResourceEndpoints(this.resolveServerHostforFG(false)),
            ...getInsightsResourceEndpoints(this.getDeploymentConfig()?.serverHost),
            ...getConsoleSettingsResourceEndpoints(this.getDeploymentConfig()?.serverHost),
            CORSOrigins: `${ this.getDeploymentConfig()?.serverHost }/api/server/v1/cors/origins`,
            // TODO: Remove this endpoint and use ID token to get the details
            me: `${ this.getDeploymentConfig()?.serverHost }/scim2/Me`,
            saml2Meta: `${ this.resolveServerHost(false, true) }/identity/metadata/saml2`,
            wellKnown: `${ this.resolveServerHost(false, true) }/oauth2/token/.well-known/openid-configuration`
        };
    }

    /**
     * Get UI config.
     *
     * @returns UI config object.
     */
    public static getUIConfig(): UIConfigInterface {
        return {
            administratorRoleDisplayName: window[ "AppUtils" ]?.getConfig()?.ui?.administratorRoleDisplayName ??
                UIConstants.ADMINISTRATOR_ROLE_DISPLAY_NAME,
            announcements: window[ "AppUtils" ]?.getConfig()?.ui?.announcements,
            appCopyright: window[ "AppUtils" ]?.getConfig()?.ui?.appCopyright
                .replace("${copyright}", "\u00A9")
                .replace("${year}", new Date().getFullYear()),
            appLogo: {
                defaultLogoPath: window[ "AppUtils" ]?.getConfig()?.ui?.appLogo?.defaultLogoPath
                    ?? window[ "AppUtils" ]?.getConfig()?.ui?.appLogoPath,
                defaultWhiteLogoPath: window[ "AppUtils" ]?.getConfig()?.ui?.appLogo?.defaultWhiteLogoPath
                    ?? window[ "AppUtils" ]?.getConfig()?.ui?.defaultWhiteLogoPath
            },
            appName: window[ "AppUtils" ]?.getConfig()?.ui?.appName,
            appTitle: window[ "AppUtils" ]?.getConfig()?.ui?.appTitle,
            applicationTemplateLoadingStrategy:
                window[ "AppUtils" ]?.getConfig()?.ui?.applicationTemplateLoadingStrategy,
            connectionResourcesUrl: window[ "AppUtils" ]?.getConfig()?.ui?.connectionResourcesUrl,
            cookiePolicyUrl: window[ "AppUtils" ]?.getConfig()?.ui?.cookiePolicyUrl,
            emailTemplates: {
                defaultLogoUrl: window[ "AppUtils" ]?.getConfig()?.ui?.emailTemplates?.defaultLogoUrl,
                defaultWhiteLogoUrl: window[ "AppUtils" ]?.getConfig()?.ui?.emailTemplates?.defaultWhiteLogoUrl
            },
            enableCustomEmailTemplates: window[ "AppUtils" ]?.getConfig()?.ui?.enableCustomEmailTemplates,
            enableEmailDomain: window[ "AppUtils" ]?.getConfig()?.ui?.enableEmailDomain ?? false,
            enableIdentityClaims: window[ "AppUtils" ]?.getConfig()?.ui?.enableIdentityClaims ?? true,
            features: window[ "AppUtils" ]?.getConfig()?.ui?.features,
            googleOneTapEnabledTenants: window["AppUtils"]?.getConfig()?.ui?.googleOneTapEnabledTenants,
            governanceConnectors: window["AppUtils"]?.getConfig()?.ui?.governanceConnectors,
            gravatarConfig: window[ "AppUtils" ]?.getConfig()?.ui?.gravatarConfig,
            hiddenAuthenticators: window[ "AppUtils" ]?.getConfig()?.ui?.hiddenAuthenticators,
            hiddenConnectionTemplates: window[ "AppUtils" ]?.getConfig()?.ui?.hiddenConnectionTemplates,
            hiddenUserStores: window[ "AppUtils" ]?.getConfig()?.ui?.hiddenUserStores,
            i18nConfigs: window[ "AppUtils" ]?.getConfig()?.ui?.i18nConfigs,
            identityProviderTemplateLoadingStrategy:
                window[ "AppUtils" ]?.getConfig()?.ui?.identityProviderTemplateLoadingStrategy,
            identityProviderTemplates: window[ "AppUtils" ]?.getConfig()?.ui?.identityProviderTemplates,
            isClientSecretHashEnabled: window[ "AppUtils" ]?.getConfig()?.ui?.isClientSecretHashEnabled,
            isCookieConsentBannerEnabled: window[ "AppUtils" ]?.getConfig()?.ui?.isCookieConsentBannerEnabled,
            isCustomClaimMappingEnabled: window[ "AppUtils" ]?.getConfig()?.ui?.isCustomClaimMappingEnabled,
            isCustomClaimMappingMergeEnabled: window[ "AppUtils" ]?.getConfig()?.ui?.isCustomClaimMappingMergeEnabled,
            isDefaultDialectEditingEnabled: window[ "AppUtils" ]?.getConfig()?.ui?.isDefaultDialectEditingEnabled,
            isDialectAddingEnabled: window[ "AppUtils" ]?.getConfig()?.ui?.isDialectAddingEnabled,
            isFeatureGateEnabled: window[ "AppUtils" ]?.getConfig()?.ui?.isFeatureGateEnabled,
            isGroupAndRoleSeparationEnabled: window[ "AppUtils" ]?.getConfig()?.ui?.isGroupAndRoleSeparationEnabled,
            isHeaderAvatarLabelAllowed: window[ "AppUtils" ]?.getConfig()?.ui?.isHeaderAvatarLabelAllowed,
            isLeftNavigationCategorized: window[ "AppUtils" ]?.getConfig()?.ui?.isLeftNavigationCategorized,
            isMarketingConsentBannerEnabled: window[ "AppUtils" ]?.getConfig()?.ui?.isMarketingConsentBannerEnabled,
            isPasswordInputValidationEnabled: window["AppUtils"]?.getConfig()?.ui?.isPasswordInputValidationEnabled,
            isRequestPathAuthenticationEnabled:
                window[ "AppUtils" ]?.getConfig()?.ui?.isRequestPathAuthenticationEnabled,
            isSAASDeployment: window[ "AppUtils" ]?.getConfig()?.ui?.isSAASDeployment,
            isSignatureValidationCertificateAliasEnabled:
                window[ "AppUtils" ]?.getConfig()?.ui?.isSignatureValidationCertificateAliasEnabled,
            isXacmlConnectorEnabled: window[ "AppUtils" ]?.getConfig()?.ui?.isXacmlConnectorEnabled,
            legacyMode: window[ "AppUtils" ]?.getConfig()?.ui?.legacyMode,
            listAllAttributeDialects: window[ "AppUtils" ]?.getConfig()?.ui?.listAllAttributeDialects,
            privacyPolicyConfigs: window[ "AppUtils" ]?.getConfig()?.ui?.privacyPolicyConfigs,
            productName: window[ "AppUtils" ]?.getConfig()?.ui?.productName,
            productVersionConfig: window[ "AppUtils" ]?.getConfig()?.ui?.productVersionConfig,
            selfAppIdentifier: window[ "AppUtils" ]?.getConfig()?.ui?.selfAppIdentifier,
            showAppSwitchButton: window[ "AppUtils" ]?.getConfig()?.ui?.showAppSwitchButton,
            systemAppsIdentifiers: window[ "AppUtils" ]?.getConfig()?.ui?.systemAppsIdentifiers,
            theme: window[ "AppUtils" ]?.getConfig()?.ui?.theme,
            useRoleClaimAsGroupClaim: window[ "AppUtils" ]?.getConfig()?.ui?.useRoleClaimAsGroupClaim
        };
    }
}<|MERGE_RESOLUTION|>--- conflicted
+++ resolved
@@ -192,12 +192,9 @@
                 I18nConstants.COMMON_NAMESPACE,
                 I18nConstants.CONSOLE_PORTAL_NAMESPACE,
                 I18nConstants.EXTENSIONS_NAMESPACE,
-<<<<<<< HEAD
                 I18nConstants.HELP_PANEL_NAMESPACE,
-=======
                 I18nConstants.SUBORGANIZATIONS_NAMESPACE,
                 I18nConstants.CONSOLE_SETTINGS_NAMESPACE,
->>>>>>> 54db53a0
                 I18nConstants.SECRETS_NAMESPACE,
                 I18nConstants.BRANDING_NAMESPACE,
                 I18nConstants.EMAIL_TEMPLATES_NAMESPACE,
