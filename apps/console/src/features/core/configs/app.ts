/**
 * Copyright (c) 2023-2024, WSO2 LLC. (https://www.wso2.com).
 *
 * WSO2 LLC. licenses this file to you under the Apache License,
 * Version 2.0 (the "License"); you may not use this file except
 * in compliance with the License.
 * You may obtain a copy of the License at
 *
 *     http://www.apache.org/licenses/LICENSE-2.0
 *
 * Unless required by applicable law or agreed to in writing,
 * software distributed under the License is distributed on an
 * "AS IS" BASIS, WITHOUT WARRANTIES OR CONDITIONS OF ANY
 * KIND, either express or implied. See the License for the
 * specific language governing permissions and limitations
 * under the License.
 */

import { DocumentationConstants } from "@wso2is/core/constants";
import { DocumentationProviders, DocumentationStructureFileTypes } from "@wso2is/core/models";
import { I18nModuleInitOptions, I18nModuleOptionsInterface, MetaI18N, generateBackendPaths } from "@wso2is/i18n";
import { getFeatureGateResourceEndpoints } from "../../../extensions/components/feature-gate/configs";
import { getExtendedFeatureResourceEndpoints } from "../../../extensions/configs/endpoints";
import { getAPIResourceEndpoints } from "../../api-resources/configs/endpoint";
import { getApplicationsResourceEndpoints } from "../../applications/configs/endpoints";
import isLegacyAuthzRuntime from "../../authorization/utils/get-legacy-authz-runtime";
import { getBrandingResourceEndpoints } from "../../branding/configs/endpoints";
import { getCertificatesResourceEndpoints } from "../../certificates";
import { getClaimResourceEndpoints } from "../../claims/configs/endpoints";
import { getConnectionResourceEndpoints } from "../../connections";
import { getConsoleSettingsResourceEndpoints } from "../../console-settings/configs/endpoints";
import { getEmailTemplatesResourceEndpoints } from "../../email-templates";
import { getGroupsResourceEndpoints } from "../../groups";
import { getIDPResourceEndpoints } from "../../identity-providers/configs/endpoints";
import { getIDVPResourceEndpoints } from "../../identity-verification-providers";
import { getScopesResourceEndpoints } from "../../oidc-scopes";
import { getInsightsResourceEndpoints } from "../../org-insights/config/org-insights";
import { getOrganizationsResourceEndpoints } from "../../organizations/configs";
import { OrganizationUtils } from "../../organizations/utils";
import { getJWTAuthenticationServiceEndpoints } from "../../private-key-jwt/configs";
import { getRemoteFetchConfigResourceEndpoints } from "../../remote-repository-configuration";
import { getRolesResourceEndpoints } from "../../roles/configs/endpoints";
import { getSecretsManagementEndpoints } from "../../secrets/configs/endpoints";
import { getServerConfigurationsResourceEndpoints } from "../../server-configurations";
import { getTenantResourceEndpoints } from "../../tenants/configs/endpoints";
import { getUsersResourceEndpoints } from "../../users/configs/endpoints";
import { getUserstoreResourceEndpoints } from "../../userstores/configs/endpoints";
import { getValidationServiceEndpoints } from "../../validation/configs";
import { getApprovalsResourceEndpoints } from "../../workflow-approvals";
import { I18nConstants, UIConstants } from "../constants";
import { DeploymentConfigInterface, ServiceResourceEndpointsInterface, UIConfigInterface } from "../models";
import { store } from "../store";

/**
 * Class to handle application config operations.
 */
export class Config {
    /**
     * Private constructor to avoid object instantiation from outside
     * the class.
     *
     */
    private constructor() { }

    /**
     * This method adds organization path to the server host if an organization is selected.
     *
     * @param enforceOrgPath - Enforces the organization path
     *
     * @returns Server host.
     */
    public static resolveServerHost(enforceOrgPath?: boolean, skipAuthzRuntimePath?: boolean): string {
        if (isLegacyAuthzRuntime()) {
            if ((OrganizationUtils.isSuperOrganization(store.getState().organization.organization)
                || store.getState().organization.isFirstLevelOrganization) && !enforceOrgPath) {
                return window[ "AppUtils" ]?.getConfig()?.serverOriginWithTenant;
            } else {
                return `${
                    window[ "AppUtils" ]?.getConfig()?.serverOrigin }/o/${ store.getState().organization.organization.id
                }`;
            }
        }

        if (skipAuthzRuntimePath) {
            return window[ "AppUtils" ]?.getConfig()?.serverOriginWithTenant?.replace("/o", "");
        }

        return window[ "AppUtils" ]?.getConfig()?.serverOriginWithTenant;
    }

    /**
     * This method adds organization path (t/org_uuid) to the server host if a sub-org is selected.
     *
     * @param enforceOrgPath - Enforces the organization path
     *
     * @returns Server host.
     */
    public static resolveServerHostforFG(enforceOrgPath?: boolean): string {
        if ((OrganizationUtils.isSuperOrganization(store.getState().organization.organization)
            || store.getState().organization.isFirstLevelOrganization) && !enforceOrgPath) {
            return window[ "AppUtils" ]?.getConfig()?.serverOriginWithTenant;
        } else {
            return `${
                window[ "AppUtils" ]?.getConfig()?.serverOrigin }/t/${ store.getState().organization.organization.id
            }`;
        }
    }

    /**
     * Get the deployment config.
     *
     * @returns Deployment config object.
     */
    public static getDeploymentConfig(): DeploymentConfigInterface {
        return {
            accountApp: window[ "AppUtils" ]?.getConfig()?.accountApp,
            adminApp: window[ "AppUtils" ]?.getConfig()?.adminApp,
            allowMultipleAppProtocols: window[ "AppUtils" ]?.getConfig()?.allowMultipleAppProtocols,
            appBaseName: window[ "AppUtils" ]?.getConfig()?.appBaseWithTenant,
            appBaseNameWithoutTenant: window[ "AppUtils" ]?.getConfig()?.appBase,
            appHomePath: window[ "AppUtils" ]?.getConfig()?.routes?.home,
            appLoginPath: window[ "AppUtils" ]?.getConfig()?.routes?.login,
            appLogoutPath: window[ "AppUtils" ]?.getConfig()?.routes?.logout,
            clientHost: window[ "AppUtils" ]?.getConfig()?.clientOriginWithTenant,
            clientID: window[ "AppUtils" ]?.getConfig()?.clientID,
            clientOrigin: window[ "AppUtils" ]?.getConfig()?.clientOrigin,
            customServerHost: window[ "AppUtils" ]?.getConfig()?.customServerHost,
            developerApp: window[ "AppUtils" ]?.getConfig()?.developerApp,
            docSiteURL: window[ "AppUtils" ]?.getConfig()?.docSiteUrl,
            documentation: {
                baseURL: window[ "AppUtils" ]?.getConfig()?.documentation?.baseURL
                    ?? DocumentationConstants.GITHUB_API_BASE_URL,
                contentBaseURL: window[ "AppUtils" ]?.getConfig()?.documentation?.contentBaseURL
                    ?? DocumentationConstants.DEFAULT_CONTENT_BASE_URL,
                githubOptions: {
                    branch: window[ "AppUtils" ]?.getConfig()?.documentation?.githubOptions?.branch
                        ?? DocumentationConstants.DEFAULT_BRANCH
                },
                imagePrefixURL: window[ "AppUtils" ]?.getConfig()?.documentation?.imagePrefixURL
                    ?? DocumentationConstants.DEFAULT_IMAGE_PREFIX_URL,
                provider: window[ "AppUtils" ]?.getConfig()?.documentation?.provider
                    ?? DocumentationProviders.GITHUB,
                structureFileType: window[ "AppUtils" ]?.getConfig()?.documentation?.structureFileType
                    ?? DocumentationStructureFileTypes.YAML,
                structureFileURL: window[ "AppUtils" ]?.getConfig()?.documentation?.structureFileURL
                    ?? DocumentationConstants.DEFAULT_STRUCTURE_FILE_URL
            },
            extensions: window[ "AppUtils" ]?.getConfig()?.extensions,
            idpConfigs: window[ "AppUtils" ]?.getConfig()?.idpConfigs,
            loginCallbackUrl: window[ "AppUtils" ]?.getConfig()?.loginCallbackURL,
            organizationPrefix: window["AppUtils"]?.getConfig()?.organizationPrefix,
            serverHost: window[ "AppUtils" ]?.getConfig()?.serverOriginWithTenant,
            serverOrigin: window[ "AppUtils" ]?.getConfig()?.serverOrigin,
            superTenant: window[ "AppUtils" ]?.getConfig()?.superTenant,
            tenant: window[ "AppUtils" ]?.getConfig()?.tenant,
            tenantPath: window[ "AppUtils" ]?.getConfig()?.tenantPath,
            tenantPrefix: window[ "AppUtils" ]?.getConfig()?.tenantPrefix
        };
    }

    /**
     * I18n init options.
     *
     * @remarks
     * Since the portals are not deployed per tenant, looking for static resources in tenant qualified URLs will fail.
     * Using `appBaseNameWithoutTenant` will create a path without the tenant. Therefore, `loadPath()` function will
     * look for resource files in `https://localhost:9443/<PORTAL>/resources/i18n` rather than looking for the
     * files in `https://localhost:9443/t/wso2.com/<PORTAL>/resources/i18n`.
     *
     * @param metaFile - Meta File.
     * @returns I18n init options.
     */
    public static generateModuleInitOptions(metaFile: MetaI18N): I18nModuleInitOptions {
        return {
            backend: {
                loadPath: (language: string[], namespace: string[]) => generateBackendPaths(
                    language,
                    namespace,
                    window[ "AppUtils" ]?.getConfig()?.appBase,
                    Config.getI18nConfig() ?? {
                        langAutoDetectEnabled: I18nConstants.LANG_AUTO_DETECT_ENABLED,
                        namespaceDirectories: I18nConstants.BUNDLE_NAMESPACE_DIRECTORIES,
                        overrideOptions: I18nConstants.INIT_OPTIONS_OVERRIDE,
                        resourcePath: "/resources/i18n",
                        xhrBackendPluginEnabled: I18nConstants.XHR_BACKEND_PLUGIN_ENABLED
                    },
                    metaFile
                )
            },
            load: "currentOnly", // lookup only current lang key(en-US). Prevents 404 from `en`.
            ns: [
                I18nConstants.COMMON_NAMESPACE,
                I18nConstants.CONSOLE_PORTAL_NAMESPACE,
                I18nConstants.EXTENSIONS_NAMESPACE,
<<<<<<< HEAD
                I18nConstants.CERTIFICATES_NAMESPACE
=======
                I18nConstants.EXTENSIONS_NAMESPACE,
                I18nConstants.AUTHENTICATION_PROVIDER_NAMESPACE
>>>>>>> fd1fcb79
            ],
            preload: []
        };
    }

    /**
     * Get i18n module config.
     *
     * @param metaFile - Meta file.
     * @returns i18n config object.
     */
    public static getI18nConfig(metaFile?: MetaI18N): I18nModuleOptionsInterface {
        return {
            initOptions: this.generateModuleInitOptions(metaFile),
            langAutoDetectEnabled: window[ "AppUtils" ]?.getConfig()?.ui?.i18nConfigs?.langAutoDetectEnabled
                ?? I18nConstants.LANG_AUTO_DETECT_ENABLED,
            namespaceDirectories: I18nConstants.BUNDLE_NAMESPACE_DIRECTORIES,
            overrideOptions: I18nConstants.INIT_OPTIONS_OVERRIDE,
            resourcePath: "/resources/i18n",
            xhrBackendPluginEnabled: I18nConstants.XHR_BACKEND_PLUGIN_ENABLED
        };
    }

    /**
     * Get the the list of service resource endpoints.
     *
     * @returns Service resource endpoints as an object.
     */
    public static getServiceResourceEndpoints(): ServiceResourceEndpointsInterface {
        return {
            ...getAPIResourceEndpoints(this.resolveServerHost()),
            ...getApplicationsResourceEndpoints(this.resolveServerHost()),
            ...getApprovalsResourceEndpoints(this.getDeploymentConfig()?.serverHost),
            ...getBrandingResourceEndpoints(this.resolveServerHost()),
            ...getClaimResourceEndpoints(this.getDeploymentConfig()?.serverHost, this.resolveServerHost()),
            ...getCertificatesResourceEndpoints(this.getDeploymentConfig()?.serverHost),
            ...getIDPResourceEndpoints(this.resolveServerHost()),
            ...getIDVPResourceEndpoints(this.resolveServerHost()),
            ...getEmailTemplatesResourceEndpoints(this.resolveServerHost()),
            ...getConnectionResourceEndpoints(this.resolveServerHost()),
            ...getRolesResourceEndpoints(this.resolveServerHost(), this.getDeploymentConfig().serverHost),
            ...getServerConfigurationsResourceEndpoints(this.resolveServerHost()),
            ...getUsersResourceEndpoints(this.resolveServerHost()),
            ...getUserstoreResourceEndpoints(this.resolveServerHost()),
            ...getScopesResourceEndpoints(this.getDeploymentConfig()?.serverHost),
            ...getGroupsResourceEndpoints(this.resolveServerHost()),
            ...getValidationServiceEndpoints(this.resolveServerHost()),
            ...getJWTAuthenticationServiceEndpoints(this.resolveServerHost()),
            ...getRemoteFetchConfigResourceEndpoints(this.getDeploymentConfig()?.serverHost),
            ...getSecretsManagementEndpoints(this.getDeploymentConfig()?.serverHost),
            ...getExtendedFeatureResourceEndpoints(this.resolveServerHost(), this.getDeploymentConfig()),
            ...getOrganizationsResourceEndpoints(this.resolveServerHost(true), this.getDeploymentConfig().serverHost),
            ...getTenantResourceEndpoints(this.getDeploymentConfig().serverOrigin),
            ...getFeatureGateResourceEndpoints(this.resolveServerHostforFG(false)),
            ...getInsightsResourceEndpoints(this.getDeploymentConfig()?.serverHost),
            ...getConsoleSettingsResourceEndpoints(this.getDeploymentConfig()?.serverHost),
            CORSOrigins: `${ this.getDeploymentConfig()?.serverHost }/api/server/v1/cors/origins`,
            // TODO: Remove this endpoint and use ID token to get the details
            me: `${ this.getDeploymentConfig()?.serverHost }/scim2/Me`,
            saml2Meta: `${ this.resolveServerHost(false, true) }/identity/metadata/saml2`,
            wellKnown: `${ this.resolveServerHost(false, true) }/oauth2/token/.well-known/openid-configuration`
        };
    }

    /**
     * Get UI config.
     *
     * @returns UI config object.
     */
    public static getUIConfig(): UIConfigInterface {
        return {
            administratorRoleDisplayName: window[ "AppUtils" ]?.getConfig()?.ui?.administratorRoleDisplayName ??
                UIConstants.ADMINISTRATOR_ROLE_DISPLAY_NAME,
            announcements: window[ "AppUtils" ]?.getConfig()?.ui?.announcements,
            appCopyright: window[ "AppUtils" ]?.getConfig()?.ui?.appCopyright
                .replace("${copyright}", "\u00A9")
                .replace("${year}", new Date().getFullYear()),
            appLogo: {
                defaultLogoPath: window[ "AppUtils" ]?.getConfig()?.ui?.appLogo?.defaultLogoPath
                    ?? window[ "AppUtils" ]?.getConfig()?.ui?.appLogoPath,
                defaultWhiteLogoPath: window[ "AppUtils" ]?.getConfig()?.ui?.appLogo?.defaultWhiteLogoPath
                    ?? window[ "AppUtils" ]?.getConfig()?.ui?.defaultWhiteLogoPath
            },
            appName: window[ "AppUtils" ]?.getConfig()?.ui?.appName,
            appTitle: window[ "AppUtils" ]?.getConfig()?.ui?.appTitle,
            applicationTemplateLoadingStrategy:
                window[ "AppUtils" ]?.getConfig()?.ui?.applicationTemplateLoadingStrategy,
            connectionResourcesUrl: window[ "AppUtils" ]?.getConfig()?.ui?.connectionResourcesUrl,
            cookiePolicyUrl: window[ "AppUtils" ]?.getConfig()?.ui?.cookiePolicyUrl,
            emailTemplates: {
                defaultLogoUrl: window[ "AppUtils" ]?.getConfig()?.ui?.emailTemplates?.defaultLogoUrl,
                defaultWhiteLogoUrl: window[ "AppUtils" ]?.getConfig()?.ui?.emailTemplates?.defaultWhiteLogoUrl
            },
            enableCustomEmailTemplates: window[ "AppUtils" ]?.getConfig()?.ui?.enableCustomEmailTemplates,
            enableEmailDomain: window[ "AppUtils" ]?.getConfig()?.ui?.enableEmailDomain ?? false,
            enableIdentityClaims: window[ "AppUtils" ]?.getConfig()?.ui?.enableIdentityClaims ?? true,
            features: window[ "AppUtils" ]?.getConfig()?.ui?.features,
            googleOneTapEnabledTenants: window["AppUtils"]?.getConfig()?.ui?.googleOneTapEnabledTenants,
            governanceConnectors: window["AppUtils"]?.getConfig()?.ui?.governanceConnectors,
            gravatarConfig: window[ "AppUtils" ]?.getConfig()?.ui?.gravatarConfig,
            hiddenAuthenticators: window[ "AppUtils" ]?.getConfig()?.ui?.hiddenAuthenticators,
            hiddenConnectionTemplates: window[ "AppUtils" ]?.getConfig()?.ui?.hiddenConnectionTemplates,
            hiddenUserStores: window[ "AppUtils" ]?.getConfig()?.ui?.hiddenUserStores,
            i18nConfigs: window[ "AppUtils" ]?.getConfig()?.ui?.i18nConfigs,
            identityProviderTemplateLoadingStrategy:
                window[ "AppUtils" ]?.getConfig()?.ui?.identityProviderTemplateLoadingStrategy,
            identityProviderTemplates: window[ "AppUtils" ]?.getConfig()?.ui?.identityProviderTemplates,
            isClientSecretHashEnabled: window[ "AppUtils" ]?.getConfig()?.ui?.isClientSecretHashEnabled,
            isCookieConsentBannerEnabled: window[ "AppUtils" ]?.getConfig()?.ui?.isCookieConsentBannerEnabled,
            isCustomClaimMappingEnabled: window[ "AppUtils" ]?.getConfig()?.ui?.isCustomClaimMappingEnabled,
            isCustomClaimMappingMergeEnabled: window[ "AppUtils" ]?.getConfig()?.ui?.isCustomClaimMappingMergeEnabled,
            isDefaultDialectEditingEnabled: window[ "AppUtils" ]?.getConfig()?.ui?.isDefaultDialectEditingEnabled,
            isDialectAddingEnabled: window[ "AppUtils" ]?.getConfig()?.ui?.isDialectAddingEnabled,
            isFeatureGateEnabled: window[ "AppUtils" ]?.getConfig()?.ui?.isFeatureGateEnabled,
            isGroupAndRoleSeparationEnabled: window[ "AppUtils" ]?.getConfig()?.ui?.isGroupAndRoleSeparationEnabled,
            isHeaderAvatarLabelAllowed: window[ "AppUtils" ]?.getConfig()?.ui?.isHeaderAvatarLabelAllowed,
            isLeftNavigationCategorized: window[ "AppUtils" ]?.getConfig()?.ui?.isLeftNavigationCategorized,
            isMarketingConsentBannerEnabled: window[ "AppUtils" ]?.getConfig()?.ui?.isMarketingConsentBannerEnabled,
            isPasswordInputValidationEnabled: window["AppUtils"]?.getConfig()?.ui?.isPasswordInputValidationEnabled,
            isRequestPathAuthenticationEnabled:
                window[ "AppUtils" ]?.getConfig()?.ui?.isRequestPathAuthenticationEnabled,
            isSAASDeployment: window[ "AppUtils" ]?.getConfig()?.ui?.isSAASDeployment,
            isSignatureValidationCertificateAliasEnabled:
                window[ "AppUtils" ]?.getConfig()?.ui?.isSignatureValidationCertificateAliasEnabled,
            isXacmlConnectorEnabled: window[ "AppUtils" ]?.getConfig()?.ui?.isXacmlConnectorEnabled,
            legacyMode: window[ "AppUtils" ]?.getConfig()?.ui?.legacyMode,
            listAllAttributeDialects: window[ "AppUtils" ]?.getConfig()?.ui?.listAllAttributeDialects,
            privacyPolicyConfigs: window[ "AppUtils" ]?.getConfig()?.ui?.privacyPolicyConfigs,
            productName: window[ "AppUtils" ]?.getConfig()?.ui?.productName,
            productVersionConfig: window[ "AppUtils" ]?.getConfig()?.ui?.productVersionConfig,
            selfAppIdentifier: window[ "AppUtils" ]?.getConfig()?.ui?.selfAppIdentifier,
            showAppSwitchButton: window[ "AppUtils" ]?.getConfig()?.ui?.showAppSwitchButton,
            systemAppsIdentifiers: window[ "AppUtils" ]?.getConfig()?.ui?.systemAppsIdentifiers,
            theme: window[ "AppUtils" ]?.getConfig()?.ui?.theme,
            useRoleClaimAsGroupClaim: window[ "AppUtils" ]?.getConfig()?.ui?.useRoleClaimAsGroupClaim
        };
    }
}<|MERGE_RESOLUTION|>--- conflicted
+++ resolved
@@ -192,12 +192,8 @@
                 I18nConstants.COMMON_NAMESPACE,
                 I18nConstants.CONSOLE_PORTAL_NAMESPACE,
                 I18nConstants.EXTENSIONS_NAMESPACE,
-<<<<<<< HEAD
+                I18nConstants.AUTHENTICATION_PROVIDER_NAMESPACE,
                 I18nConstants.CERTIFICATES_NAMESPACE
-=======
-                I18nConstants.EXTENSIONS_NAMESPACE,
-                I18nConstants.AUTHENTICATION_PROVIDER_NAMESPACE
->>>>>>> fd1fcb79
             ],
             preload: []
         };
