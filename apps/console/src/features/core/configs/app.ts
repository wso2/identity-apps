--- conflicted
+++ resolved
@@ -185,35 +185,24 @@
     public static getServiceResourceEndpoints(): ServiceResourceEndpointsInterface {
         return {
             ...getApplicationsResourceEndpoints(this.resolveServerHost()),
-<<<<<<< HEAD
             ...getApprovalsResourceEndpoints(this.getDeploymentConfig()?.serverHost),
-            ...getClaimResourceEndpoints(this.getDeploymentConfig()?.serverHost),
+            ...getClaimResourceEndpoints(this.getDeploymentConfig()?.serverHost, this.resolveServerHost()),
             ...getCertificatesResourceEndpoints(this.getDeploymentConfig()?.serverHost),
             ...getIDPResourceEndpoints(this.resolveServerHost()),
             ...getEmailTemplatesResourceEndpoints(this.getDeploymentConfig()?.serverHost),
-            ...getRolesResourceEndpoints(this.getDeploymentConfig()?.serverHost),
-            ...getServerConfigurationsResourceEndpoints(this.getDeploymentConfig()?.serverHost),
-            ...getUsersResourceEndpoints(this.resolveServerHost()),
-            ...getUserstoreResourceEndpoints(this.getDeploymentConfig()?.serverHost),
-            ...getScopesResourceEndpoints(this.getDeploymentConfig()?.serverHost),
-=======
-            ...getApprovalsResourceEndpoints(this.getDeploymentConfig().serverHost),
-            ...getClaimResourceEndpoints(this.getDeploymentConfig().serverHost, this.resolveServerHost()),
-            ...getCertificatesResourceEndpoints(this.getDeploymentConfig().serverHost),
-            ...getIDPResourceEndpoints(this.resolveServerHost()),
-            ...getEmailTemplatesResourceEndpoints(this.getDeploymentConfig().serverHost),
             ...getRolesResourceEndpoints(this.resolveServerHost(), this.getDeploymentConfig().serverHost),
             ...getServerConfigurationsResourceEndpoints(this.resolveServerHost()),
             ...getUsersResourceEndpoints(this.resolveServerHost()),
             ...getUserstoreResourceEndpoints(this.resolveServerHost()),
-            ...getScopesResourceEndpoints(this.getDeploymentConfig().serverHost),
->>>>>>> 92c88cb4
+            ...getScopesResourceEndpoints(this.getDeploymentConfig()?.serverHost),
             ...getGroupsResourceEndpoints(this.resolveServerHost()),
             ...getRemoteFetchConfigResourceEndpoints(this.getDeploymentConfig()?.serverHost),
             ...getSecretsManagementEndpoints(this.getDeploymentConfig()?.serverHost),
             ...getExtendedFeatureResourceEndpoints(this.getDeploymentConfig()?.serverHost),
-            ...getOrganizationsResourceEndpoints(this.resolveServerHost(), this.getDeploymentConfig()?.serverHost),
+            ...getOrganizationsResourceEndpoints(this.resolveServerHost(), this.getDeploymentConfig().serverHost),
             CORSOrigins: `${ this.getDeploymentConfig()?.serverHost }/api/server/v1/cors/origins`,
+            // TODO: Remove this endpoint and use ID token to get the details
+            me: `${ this.getDeploymentConfig()?.serverHost }/scim2/Me`,
             saml2Meta: `${ this.getDeploymentConfig()?.serverHost }/identity/metadata/saml2`,
             wellKnown: `${ this.getDeploymentConfig()?.serverHost }/oauth2/token/.well-known/openid-configuration`
         };
