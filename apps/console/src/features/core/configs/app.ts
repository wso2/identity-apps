--- conflicted
+++ resolved
@@ -192,11 +192,9 @@
                 I18nConstants.COMMON_NAMESPACE,
                 I18nConstants.CONSOLE_PORTAL_NAMESPACE,
                 I18nConstants.EXTENSIONS_NAMESPACE,
-<<<<<<< HEAD
                 I18nConstants.SAML2_CONFIG_NAMESPACE,
                 I18nConstants.SESSION_MANAGEMENT_NAMESPACE,
-                I18nConstants.WS_FEDERATION_CONFIG_NAMESPACE
-=======
+                I18nConstants.WS_FEDERATION_CONFIG_NAMESPACE,
                 I18nConstants.INSIGHTS_NAMESPACE,
                 I18nConstants.SMS_PROVIDERS_NAMESPACE,
                 I18nConstants.CLAIMS_NAMESPACE,
@@ -209,7 +207,6 @@
                 I18nConstants.EMAIL_TEMPLATES_NAMESPACE,
                 I18nConstants.AUTHENTICATION_PROVIDER_NAMESPACE,
                 I18nConstants.CERTIFICATES_NAMESPACE
->>>>>>> 623fbbbf
             ],
             preload: []
         };
