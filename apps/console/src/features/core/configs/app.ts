/**
 * Copyright (c) 2020, WSO2 Inc. (http://www.wso2.org) All Rights Reserved.
 *
 * WSO2 Inc. licenses this file to you under the Apache License,
 * Version 2.0 (the "License"); you may not use this file except
 * in compliance with the License.
 * You may obtain a copy of the License at
 *
 *     http://www.apache.org/licenses/LICENSE-2.0
 *
 * Unless required by applicable law or agreed to in writing,
 * software distributed under the License is distributed on an
 * "AS IS" BASIS, WITHOUT WARRANTIES OR CONDITIONS OF ANY
 * KIND, either express or implied. See the License for the
 * specific language governing permissions and limitations
 * under the License.
 */

import { DocumentationConstants } from "@wso2is/core/constants";
import { DocumentationProviders, DocumentationStructureFileTypes } from "@wso2is/core/models";
import { I18nModuleInitOptions, I18nModuleOptionsInterface, MetaI18N, generateBackendPaths } from "@wso2is/i18n";
import { getExtendedFeatureResourceEndpoints } from "../../../extensions/configs/endpoints";
import { getApplicationsResourceEndpoints } from "../../applications/configs";
import { getCertificatesResourceEndpoints } from "../../certificates";
import { getClaimResourceEndpoints } from "../../claims";
import { getEmailTemplatesResourceEndpoints } from "../../email-templates";
import { getGroupsResourceEndpoints } from "../../groups";
import { getIDPResourceEndpoints } from "../../identity-providers";
import { getScopesResourceEndpoints } from "../../oidc-scopes";
import { getOrganizationsResourceEndpoints } from "../../organizations/configs";
import { OrganizationUtils } from "../../organizations/utils";
import { getRemoteFetchConfigResourceEndpoints } from "../../remote-repository-configuration";
import { getRolesResourceEndpoints } from "../../roles";
import { getSecretsManagementEndpoints } from "../../secrets/configs/endpoints";
import { getServerConfigurationsResourceEndpoints } from "../../server-configurations";
import { getUsersResourceEndpoints } from "../../users";
import { getUserstoreResourceEndpoints } from "../../userstores";
import { getApprovalsResourceEndpoints } from "../../workflow-approvals";
import { I18nConstants } from "../constants";
import { DeploymentConfigInterface, ServiceResourceEndpointsInterface, UIConfigInterface } from "../models";
import { store } from "../store";

/**
 * Class to handle application config operations.
 */
export class Config {
    /**
     * Private constructor to avoid object instantiation from outside
     * the class.
     *
     * @hideconstructor
     */
    // eslint-disable-next-line @typescript-eslint/no-empty-function
    private constructor() { }

    /**
     * This method adds organization path to the server host if an organization is selected.
     *
     * @returns {string}
     */
    public static resolveServerHost(): string {
        if (OrganizationUtils.isRootOrganization(store.getState().organization.organization)) {
            return window[ "AppUtils" ].getConfig().serverOriginWithTenant;
        } else {
            return `${
                window[ "AppUtils" ].getConfig().serverOrigin }/o/${ store.getState().organization.organization.id
            }`;
        }
    }

    /**
     * Get the deployment config.
     *
     * @return {DeploymentConfigInterface} Deployment config object.
     */
    public static getDeploymentConfig(): DeploymentConfigInterface {
        return {
<<<<<<< HEAD
            accountApp: window["AppUtils"]?.getConfig()?.accountApp,
            adminApp: window["AppUtils"]?.getConfig()?.adminApp,
            allowMultipleAppProtocols: window["AppUtils"]?.getConfig()?.allowMultipleAppProtocols,
            appBaseName: window["AppUtils"]?.getConfig()?.appBaseWithTenant,
            appBaseNameWithoutTenant: window["AppUtils"]?.getConfig()?.appBase,
            appHomePath: window["AppUtils"]?.getConfig()?.routes.home,
            appLoginPath: window["AppUtils"]?.getConfig()?.routes.login,
            appLogoutPath: window["AppUtils"]?.getConfig()?.routes.logout,
            clientHost: window["AppUtils"]?.getConfig()?.clientOriginWithTenant,
            clientID: window["AppUtils"]?.getConfig()?.clientID,
            clientOrigin: window["AppUtils"]?.getConfig()?.clientOrigin,
            customServerHost: window["AppUtils"]?.getConfig()?.customServerHost,
            developerApp: window[ "AppUtils" ]?.getConfig()?.developerApp,
            docSiteURL: window["AppUtils"]?.getConfig()?.docSiteUrl,
            documentation: {
                baseURL: window["AppUtils"]?.getConfig()?.documentation?.baseURL
                    ?? DocumentationConstants.GITHUB_API_BASE_URL,
                contentBaseURL: window["AppUtils"]?.getConfig()?.documentation?.contentBaseURL
                    ?? DocumentationConstants.DEFAULT_CONTENT_BASE_URL,
                githubOptions: {
                    branch: window["AppUtils"]?.getConfig()?.documentation?.githubOptions?.branch
                        ?? DocumentationConstants.DEFAULT_BRANCH
                },
                imagePrefixURL: window["AppUtils"]?.getConfig()?.documentation?.imagePrefixURL
                    ?? DocumentationConstants.DEFAULT_IMAGE_PREFIX_URL,
                provider: window["AppUtils"]?.getConfig()?.documentation?.provider
                    ?? DocumentationProviders.GITHUB,
                structureFileType: window["AppUtils"]?.getConfig()?.documentation?.structureFileType
                    ?? DocumentationStructureFileTypes.YAML,
                structureFileURL: window["AppUtils"]?.getConfig()?.documentation?.structureFileURL
                    ?? DocumentationConstants.DEFAULT_STRUCTURE_FILE_URL
            },
            extensions: window["AppUtils"]?.getConfig()?.extensions,
            idpConfigs: window["AppUtils"]?.getConfig()?.idpConfigs,
            loginCallbackUrl: window["AppUtils"]?.getConfig()?.loginCallbackURL,
            serverHost: window["AppUtils"]?.getConfig()?.serverOriginWithTenant,
            serverOrigin: window["AppUtils"]?.getConfig()?.serverOrigin,
            superTenant: window["AppUtils"]?.getConfig()?.superTenant,
            tenant: window["AppUtils"]?.getConfig()?.tenant,
            tenantPath: window["AppUtils"]?.getConfig()?.tenantPath,
            tenantPrefix: window["AppUtils"]?.getConfig()?.tenantPrefix
=======
            accountApp: window[ "AppUtils" ].getConfig().accountApp,
            adminApp: window[ "AppUtils" ].getConfig().adminApp,
            allowMultipleAppProtocols: window[ "AppUtils" ].getConfig().allowMultipleAppProtocols,
            appBaseName: window[ "AppUtils" ].getConfig().appBaseWithTenant,
            appBaseNameWithoutTenant: window[ "AppUtils" ].getConfig().appBase,
            appHomePath: window[ "AppUtils" ].getConfig().routes.home,
            appLoginPath: window[ "AppUtils" ].getConfig().routes.login,
            appLogoutPath: window[ "AppUtils" ].getConfig().routes.logout,
            clientHost: window[ "AppUtils" ].getConfig().clientOriginWithTenant,
            clientID: window[ "AppUtils" ].getConfig().clientID,
            clientOrigin: window[ "AppUtils" ].getConfig().clientOrigin,
            customServerHost: window[ "AppUtils" ].getConfig().customServerHost,
            developerApp: window[ "AppUtils" ].getConfig().developerApp,
            docSiteURL: window[ "AppUtils" ].getConfig().docSiteUrl,
            documentation: {
                baseURL: window[ "AppUtils" ].getConfig().documentation?.baseURL
                    ?? DocumentationConstants.GITHUB_API_BASE_URL,
                contentBaseURL: window[ "AppUtils" ].getConfig().documentation?.contentBaseURL
                    ?? DocumentationConstants.DEFAULT_CONTENT_BASE_URL,
                githubOptions: {
                    branch: window[ "AppUtils" ].getConfig().documentation?.githubOptions?.branch
                        ?? DocumentationConstants.DEFAULT_BRANCH
                },
                imagePrefixURL: window[ "AppUtils" ].getConfig().documentation?.imagePrefixURL
                    ?? DocumentationConstants.DEFAULT_IMAGE_PREFIX_URL,
                provider: window[ "AppUtils" ].getConfig().documentation?.provider
                    ?? DocumentationProviders.GITHUB,
                structureFileType: window[ "AppUtils" ].getConfig().documentation?.structureFileType
                    ?? DocumentationStructureFileTypes.YAML,
                structureFileURL: window[ "AppUtils" ].getConfig().documentation?.structureFileURL
                    ?? DocumentationConstants.DEFAULT_STRUCTURE_FILE_URL
            },
            extensions: window[ "AppUtils" ].getConfig().extensions,
            idpConfigs: window[ "AppUtils" ].getConfig().idpConfigs,
            loginCallbackUrl: window[ "AppUtils" ].getConfig().loginCallbackURL,
            serverHost: window[ "AppUtils" ].getConfig().serverOriginWithTenant,
            serverOrigin: window[ "AppUtils" ].getConfig().serverOrigin,
            superTenant: window[ "AppUtils" ].getConfig().superTenant,
            tenant: window[ "AppUtils" ].getConfig().tenant,
            tenantPath: window[ "AppUtils" ].getConfig().tenantPath,
            tenantPrefix: window[ "AppUtils" ].getConfig().tenantPrefix
>>>>>>> b538e960
        };
    }

    /**
     * I18n init options.
     *
     * @remarks
     * Since the portals are not deployed per tenant, looking for static resources in tenant qualified URLs will fail.
     * Using `appBaseNameWithoutTenant` will create a path without the tenant. Therefore, `loadPath()` function will
     * look for resource files in `https://localhost:9443/<PORTAL>/resources/i18n` rather than looking for the
     * files in `https://localhost:9443/t/wso2.com/<PORTAL>/resources/i18n`.
     *
     * @param
     * @return {I18nModuleInitOptions} I18n init options.
     */
    public static generateModuleInitOptions(metaFile: MetaI18N): I18nModuleInitOptions {
        return {
            backend: {
                loadPath: (language, namespace) => generateBackendPaths(
                    language,
                    namespace,
                    window[ "AppUtils" ]?.getConfig()?.appBase,
                    Config.getI18nConfig() ?? {
                        langAutoDetectEnabled: I18nConstants.LANG_AUTO_DETECT_ENABLED,
                        namespaceDirectories: I18nConstants.BUNDLE_NAMESPACE_DIRECTORIES,
                        overrideOptions: I18nConstants.INIT_OPTIONS_OVERRIDE,
                        resourcePath: "/resources/i18n",
                        xhrBackendPluginEnabled: I18nConstants.XHR_BACKEND_PLUGIN_ENABLED
                    },
                    metaFile
                )
            },
            load: "currentOnly", // lookup only current lang key(en-US). Prevents 404 from `en`.
            ns: [
                I18nConstants.COMMON_NAMESPACE,
                I18nConstants.CONSOLE_PORTAL_NAMESPACE,
                I18nConstants.EXTENSIONS_NAMESPACE
            ]
        };
    }

    /**
     * Get i18n module config.
     *
     * @param {MetaI18N} metaFile Meta file.
     *
     * @return {I18nModuleOptionsInterface} i18n config object.
     */
    public static getI18nConfig(metaFile?: MetaI18N): I18nModuleOptionsInterface {
        return {
            initOptions: this.generateModuleInitOptions(metaFile),
<<<<<<< HEAD
            langAutoDetectEnabled: window["AppUtils"]?.getConfig()?.ui.i18nConfigs.langAutoDetectEnabled
=======
            langAutoDetectEnabled: window[ "AppUtils" ].getConfig().ui.i18nConfigs.langAutoDetectEnabled
>>>>>>> b538e960
                ?? I18nConstants.LANG_AUTO_DETECT_ENABLED,
            namespaceDirectories: I18nConstants.BUNDLE_NAMESPACE_DIRECTORIES,
            overrideOptions: I18nConstants.INIT_OPTIONS_OVERRIDE,
            resourcePath: "/resources/i18n",
            xhrBackendPluginEnabled: I18nConstants.XHR_BACKEND_PLUGIN_ENABLED
        };
    }

    /**
     * Get the the list of service resource endpoints.
     *
     * @return {ServiceResourceEndpointsInterface} Service resource endpoints as an object.
     */
    public static getServiceResourceEndpoints(): ServiceResourceEndpointsInterface {
        return {
            ...getApplicationsResourceEndpoints(this.resolveServerHost()),
            ...getApprovalsResourceEndpoints(this.getDeploymentConfig().serverHost),
            ...getClaimResourceEndpoints(this.getDeploymentConfig().serverHost),
            ...getCertificatesResourceEndpoints(this.getDeploymentConfig().serverHost),
            ...getIDPResourceEndpoints(this.resolveServerHost()),
            ...getEmailTemplatesResourceEndpoints(this.getDeploymentConfig().serverHost),
            ...getRolesResourceEndpoints(this.getDeploymentConfig().serverHost),
            ...getServerConfigurationsResourceEndpoints(this.getDeploymentConfig().serverHost),
            ...getUsersResourceEndpoints(this.resolveServerHost()),
            ...getUserstoreResourceEndpoints(this.getDeploymentConfig().serverHost),
            ...getScopesResourceEndpoints(this.getDeploymentConfig().serverHost),
            ...getGroupsResourceEndpoints(this.resolveServerHost()),
            ...getRemoteFetchConfigResourceEndpoints(this.getDeploymentConfig().serverHost),
            ...getSecretsManagementEndpoints(this.getDeploymentConfig().serverHost),
            ...getExtendedFeatureResourceEndpoints(this.getDeploymentConfig().serverHost),
<<<<<<< HEAD
            ...getOrganizationsResourceEndpoints(this.getDeploymentConfig().serverHost),
            CORSOrigins: `${this.getDeploymentConfig().serverHost}/api/server/v1/cors/origins`,
            saml2Meta: `${this.getDeploymentConfig().serverHost}/identity/metadata/saml2`,
            wellKnown: `${this.getDeploymentConfig().serverHost}/oauth2/token/.well-known/openid-configuration`
=======
            ...getOrganizationsResourceEndpoints(this.resolveServerHost(), this.getDeploymentConfig().serverHost),
            CORSOrigins: `${ this.getDeploymentConfig().serverHost }/api/server/v1/cors/origins`,
            // TODO: Remove this endpoint and use ID token to get the details
            me: `${ this.getDeploymentConfig().serverHost }/scim2/Me`,
            saml2Meta: `${ this.getDeploymentConfig().serverHost }/identity/metadata/saml2`,
            wellKnown: `${ this.getDeploymentConfig().serverHost }/oauth2/token/.well-known/openid-configuration`
>>>>>>> b538e960
        };
    }

    /**
     * Get UI config.
     *
     * @return {UIConfigInterface} UI config object.
     */
    public static getUIConfig(): UIConfigInterface {
        return {
<<<<<<< HEAD
            announcements: window["AppUtils"]?.getConfig()?.ui.announcements,
            appCopyright: window["AppUtils"]?.getConfig()?.ui.appCopyright
                .replace("${copyright}", "\u00A9")
                .replace("${year}", new Date().getFullYear()),
            appName: window["AppUtils"]?.getConfig()?.ui.appName,
            appTitle: window["AppUtils"]?.getConfig()?.ui.appTitle,
            applicationTemplateLoadingStrategy: window["AppUtils"]?.getConfig()?.ui.applicationTemplateLoadingStrategy,
            features: window["AppUtils"]?.getConfig()?.ui.features,
            gravatarConfig: window["AppUtils"]?.getConfig()?.ui.gravatarConfig,
            hiddenAuthenticators: window["AppUtils"]?.getConfig()?.ui.hiddenAuthenticators,
            hiddenUserStores: window["AppUtils"]?.getConfig()?.ui.hiddenUserStores,
            i18nConfigs: window["AppUtils"]?.getConfig()?.ui.i18nConfigs,
            identityProviderTemplateLoadingStrategy:
                window["AppUtils"]?.getConfig()?.ui.identityProviderTemplateLoadingStrategy,
            identityProviderTemplates: window["AppUtils"]?.getConfig()?.ui.identityProviderTemplates,
            isClientSecretHashEnabled: window["AppUtils"]?.getConfig()?.ui.isClientSecretHashEnabled,
            isCookieConsentBannerEnabled: window["AppUtils"]?.getConfig()?.ui.isCookieConsentBannerEnabled,
            isDefaultDialectEditingEnabled: window["AppUtils"]?.getConfig()?.ui.isDefaultDialectEditingEnabled,
            isDialectAddingEnabled: window["AppUtils"]?.getConfig()?.ui.isDialectAddingEnabled,
            isGroupAndRoleSeparationEnabled: window["AppUtils"]?.getConfig()?.ui.isGroupAndRoleSeparationEnabled,
            isHeaderAvatarLabelAllowed: window["AppUtils"]?.getConfig()?.ui.isHeaderAvatarLabelAllowed,
            isLeftNavigationCategorized: window["AppUtils"]?.getConfig()?.ui.isLeftNavigationCategorized,
            isRequestPathAuthenticationEnabled: window["AppUtils"]?.getConfig()?.ui.isRequestPathAuthenticationEnabled,
            isSignatureValidationCertificateAliasEnabled: window["AppUtils"]?.getConfig()?.ui
                .isSignatureValidationCertificateAliasEnabled,
            listAllAttributeDialects: window["AppUtils"]?.getConfig()?.ui.listAllAttributeDialects,
            privacyPolicyConfigs: window["AppUtils"]?.getConfig()?.ui.privacyPolicyConfigs,
            productName: window["AppUtils"]?.getConfig()?.ui.productName,
            productVersionConfig: window["AppUtils"]?.getConfig()?.ui.productVersionConfig,
            selfAppIdentifier: window["AppUtils"]?.getConfig()?.ui.selfAppIdentifier,
            showAppSwitchButton: window["AppUtils"]?.getConfig()?.ui.showAppSwitchButton,
            systemAppsIdentifiers: window["AppUtils"]?.getConfig()?.ui.systemAppsIdentifiers,
            theme: window["AppUtils"]?.getConfig()?.ui.theme
=======
            announcements: window[ "AppUtils" ].getConfig().ui.announcements,
            appCopyright: window[ "AppUtils" ].getConfig().ui.appCopyright
                .replace("${copyright}", "\u00A9")
                .replace("${year}", new Date().getFullYear()),
            appName: window[ "AppUtils" ].getConfig().ui.appName,
            appTitle: window[ "AppUtils" ].getConfig().ui.appTitle,
            applicationTemplateLoadingStrategy: window[ "AppUtils" ].getConfig().ui.applicationTemplateLoadingStrategy,
            features: window[ "AppUtils" ].getConfig().ui.features,
            gravatarConfig: window[ "AppUtils" ].getConfig().ui.gravatarConfig,
            hiddenAuthenticators: window[ "AppUtils" ].getConfig().ui.hiddenAuthenticators,
            hiddenUserStores: window[ "AppUtils" ].getConfig().ui.hiddenUserStores,
            i18nConfigs: window[ "AppUtils" ].getConfig().ui.i18nConfigs,
            identityProviderTemplateLoadingStrategy:
                window[ "AppUtils" ].getConfig().ui.identityProviderTemplateLoadingStrategy,
            identityProviderTemplates: window[ "AppUtils" ].getConfig().ui.identityProviderTemplates,
            isClientSecretHashEnabled: window[ "AppUtils" ].getConfig().ui.isClientSecretHashEnabled,
            isCookieConsentBannerEnabled: window[ "AppUtils" ].getConfig().ui.isCookieConsentBannerEnabled,
            isDefaultDialectEditingEnabled: window[ "AppUtils" ].getConfig().ui.isDefaultDialectEditingEnabled,
            isDialectAddingEnabled: window[ "AppUtils" ].getConfig().ui.isDialectAddingEnabled,
            isGroupAndRoleSeparationEnabled: window[ "AppUtils" ].getConfig().ui.isGroupAndRoleSeparationEnabled,
            isHeaderAvatarLabelAllowed: window[ "AppUtils" ].getConfig().ui.isHeaderAvatarLabelAllowed,
            isLeftNavigationCategorized: window[ "AppUtils" ].getConfig().ui.isLeftNavigationCategorized,
            isRequestPathAuthenticationEnabled: window[ "AppUtils" ].getConfig().ui.isRequestPathAuthenticationEnabled,
            isSignatureValidationCertificateAliasEnabled: window[ "AppUtils" ].getConfig().ui
                .isSignatureValidationCertificateAliasEnabled,
            listAllAttributeDialects: window[ "AppUtils" ].getConfig().ui.listAllAttributeDialects,
            privacyPolicyConfigs: window[ "AppUtils" ].getConfig().ui.privacyPolicyConfigs,
            productName: window[ "AppUtils" ].getConfig().ui.productName,
            productVersionConfig: window[ "AppUtils" ].getConfig().ui.productVersionConfig,
            selfAppIdentifier: window[ "AppUtils" ].getConfig().ui.selfAppIdentifier,
            showAppSwitchButton: window[ "AppUtils" ].getConfig().ui.showAppSwitchButton,
            systemAppsIdentifiers: window[ "AppUtils" ].getConfig().ui.systemAppsIdentifiers,
            theme: window[ "AppUtils" ].getConfig().ui.theme
>>>>>>> b538e960
        };
    }
}<|MERGE_RESOLUTION|>--- conflicted
+++ resolved
@@ -60,10 +60,10 @@
      */
     public static resolveServerHost(): string {
         if (OrganizationUtils.isRootOrganization(store.getState().organization.organization)) {
-            return window[ "AppUtils" ].getConfig().serverOriginWithTenant;
+            return window[ "AppUtils" ]?.getConfig()?.serverOriginWithTenant;
         } else {
             return `${
-                window[ "AppUtils" ].getConfig().serverOrigin }/o/${ store.getState().organization.organization.id
+                window[ "AppUtils" ]?.getConfig()?.serverOrigin }/o/${ store.getState().organization.organization.id
             }`;
         }
     }
@@ -75,91 +75,47 @@
      */
     public static getDeploymentConfig(): DeploymentConfigInterface {
         return {
-<<<<<<< HEAD
-            accountApp: window["AppUtils"]?.getConfig()?.accountApp,
-            adminApp: window["AppUtils"]?.getConfig()?.adminApp,
-            allowMultipleAppProtocols: window["AppUtils"]?.getConfig()?.allowMultipleAppProtocols,
-            appBaseName: window["AppUtils"]?.getConfig()?.appBaseWithTenant,
-            appBaseNameWithoutTenant: window["AppUtils"]?.getConfig()?.appBase,
-            appHomePath: window["AppUtils"]?.getConfig()?.routes.home,
-            appLoginPath: window["AppUtils"]?.getConfig()?.routes.login,
-            appLogoutPath: window["AppUtils"]?.getConfig()?.routes.logout,
-            clientHost: window["AppUtils"]?.getConfig()?.clientOriginWithTenant,
-            clientID: window["AppUtils"]?.getConfig()?.clientID,
-            clientOrigin: window["AppUtils"]?.getConfig()?.clientOrigin,
-            customServerHost: window["AppUtils"]?.getConfig()?.customServerHost,
+            accountApp: window[ "AppUtils" ]?.getConfig()?.accountApp,
+            adminApp: window[ "AppUtils" ]?.getConfig()?.adminApp,
+            allowMultipleAppProtocols: window[ "AppUtils" ]?.getConfig()?.allowMultipleAppProtocols,
+            appBaseName: window[ "AppUtils" ]?.getConfig()?.appBaseWithTenant,
+            appBaseNameWithoutTenant: window[ "AppUtils" ]?.getConfig()?.appBase,
+            appHomePath: window[ "AppUtils" ]?.getConfig()?.routes?.home,
+            appLoginPath: window[ "AppUtils" ]?.getConfig()?.routes?.login,
+            appLogoutPath: window[ "AppUtils" ]?.getConfig()?.routes?.logout,
+            clientHost: window[ "AppUtils" ]?.getConfig()?.clientOriginWithTenant,
+            clientID: window[ "AppUtils" ]?.getConfig()?.clientID,
+            clientOrigin: window[ "AppUtils" ]?.getConfig()?.clientOrigin,
+            customServerHost: window[ "AppUtils" ]?.getConfig()?.customServerHost,
             developerApp: window[ "AppUtils" ]?.getConfig()?.developerApp,
-            docSiteURL: window["AppUtils"]?.getConfig()?.docSiteUrl,
+            docSiteURL: window[ "AppUtils" ]?.getConfig()?.docSiteUrl,
             documentation: {
-                baseURL: window["AppUtils"]?.getConfig()?.documentation?.baseURL
+                baseURL: window[ "AppUtils" ]?.getConfig()?.documentation?.baseURL
                     ?? DocumentationConstants.GITHUB_API_BASE_URL,
-                contentBaseURL: window["AppUtils"]?.getConfig()?.documentation?.contentBaseURL
+                contentBaseURL: window[ "AppUtils" ]?.getConfig()?.documentation?.contentBaseURL
                     ?? DocumentationConstants.DEFAULT_CONTENT_BASE_URL,
                 githubOptions: {
-                    branch: window["AppUtils"]?.getConfig()?.documentation?.githubOptions?.branch
+                    branch: window[ "AppUtils" ]?.getConfig()?.documentation?.githubOptions?.branch
                         ?? DocumentationConstants.DEFAULT_BRANCH
                 },
-                imagePrefixURL: window["AppUtils"]?.getConfig()?.documentation?.imagePrefixURL
+                imagePrefixURL: window[ "AppUtils" ]?.getConfig()?.documentation?.imagePrefixURL
                     ?? DocumentationConstants.DEFAULT_IMAGE_PREFIX_URL,
-                provider: window["AppUtils"]?.getConfig()?.documentation?.provider
+                provider: window[ "AppUtils" ]?.getConfig()?.documentation?.provider
                     ?? DocumentationProviders.GITHUB,
-                structureFileType: window["AppUtils"]?.getConfig()?.documentation?.structureFileType
+                structureFileType: window[ "AppUtils" ]?.getConfig()?.documentation?.structureFileType
                     ?? DocumentationStructureFileTypes.YAML,
-                structureFileURL: window["AppUtils"]?.getConfig()?.documentation?.structureFileURL
+                structureFileURL: window[ "AppUtils" ]?.getConfig()?.documentation?.structureFileURL
                     ?? DocumentationConstants.DEFAULT_STRUCTURE_FILE_URL
             },
-            extensions: window["AppUtils"]?.getConfig()?.extensions,
-            idpConfigs: window["AppUtils"]?.getConfig()?.idpConfigs,
-            loginCallbackUrl: window["AppUtils"]?.getConfig()?.loginCallbackURL,
-            serverHost: window["AppUtils"]?.getConfig()?.serverOriginWithTenant,
-            serverOrigin: window["AppUtils"]?.getConfig()?.serverOrigin,
-            superTenant: window["AppUtils"]?.getConfig()?.superTenant,
-            tenant: window["AppUtils"]?.getConfig()?.tenant,
-            tenantPath: window["AppUtils"]?.getConfig()?.tenantPath,
-            tenantPrefix: window["AppUtils"]?.getConfig()?.tenantPrefix
-=======
-            accountApp: window[ "AppUtils" ].getConfig().accountApp,
-            adminApp: window[ "AppUtils" ].getConfig().adminApp,
-            allowMultipleAppProtocols: window[ "AppUtils" ].getConfig().allowMultipleAppProtocols,
-            appBaseName: window[ "AppUtils" ].getConfig().appBaseWithTenant,
-            appBaseNameWithoutTenant: window[ "AppUtils" ].getConfig().appBase,
-            appHomePath: window[ "AppUtils" ].getConfig().routes.home,
-            appLoginPath: window[ "AppUtils" ].getConfig().routes.login,
-            appLogoutPath: window[ "AppUtils" ].getConfig().routes.logout,
-            clientHost: window[ "AppUtils" ].getConfig().clientOriginWithTenant,
-            clientID: window[ "AppUtils" ].getConfig().clientID,
-            clientOrigin: window[ "AppUtils" ].getConfig().clientOrigin,
-            customServerHost: window[ "AppUtils" ].getConfig().customServerHost,
-            developerApp: window[ "AppUtils" ].getConfig().developerApp,
-            docSiteURL: window[ "AppUtils" ].getConfig().docSiteUrl,
-            documentation: {
-                baseURL: window[ "AppUtils" ].getConfig().documentation?.baseURL
-                    ?? DocumentationConstants.GITHUB_API_BASE_URL,
-                contentBaseURL: window[ "AppUtils" ].getConfig().documentation?.contentBaseURL
-                    ?? DocumentationConstants.DEFAULT_CONTENT_BASE_URL,
-                githubOptions: {
-                    branch: window[ "AppUtils" ].getConfig().documentation?.githubOptions?.branch
-                        ?? DocumentationConstants.DEFAULT_BRANCH
-                },
-                imagePrefixURL: window[ "AppUtils" ].getConfig().documentation?.imagePrefixURL
-                    ?? DocumentationConstants.DEFAULT_IMAGE_PREFIX_URL,
-                provider: window[ "AppUtils" ].getConfig().documentation?.provider
-                    ?? DocumentationProviders.GITHUB,
-                structureFileType: window[ "AppUtils" ].getConfig().documentation?.structureFileType
-                    ?? DocumentationStructureFileTypes.YAML,
-                structureFileURL: window[ "AppUtils" ].getConfig().documentation?.structureFileURL
-                    ?? DocumentationConstants.DEFAULT_STRUCTURE_FILE_URL
-            },
-            extensions: window[ "AppUtils" ].getConfig().extensions,
-            idpConfigs: window[ "AppUtils" ].getConfig().idpConfigs,
-            loginCallbackUrl: window[ "AppUtils" ].getConfig().loginCallbackURL,
-            serverHost: window[ "AppUtils" ].getConfig().serverOriginWithTenant,
-            serverOrigin: window[ "AppUtils" ].getConfig().serverOrigin,
-            superTenant: window[ "AppUtils" ].getConfig().superTenant,
-            tenant: window[ "AppUtils" ].getConfig().tenant,
-            tenantPath: window[ "AppUtils" ].getConfig().tenantPath,
-            tenantPrefix: window[ "AppUtils" ].getConfig().tenantPrefix
->>>>>>> b538e960
+            extensions: window[ "AppUtils" ]?.getConfig()?.extensions,
+            idpConfigs: window[ "AppUtils" ]?.getConfig()?.idpConfigs,
+            loginCallbackUrl: window[ "AppUtils" ]?.getConfig()?.loginCallbackURL,
+            serverHost: window[ "AppUtils" ]?.getConfig()?.serverOriginWithTenant,
+            serverOrigin: window[ "AppUtils" ]?.getConfig()?.serverOrigin,
+            superTenant: window[ "AppUtils" ]?.getConfig()?.superTenant,
+            tenant: window[ "AppUtils" ]?.getConfig()?.tenant,
+            tenantPath: window[ "AppUtils" ]?.getConfig()?.tenantPath,
+            tenantPrefix: window[ "AppUtils" ]?.getConfig()?.tenantPrefix
         };
     }
 
@@ -172,7 +128,7 @@
      * look for resource files in `https://localhost:9443/<PORTAL>/resources/i18n` rather than looking for the
      * files in `https://localhost:9443/t/wso2.com/<PORTAL>/resources/i18n`.
      *
-     * @param
+     * @param {MetaI18N} metaFile - Meta File.
      * @return {I18nModuleInitOptions} I18n init options.
      */
     public static generateModuleInitOptions(metaFile: MetaI18N): I18nModuleInitOptions {
@@ -211,11 +167,7 @@
     public static getI18nConfig(metaFile?: MetaI18N): I18nModuleOptionsInterface {
         return {
             initOptions: this.generateModuleInitOptions(metaFile),
-<<<<<<< HEAD
-            langAutoDetectEnabled: window["AppUtils"]?.getConfig()?.ui.i18nConfigs.langAutoDetectEnabled
-=======
-            langAutoDetectEnabled: window[ "AppUtils" ].getConfig().ui.i18nConfigs.langAutoDetectEnabled
->>>>>>> b538e960
+            langAutoDetectEnabled: window[ "AppUtils" ]?.getConfig()?.ui?.i18nConfigs?.langAutoDetectEnabled
                 ?? I18nConstants.LANG_AUTO_DETECT_ENABLED,
             namespaceDirectories: I18nConstants.BUNDLE_NAMESPACE_DIRECTORIES,
             overrideOptions: I18nConstants.INIT_OPTIONS_OVERRIDE,
@@ -232,33 +184,24 @@
     public static getServiceResourceEndpoints(): ServiceResourceEndpointsInterface {
         return {
             ...getApplicationsResourceEndpoints(this.resolveServerHost()),
-            ...getApprovalsResourceEndpoints(this.getDeploymentConfig().serverHost),
-            ...getClaimResourceEndpoints(this.getDeploymentConfig().serverHost),
-            ...getCertificatesResourceEndpoints(this.getDeploymentConfig().serverHost),
+            ...getApprovalsResourceEndpoints(this.getDeploymentConfig()?.serverHost),
+            ...getClaimResourceEndpoints(this.getDeploymentConfig()?.serverHost),
+            ...getCertificatesResourceEndpoints(this.getDeploymentConfig()?.serverHost),
             ...getIDPResourceEndpoints(this.resolveServerHost()),
-            ...getEmailTemplatesResourceEndpoints(this.getDeploymentConfig().serverHost),
-            ...getRolesResourceEndpoints(this.getDeploymentConfig().serverHost),
-            ...getServerConfigurationsResourceEndpoints(this.getDeploymentConfig().serverHost),
+            ...getEmailTemplatesResourceEndpoints(this.getDeploymentConfig()?.serverHost),
+            ...getRolesResourceEndpoints(this.getDeploymentConfig()?.serverHost),
+            ...getServerConfigurationsResourceEndpoints(this.getDeploymentConfig()?.serverHost),
             ...getUsersResourceEndpoints(this.resolveServerHost()),
-            ...getUserstoreResourceEndpoints(this.getDeploymentConfig().serverHost),
-            ...getScopesResourceEndpoints(this.getDeploymentConfig().serverHost),
+            ...getUserstoreResourceEndpoints(this.getDeploymentConfig()?.serverHost),
+            ...getScopesResourceEndpoints(this.getDeploymentConfig()?.serverHost),
             ...getGroupsResourceEndpoints(this.resolveServerHost()),
-            ...getRemoteFetchConfigResourceEndpoints(this.getDeploymentConfig().serverHost),
-            ...getSecretsManagementEndpoints(this.getDeploymentConfig().serverHost),
-            ...getExtendedFeatureResourceEndpoints(this.getDeploymentConfig().serverHost),
-<<<<<<< HEAD
-            ...getOrganizationsResourceEndpoints(this.getDeploymentConfig().serverHost),
-            CORSOrigins: `${this.getDeploymentConfig().serverHost}/api/server/v1/cors/origins`,
-            saml2Meta: `${this.getDeploymentConfig().serverHost}/identity/metadata/saml2`,
-            wellKnown: `${this.getDeploymentConfig().serverHost}/oauth2/token/.well-known/openid-configuration`
-=======
-            ...getOrganizationsResourceEndpoints(this.resolveServerHost(), this.getDeploymentConfig().serverHost),
-            CORSOrigins: `${ this.getDeploymentConfig().serverHost }/api/server/v1/cors/origins`,
-            // TODO: Remove this endpoint and use ID token to get the details
-            me: `${ this.getDeploymentConfig().serverHost }/scim2/Me`,
-            saml2Meta: `${ this.getDeploymentConfig().serverHost }/identity/metadata/saml2`,
-            wellKnown: `${ this.getDeploymentConfig().serverHost }/oauth2/token/.well-known/openid-configuration`
->>>>>>> b538e960
+            ...getRemoteFetchConfigResourceEndpoints(this.getDeploymentConfig()?.serverHost),
+            ...getSecretsManagementEndpoints(this.getDeploymentConfig()?.serverHost),
+            ...getExtendedFeatureResourceEndpoints(this.getDeploymentConfig()?.serverHost),
+            ...getOrganizationsResourceEndpoints(this.resolveServerHost(), this.getDeploymentConfig()?.serverHost),
+            CORSOrigins: `${ this.getDeploymentConfig()?.serverHost }/api/server/v1/cors/origins`,
+            saml2Meta: `${ this.getDeploymentConfig()?.serverHost }/identity/metadata/saml2`,
+            wellKnown: `${ this.getDeploymentConfig()?.serverHost }/oauth2/token/.well-known/openid-configuration`
         };
     }
 
@@ -269,75 +212,41 @@
      */
     public static getUIConfig(): UIConfigInterface {
         return {
-<<<<<<< HEAD
-            announcements: window["AppUtils"]?.getConfig()?.ui.announcements,
-            appCopyright: window["AppUtils"]?.getConfig()?.ui.appCopyright
+            announcements: window[ "AppUtils" ]?.getConfig()?.ui?.announcements,
+            appCopyright: window[ "AppUtils" ]?.getConfig()?.ui?.appCopyright
                 .replace("${copyright}", "\u00A9")
                 .replace("${year}", new Date().getFullYear()),
-            appName: window["AppUtils"]?.getConfig()?.ui.appName,
-            appTitle: window["AppUtils"]?.getConfig()?.ui.appTitle,
-            applicationTemplateLoadingStrategy: window["AppUtils"]?.getConfig()?.ui.applicationTemplateLoadingStrategy,
-            features: window["AppUtils"]?.getConfig()?.ui.features,
-            gravatarConfig: window["AppUtils"]?.getConfig()?.ui.gravatarConfig,
-            hiddenAuthenticators: window["AppUtils"]?.getConfig()?.ui.hiddenAuthenticators,
-            hiddenUserStores: window["AppUtils"]?.getConfig()?.ui.hiddenUserStores,
-            i18nConfigs: window["AppUtils"]?.getConfig()?.ui.i18nConfigs,
+            appName: window[ "AppUtils" ]?.getConfig()?.ui?.appName,
+            appTitle: window[ "AppUtils" ]?.getConfig()?.ui?.appTitle,
+            applicationTemplateLoadingStrategy:
+                window[ "AppUtils" ]?.getConfig()?.ui?.applicationTemplateLoadingStrategy,
+            features: window[ "AppUtils" ]?.getConfig()?.ui?.features,
+            gravatarConfig: window[ "AppUtils" ]?.getConfig()?.ui?.gravatarConfig,
+            hiddenAuthenticators: window[ "AppUtils" ]?.getConfig()?.ui?.hiddenAuthenticators,
+            hiddenUserStores: window[ "AppUtils" ]?.getConfig()?.ui?.hiddenUserStores,
+            i18nConfigs: window[ "AppUtils" ]?.getConfig()?.ui?.i18nConfigs,
             identityProviderTemplateLoadingStrategy:
-                window["AppUtils"]?.getConfig()?.ui.identityProviderTemplateLoadingStrategy,
-            identityProviderTemplates: window["AppUtils"]?.getConfig()?.ui.identityProviderTemplates,
-            isClientSecretHashEnabled: window["AppUtils"]?.getConfig()?.ui.isClientSecretHashEnabled,
-            isCookieConsentBannerEnabled: window["AppUtils"]?.getConfig()?.ui.isCookieConsentBannerEnabled,
-            isDefaultDialectEditingEnabled: window["AppUtils"]?.getConfig()?.ui.isDefaultDialectEditingEnabled,
-            isDialectAddingEnabled: window["AppUtils"]?.getConfig()?.ui.isDialectAddingEnabled,
-            isGroupAndRoleSeparationEnabled: window["AppUtils"]?.getConfig()?.ui.isGroupAndRoleSeparationEnabled,
-            isHeaderAvatarLabelAllowed: window["AppUtils"]?.getConfig()?.ui.isHeaderAvatarLabelAllowed,
-            isLeftNavigationCategorized: window["AppUtils"]?.getConfig()?.ui.isLeftNavigationCategorized,
-            isRequestPathAuthenticationEnabled: window["AppUtils"]?.getConfig()?.ui.isRequestPathAuthenticationEnabled,
-            isSignatureValidationCertificateAliasEnabled: window["AppUtils"]?.getConfig()?.ui
-                .isSignatureValidationCertificateAliasEnabled,
-            listAllAttributeDialects: window["AppUtils"]?.getConfig()?.ui.listAllAttributeDialects,
-            privacyPolicyConfigs: window["AppUtils"]?.getConfig()?.ui.privacyPolicyConfigs,
-            productName: window["AppUtils"]?.getConfig()?.ui.productName,
-            productVersionConfig: window["AppUtils"]?.getConfig()?.ui.productVersionConfig,
-            selfAppIdentifier: window["AppUtils"]?.getConfig()?.ui.selfAppIdentifier,
-            showAppSwitchButton: window["AppUtils"]?.getConfig()?.ui.showAppSwitchButton,
-            systemAppsIdentifiers: window["AppUtils"]?.getConfig()?.ui.systemAppsIdentifiers,
-            theme: window["AppUtils"]?.getConfig()?.ui.theme
-=======
-            announcements: window[ "AppUtils" ].getConfig().ui.announcements,
-            appCopyright: window[ "AppUtils" ].getConfig().ui.appCopyright
-                .replace("${copyright}", "\u00A9")
-                .replace("${year}", new Date().getFullYear()),
-            appName: window[ "AppUtils" ].getConfig().ui.appName,
-            appTitle: window[ "AppUtils" ].getConfig().ui.appTitle,
-            applicationTemplateLoadingStrategy: window[ "AppUtils" ].getConfig().ui.applicationTemplateLoadingStrategy,
-            features: window[ "AppUtils" ].getConfig().ui.features,
-            gravatarConfig: window[ "AppUtils" ].getConfig().ui.gravatarConfig,
-            hiddenAuthenticators: window[ "AppUtils" ].getConfig().ui.hiddenAuthenticators,
-            hiddenUserStores: window[ "AppUtils" ].getConfig().ui.hiddenUserStores,
-            i18nConfigs: window[ "AppUtils" ].getConfig().ui.i18nConfigs,
-            identityProviderTemplateLoadingStrategy:
-                window[ "AppUtils" ].getConfig().ui.identityProviderTemplateLoadingStrategy,
-            identityProviderTemplates: window[ "AppUtils" ].getConfig().ui.identityProviderTemplates,
-            isClientSecretHashEnabled: window[ "AppUtils" ].getConfig().ui.isClientSecretHashEnabled,
-            isCookieConsentBannerEnabled: window[ "AppUtils" ].getConfig().ui.isCookieConsentBannerEnabled,
-            isDefaultDialectEditingEnabled: window[ "AppUtils" ].getConfig().ui.isDefaultDialectEditingEnabled,
-            isDialectAddingEnabled: window[ "AppUtils" ].getConfig().ui.isDialectAddingEnabled,
-            isGroupAndRoleSeparationEnabled: window[ "AppUtils" ].getConfig().ui.isGroupAndRoleSeparationEnabled,
-            isHeaderAvatarLabelAllowed: window[ "AppUtils" ].getConfig().ui.isHeaderAvatarLabelAllowed,
-            isLeftNavigationCategorized: window[ "AppUtils" ].getConfig().ui.isLeftNavigationCategorized,
-            isRequestPathAuthenticationEnabled: window[ "AppUtils" ].getConfig().ui.isRequestPathAuthenticationEnabled,
-            isSignatureValidationCertificateAliasEnabled: window[ "AppUtils" ].getConfig().ui
-                .isSignatureValidationCertificateAliasEnabled,
-            listAllAttributeDialects: window[ "AppUtils" ].getConfig().ui.listAllAttributeDialects,
-            privacyPolicyConfigs: window[ "AppUtils" ].getConfig().ui.privacyPolicyConfigs,
-            productName: window[ "AppUtils" ].getConfig().ui.productName,
-            productVersionConfig: window[ "AppUtils" ].getConfig().ui.productVersionConfig,
-            selfAppIdentifier: window[ "AppUtils" ].getConfig().ui.selfAppIdentifier,
-            showAppSwitchButton: window[ "AppUtils" ].getConfig().ui.showAppSwitchButton,
-            systemAppsIdentifiers: window[ "AppUtils" ].getConfig().ui.systemAppsIdentifiers,
-            theme: window[ "AppUtils" ].getConfig().ui.theme
->>>>>>> b538e960
+                window[ "AppUtils" ]?.getConfig()?.ui?.identityProviderTemplateLoadingStrategy,
+            identityProviderTemplates: window[ "AppUtils" ]?.getConfig()?.ui?.identityProviderTemplates,
+            isClientSecretHashEnabled: window[ "AppUtils" ]?.getConfig()?.ui?.isClientSecretHashEnabled,
+            isCookieConsentBannerEnabled: window[ "AppUtils" ]?.getConfig()?.ui?.isCookieConsentBannerEnabled,
+            isDefaultDialectEditingEnabled: window[ "AppUtils" ]?.getConfig()?.ui?.isDefaultDialectEditingEnabled,
+            isDialectAddingEnabled: window[ "AppUtils" ]?.getConfig()?.ui?.isDialectAddingEnabled,
+            isGroupAndRoleSeparationEnabled: window[ "AppUtils" ]?.getConfig()?.ui?.isGroupAndRoleSeparationEnabled,
+            isHeaderAvatarLabelAllowed: window[ "AppUtils" ]?.getConfig()?.ui?.isHeaderAvatarLabelAllowed,
+            isLeftNavigationCategorized: window[ "AppUtils" ]?.getConfig()?.ui?.isLeftNavigationCategorized,
+            isRequestPathAuthenticationEnabled:
+                window[ "AppUtils" ]?.getConfig()?.ui?.isRequestPathAuthenticationEnabled,
+            isSignatureValidationCertificateAliasEnabled:
+                window[ "AppUtils" ]?.getConfig()?.ui?.isSignatureValidationCertificateAliasEnabled,
+            listAllAttributeDialects: window[ "AppUtils" ]?.getConfig()?.ui?.listAllAttributeDialects,
+            privacyPolicyConfigs: window[ "AppUtils" ]?.getConfig()?.ui?.privacyPolicyConfigs,
+            productName: window[ "AppUtils" ]?.getConfig()?.ui?.productName,
+            productVersionConfig: window[ "AppUtils" ]?.getConfig()?.ui?.productVersionConfig,
+            selfAppIdentifier: window[ "AppUtils" ]?.getConfig()?.ui?.selfAppIdentifier,
+            showAppSwitchButton: window[ "AppUtils" ]?.getConfig()?.ui?.showAppSwitchButton,
+            systemAppsIdentifiers: window[ "AppUtils" ]?.getConfig()?.ui?.systemAppsIdentifiers,
+            theme: window[ "AppUtils" ]?.getConfig()?.ui?.theme
         };
     }
 }