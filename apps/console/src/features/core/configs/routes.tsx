--- conflicted
+++ resolved
@@ -20,11 +20,8 @@
     ArrowRightToBracketPencilIcon,
     BoltIcon,
     EnvelopeGearIcon,
-<<<<<<< HEAD
     EnvelopeMagnifyingGlassIcon,
-=======
     EnvelopeIcon,
->>>>>>> 67f75448
     HierarchyIcon,
     LightbulbOnIcon,
     LinearNodesIcon,
