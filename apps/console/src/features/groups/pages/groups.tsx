/**
 * Copyright (c) 2020, WSO2 Inc. (http://www.wso2.org) All Rights Reserved.
 *
 * WSO2 Inc. licenses this file to you under the Apache License,
 * Version 2.0 (the "License"); you may not use this file except
 * in compliance with the License.
 * You may obtain a copy of the License at
 *
 *     http://www.apache.org/licenses/LICENSE-2.0
 *
 * Unless required by applicable law or agreed to in writing,
 * software distributed under the License is distributed on an
 * "AS IS" BASIS, WITHOUT WARRANTIES OR CONDITIONS OF ANY
 * KIND, either express or implied. See the License for the
 * specific language governing permissions and limitations
 * under the License.
 */

import { getUserStoreList } from "@wso2is/core/api";
import { AlertInterface, AlertLevels, RolesInterface } from "@wso2is/core/models";
import { addAlert } from "@wso2is/core/store";
import {
    EmptyPlaceholder,
    ListLayout,
    PageLayout,
    PrimaryButton
} from "@wso2is/react-components";
import _ from "lodash";
import React, { FunctionComponent, ReactElement, SyntheticEvent, useEffect, useState } from "react";
import { useTranslation } from "react-i18next";
import { useDispatch, useSelector } from "react-redux";
import { Dropdown, DropdownItemProps, DropdownProps, Icon, PaginationProps } from "semantic-ui-react";
import {
    AdvancedSearchWithBasicFilters,
    AppState,
    FeatureConfigInterface,
    SharedUserStoreUtils,
    UIConstants,
    UserStoreProperty,
    getAUserStore,
    getEmptyPlaceholderIllustrations
} from "../../core";
import { UserStorePostData } from "../../userstores";
import { deleteGroupById, getGroupList, searchGroupList } from "../api";
import { GroupList } from "../components";
import { CreateGroupWizard } from "../components/wizard";
import { GroupsInterface, SearchGroupInterface } from "../models";

const GROUPS_SORTING_OPTIONS: DropdownItemProps[] = [
    {
        key: 1,
        text: "Name",
        value: "name"
    },
    {
        key: 3,
        text: "Created date",
        value: "createdDate"
    },
    {
        key: 4,
        text: "Last updated",
        value: "lastUpdated"
    }
];

/**
 * React component to list User Groups.
 *
 * @return {ReactElement}
 */
const GroupsPage: FunctionComponent<any> = (): ReactElement => {
    const dispatch = useDispatch();
    const { t } = useTranslation();

    const featureConfig: FeatureConfigInterface = useSelector((state: AppState) => state.config.ui.features);

    const [ listItemLimit, setListItemLimit ] = useState<number>(UIConstants.DEFAULT_RESOURCE_LIST_ITEM_LIMIT);
    const [ listOffset, setListOffset ] = useState<number>(0);
    const [ showWizard, setShowWizard ] = useState<boolean>(false);
    const [ isListUpdated, setListUpdated ] = useState(false);
    const [ userStoreOptions, setUserStoresList ] = useState([]);
    const [ userStore, setUserStore ] = useState(undefined);
    const [ searchQuery, setSearchQuery ] = useState<string>("");
    // TODO: Check the usage and delete id not required.
    const [ isEmptyResults, setIsEmptyResults ] = useState<boolean>(false);
    const [ isGroupsListRequestLoading, setGroupsListRequestLoading ] = useState<boolean>(false);
    const [ triggerClearQuery, setTriggerClearQuery ] = useState<boolean>(false);
    const [ readOnlyUserStoresList, setReadOnlyUserStoresList ] = useState<string[]>(undefined);
    const [ groupsError, setGroupsError ] = useState<boolean>(false);

    const [ groupList, setGroupsList ] = useState<GroupsInterface[]>([]);
    const [ paginatedGroups, setPaginatedGroups ] = useState<GroupsInterface[]>([]);

    const [ listSortingStrategy, setListSortingStrategy ] = useState<DropdownItemProps>(GROUPS_SORTING_OPTIONS[ 0 ]);

    useEffect(() => {
        if(searchQuery == "") {
            getGroups();
        }
    },[ groupList.length != 0 ]);

    useEffect(() => {
        getGroups();
        setListUpdated(false);
    }, [ isListUpdated ]);

    useEffect(() => {
        getUserStores();
    }, []);

    useEffect(() => {
        getGroups();
    }, [ userStore ]);

    useEffect(() => {
        SharedUserStoreUtils.getReadOnlyUserStores().then((response) => {
            setReadOnlyUserStoresList(response);
        });
    }, [ userStore ]);

    const getGroups = () => {
        setGroupsListRequestLoading(true);

        getGroupList(userStore)
            .then((response) => {
                if (response.status === 200) {
                    const groupResources = response.data.Resources;
                    if (groupResources && groupResources instanceof Array && groupResources.length !== 0) {
                        const updatedResources = groupResources.filter((role: GroupsInterface) => {
                            return !role.displayName.includes("Application/")
                                && !role.displayName.includes("Internal/");
                        });
                        response.data.Resources = updatedResources;
                        setGroupsList(updatedResources);
                        setGroupsPage(0, listItemLimit, updatedResources);
                    } else {
                        setPaginatedGroups([]);
                        setIsEmptyResults(true);
                    }
                    setGroupsError(false);
                } else {
                    dispatch(addAlert({
                        description: t("console:manage.features.groups.notifications." +
                            "fetchGroups.genericError.description"),
                        level: AlertLevels.ERROR,
                        message: t("console:manage.features.groups.notifications.fetchGroups.genericError.message")
                    }));
                    setGroupsError(true);
                    setGroupsList([]);
                    setPaginatedGroups([]);
                }
            }).catch((error) => {
                dispatch(addAlert({
                    description: error?.response?.data?.description ?? error?.response?.data?.detail
                        ?? t("console:manage.features.groups.notifications.fetchGroups.genericError.description"),
                    level: AlertLevels.ERROR,
                    message: error?.response?.data?.message
                        ?? t("console:manage.features.groups.notifications.fetchGroups.genericError.message")
                }));
                setGroupsError(true);
                setGroupsList([]);
                setPaginatedGroups([]);
            })
            .finally(() => {
                setGroupsListRequestLoading(false);
            });
    };

    /**
     * The following function fetch the user store list and set it to the state.
     */
    const getUserStores = () => {
        const storeOptions = [
            {
                key: -2,
                text: "All user stores",
                value: null
            },
            {
                key: -1,
                text: "Primary",
                value: "primary"
            }
        ];

        let storeOption = {
            key: null,
            text: "",
            value: ""
        };

        getUserStoreList()
            .then((response) => {
                if (storeOptions === []) {
                    storeOptions.push(storeOption);
                }

                response.data.map((store, index) => {
                    getAUserStore(store.id).then((response: UserStorePostData) => {
                        const isDisabled = response.properties.find(
                            (property: UserStoreProperty) => property.name === "Disabled").value === "true";

                        if (!isDisabled) {
                            storeOption = {
                                key: index,
                                text: store.name,
                                value: store.name
                            };
                            storeOptions.push(storeOption);
                        }
                    });
                }
                );

                setUserStoresList(storeOptions);
            });

        setUserStoresList(storeOptions);
    };

    /**
     * Sets the list sorting strategy.
     *
     * @param {React.SyntheticEvent<HTMLElement>} event - The event.
     * @param {DropdownProps} data - Dropdown data.
     */
    const handleListSortingStrategyOnChange = (event: SyntheticEvent<HTMLElement>, data: DropdownProps): void => {
        setListSortingStrategy(_.find(GROUPS_SORTING_OPTIONS, (option) => {
            return data.value === option.value;
        }));
    };

    const searchRoleListHandler = (searchQuery: string) => {
        const searchData: SearchGroupInterface = {
            filter: searchQuery,
            schemas: [
                "urn:ietf:params:scim:api:messages:2.0:SearchRequest"
            ],
            startIndex: 1
        };

        setSearchQuery(searchQuery);

        searchGroupList(searchData).then(response => {
            if (response.status === 200) {
                const results = response.data.Resources;
                let updatedResults = [];
                if (results) {
                    updatedResults = results.filter((role: RolesInterface) => {
                        return !role.displayName.includes("Application/") && !role.displayName.includes("Internal/");
                    });
                }
                setGroupsList(updatedResults);
                setPaginatedGroups(updatedResults);
            }
        });
    };

    /**
     * Util method to paginate retrieved email template type list.
     *
     * @param offsetValue pagination offset value
     * @param itemLimit pagination item limit
     * @param list - Role list.
     */
    const setGroupsPage = (offsetValue: number, itemLimit: number, list: GroupsInterface[]) => {
        setPaginatedGroups(list?.slice(offsetValue, itemLimit + offsetValue));
    };

    const handleDomainChange = (event: React.MouseEvent<HTMLAnchorElement>, data: DropdownProps) => {
        setUserStore(data.value as string);
    };

    const handlePaginationChange = (event: React.MouseEvent<HTMLAnchorElement>, data: PaginationProps) => {
        const offsetValue = (data.activePage as number - 1) * listItemLimit;
        setListOffset(offsetValue);
        setGroupsPage(offsetValue, listItemLimit, groupList);
    };

    const handleItemsPerPageDropdownChange = (event: React.MouseEvent<HTMLAnchorElement>, data: DropdownProps) => {
        setListItemLimit(data.value as number);
        setGroupsPage(listOffset, data.value as number, groupList);
    };

    /**
     * Dispatches the alert object to the redux store.
     *
     * @param {AlertInterface} alert - Alert object.
     */
    const handleAlerts = (alert: AlertInterface) => {
        dispatch(addAlert(alert));
    };

    /**
     * Function which will handle role deletion action.
     *
     * @param role - Role which needs to be deleted
     */
    const handleOnDelete = (role: RolesInterface): void => {
        deleteGroupById(role.id).then(() => {
            handleAlerts({
                description: t(
                    "console:manage.features.groups.notifications.deleteGroup.success.description"
                ),
                level: AlertLevels.SUCCESS,
                message: t(
                    "console:manage.features.groups.notifications.deleteGroup.success.message"
                )
            });
            setListUpdated(true);
        }).catch(() => {
            handleAlerts({
                description: t(
                    "console:manage.features.groups.notifications.deleteGroup.genericError.description"
                ),
                level: AlertLevels.ERROR,
                message: t(
                    "console:manage.features.groups.notifications.deleteGroup.error.message"
                )
            });
        });
    };

    /**
     * Handles the `onFilter` callback action from the
     * roles search component.
     *
     * @param {string} query - Search query.
     */
    const handleUserFilter = (query: string): void => {
        if (query === null || query === "displayName sw ") {
            getGroups();
            return;
        }

        searchRoleListHandler(query);
    };

    /**
     * Handles the `onSearchQueryClear` callback action.
     */
    const handleSearchQueryClear = (): void => {
        setTriggerClearQuery(!triggerClearQuery);
        setSearchQuery("");
        getGroups();
    };

    return (
        <PageLayout
            action={
                (isGroupsListRequestLoading || !(!searchQuery && paginatedGroups?.length <= 0))
                && (
                    <PrimaryButton
                        data-testid="group-mgt-groups-list-add-button"
                        onClick={ () => setShowWizard(true) }
                    >
                        <Icon name="add"/>
                        { t("console:manage.features.roles.list.buttons.addButton", { type: "Group" }) }
                    </PrimaryButton>
                )
            }
            title={ t("console:manage.pages.groups.title") }
            description={ t("console:manage.pages.groups.subTitle") }
        >
            <ListLayout
                advancedSearch={ (
                    <AdvancedSearchWithBasicFilters
                        data-testid="group-mgt-groups-list-advanced-search"
                        onFilter={ handleUserFilter  }
                        filterAttributeOptions={ [
                            {
                                key: 0,
                                text: "Name",
                                value: "displayName"
                            }
                        ] }
                        filterAttributePlaceholder={
                            t("console:manage.features.groups.advancedSearch.form.inputs.filterAttribute.placeholder")
                        }
                        filterConditionsPlaceholder={
                            t("console:manage.features.groups.advancedSearch.form.inputs.filterCondition" +
                                ".placeholder")
                        }
                        filterValuePlaceholder={
                            t("console:manage.features.groups.advancedSearch.form.inputs.filterValue" +
                                ".placeholder")
                        }
                        placeholder={ t("console:manage.features.groups.advancedSearch.placeholder") }
                        defaultSearchAttribute="displayName"
                        defaultSearchOperator="sw"
                        triggerClearQuery={ triggerClearQuery }
                    />
                ) }
                currentListSize={ listItemLimit }
                listItemLimit={ listItemLimit }
                onItemsPerPageDropdownChange={ handleItemsPerPageDropdownChange }
                onPageChange={ handlePaginationChange }
                onSortStrategyChange={ handleListSortingStrategyOnChange }
                sortStrategy={ listSortingStrategy }
                rightActionPanel={
                    <Dropdown
                        data-testid="group-mgt-groups-list-stores-dropdown"
                        selection
                        options={ userStoreOptions && userStoreOptions }
                        placeholder={ t("console:manage.features.groups.list.storeOptions") }
                        value={ userStore && userStore }
                        onChange={ handleDomainChange }
                    />
                }
                showPagination={ paginatedGroups.length > 0  }
                showTopActionPanel={ isGroupsListRequestLoading
                    || !(!searchQuery
                        && !groupsError
                        && userStoreOptions.length < 3
                        && paginatedGroups?.length <= 0) }
                totalPages={ Math.ceil(groupList?.length / listItemLimit) }
                totalListSize={ groupList?.length }
            >
                { groupsError
                    ? <EmptyPlaceholder
<<<<<<< HEAD
                        subtitle={ [ t("console:manage.features.groups.placeholders.groupsError.subtitles.0"),
                            t("console:manage.features.groups.placeholders.groupsError.subtitles.1") ] }
                        title={ t("console:manage.features.groups.placeholders.groupsError.title") }
                        image={ EmptyPlaceholderIllustrations.genericError }
=======
                        subtitle={ [ t("adminPortal:components.groups.placeholders.groupsError.subtitles.0"),
                            t("adminPortal:components.groups.placeholders.groupsError.subtitles.1") ] }
                        title={ t("adminPortal:components.groups.placeholders.groupsError.title") }
                        image={ getEmptyPlaceholderIllustrations().genericError }
>>>>>>> 5939873c
                        imageSize="tiny"
                    /> :
                    <GroupList
                        advancedSearch={ (
                            <AdvancedSearchWithBasicFilters
                                data-testid="group-mgt-groups-list-advanced-search"
                                onFilter={ handleUserFilter }
                                filterAttributeOptions={ [
                                    {
                                        key: 0,
                                        text: "Name",
                                        value: "displayName"
                                    }
                                ] }
                                filterAttributePlaceholder={
                                    t("console:manage.features.groups.advancedSearch.form.inputs.filterAttribute" +
                                        ".placeholder")
                                }
                                filterConditionsPlaceholder={
                                    t("console:manage.features.groups.advancedSearch.form.inputs.filterCondition" +
                                        ".placeholder")
                                }
                                filterValuePlaceholder={
                                    t("console:manage.features.groups.advancedSearch.form.inputs.filterValue" +
                                        ".placeholder")
                                }
                                placeholder={ t("console:manage.features.groups.advancedSearch.placeholder") }
                                defaultSearchAttribute="displayName"
                                defaultSearchOperator="sw"
                                triggerClearQuery={ triggerClearQuery }
                            />
                        ) }
                        data-testid="group-mgt-groups-list"
                        handleGroupDelete={ handleOnDelete }
                        isLoading={ isGroupsListRequestLoading }
                        onEmptyListPlaceholderActionClick={ () => setShowWizard(true) }
                        onSearchQueryClear={ handleSearchQueryClear }
                        groupList={ paginatedGroups }
                        searchQuery={ searchQuery }
                        readOnlyUserStores={ readOnlyUserStoresList }
                        featureConfig={ featureConfig }
                    />
                }
            </ListLayout>
            {
                showWizard && (
                    <CreateGroupWizard
                        data-testid="group-mgt-create-group-wizard"
                        closeWizard={ () => setShowWizard(false) }
                        updateList={ () => setListUpdated(true) }
                    />
                )
            }
        </PageLayout>
    );
};

/**
 * A default export was added to support React.lazy.
 * TODO: Change this to a named export once react starts supporting named exports for code splitting.
 * @see {@link https://reactjs.org/docs/code-splitting.html#reactlazy}
 */
export default GroupsPage;<|MERGE_RESOLUTION|>--- conflicted
+++ resolved
@@ -419,17 +419,10 @@
             >
                 { groupsError
                     ? <EmptyPlaceholder
-<<<<<<< HEAD
                         subtitle={ [ t("console:manage.features.groups.placeholders.groupsError.subtitles.0"),
                             t("console:manage.features.groups.placeholders.groupsError.subtitles.1") ] }
                         title={ t("console:manage.features.groups.placeholders.groupsError.title") }
-                        image={ EmptyPlaceholderIllustrations.genericError }
-=======
-                        subtitle={ [ t("adminPortal:components.groups.placeholders.groupsError.subtitles.0"),
-                            t("adminPortal:components.groups.placeholders.groupsError.subtitles.1") ] }
-                        title={ t("adminPortal:components.groups.placeholders.groupsError.title") }
                         image={ getEmptyPlaceholderIllustrations().genericError }
->>>>>>> 5939873c
                         imageSize="tiny"
                     /> :
                     <GroupList
