--- conflicted
+++ resolved
@@ -78,12 +78,8 @@
         "@wso2is/admin.oidc-scopes.v1": "^2.25.204",
         "@wso2is/admin.org-insights.v1": "^2.25.204",
         "@wso2is/admin.organization-discovery.v1": "^2.25.205",
-<<<<<<< HEAD
         "@wso2is/admin.password-recovery-flow-builder.v1": "^0.0.0",
-        "@wso2is/admin.organizations.v1": "^2.26.209",
-=======
         "@wso2is/admin.organizations.v1": "^2.26.210",
->>>>>>> e4dafc9e
         "@wso2is/admin.policy-administration.v1": "^1.0.121",
         "@wso2is/admin.private-key-jwt.v1": "^2.25.204",
         "@wso2is/admin.push-providers.v1": "^1.0.92",
