{
    "private": true,
    "name": "@wso2is/console",
    "version": "2.69.1",
    "description": "WSO2 Identity Server Console",
    "author": "WSO2",
    "license": "Apache-2.0",
    "main": "index.js",
    "scripts": {
        "build": "pnpm build:prod",
        "build:prod": "pnpm nx run console:build",
        "clean": "pnpm clean:build && pnpm clean:lock-files && pnpm clean:maven-folders && pnpm clean:node-modules",
        "clean:build": "pnpm rimraf build",
        "clean:lock-files": "pnpm rimraf package-lock.json && pnpm rimraf pnpm-lock.yaml && pnpm rimraf yarn.lock",
        "clean:maven-folders": "pnpm rimraf target",
        "clean:node-modules": "pnpm rimraf node_modules",
        "compile": "pnpm tsc -p tsconfig.json --incremental",
        "compile:i18n": "pnpm tsc -p src/extensions/i18n",
        "clean:i18n:dist": "rimraf src/extensions/i18n/dist",
        "copy:branding:i18n:defaults": "node scripts/populate-branding-i18n-defaults.js",
        "lint": "pnpm run lint:all",
        "lint:all": "pnpm run lint:targeted -- .",
        "lint:autofix": "pnpm run lint:all -- --fix",
        "lint:targeted": "eslint --ext .js,.jsx,.ts,.tsx,.json --quiet --resolve-plugins-relative-to . --max-warnings=0",
        "prestart": "pnpm run prebuild",
        "prebuild": "node scripts/pre-build.js",
        "postbuild": "node scripts/post-build.js",
        "poststart": "pnpm run postbuild",
        "start": "pnpm prestart && pnpm nx run console:serve && pnpm poststart",
        "test": "jest --passWithNoTests",
        "test:coverage": "jest --passWithNoTests --coverage --collect-coverage",
        "test:watch": "pnpm run test --watchAll",
        "start:profile": "pnpm run start -- --env ENABLE_BUILD_PROFILER=true",
        "start:verbose": "pnpm run start -- --env LOG_LEVEL=verbose",
        "typecheck": "pnpm run compile"
    },
    "dependencies": {
        "@asgardeo/auth-react": "^5.1.2",
        "@emotion/react": "^11.11.0",
        "@emotion/styled": "^11.11.0",
        "@monaco-editor/react": "^4.5.1",
        "@mui/icons-material": "^5.11.16",
        "@mui/lab": "5.0.0-alpha.129",
        "@mui/material": "^5.13.0",
        "@mui/system": "^5.12.3",
        "@mui/utils": "^5.12.3",
        "@oxygen-ui/react": "^2.4.6",
        "@oxygen-ui/react-icons": "^2.4.6",
        "@wso2is/access-control": "^3.4.1",
        "@wso2is/admin.actions.v1": "^1.13.4",
        "@wso2is/admin.administrators.v1": "^2.29.205",
        "@wso2is/admin.agents.v1": "workspace:^",
        "@wso2is/admin.alternative-login-identifier.v1": "^1.5.205",
        "@wso2is/admin.api-resources.v1": "^2.25.204",
        "@wso2is/admin.api-resources.v2": "^2.26.2",
        "@wso2is/admin.application-templates.v1": "^1.5.7",
        "@wso2is/admin.applications.v1": "^2.36.14",
        "@wso2is/admin.approval-workflows.v1": "^1.0.6",
        "@wso2is/admin.authentication.v1": "^2.25.207",
        "@wso2is/admin.authorization.v1": "^2.25.89",
        "@wso2is/admin.branding.v1": "^2.32.0",
        "@wso2is/admin.certificates.v1": "^2.25.204",
        "@wso2is/admin.claims.v1": "^2.28.11",
        "@wso2is/admin.connections.v1": "^2.33.99",
        "@wso2is/admin.console-settings.v1": "^2.25.218",
<<<<<<< HEAD
        "@wso2is/admin.core.v1": "^2.47.0",
        "@wso2is/admin.copilot.v1": "^1.0.0",
=======
        "@wso2is/admin.core.v1": "^2.47.1",
>>>>>>> 437faae1
        "@wso2is/admin.email-and-sms.v1": "^2.25.204",
        "@wso2is/admin.email-management.v1": "^2.25.210",
        "@wso2is/admin.email-providers.v1": "^2.27.3",
        "@wso2is/admin.extensions.v1": "^2.40.0",
        "@wso2is/admin.feature-gate.v1": "^1.7.6",
        "@wso2is/admin.flows.v1": "^1.0.15",
        "@wso2is/admin.groups.v1": "^2.27.123",
        "@wso2is/admin.home.v1": "^1.7.21",
        "@wso2is/admin.identity-verification-providers.v1": "^2.27.204",
        "@wso2is/admin.impersonation.v1": "^1.6.204",
        "@wso2is/admin.logs.v1": "^1.6.5",
        "@wso2is/admin.oidc-scopes.v1": "^2.25.204",
        "@wso2is/admin.org-insights.v1": "^2.25.204",
        "@wso2is/admin.organization-discovery.v1": "^2.25.205",
        "@wso2is/admin.organizations.v1": "^2.26.211",
        "@wso2is/admin.password-recovery-flow-builder.v1": "workspace:^",
        "@wso2is/admin.ask-password-flow-builder.v1": "workspace:^",
        "@wso2is/admin.policy-administration.v1": "^1.0.121",
        "@wso2is/admin.private-key-jwt.v1": "^2.25.204",
        "@wso2is/admin.push-providers.v1": "^1.0.92",
        "@wso2is/admin.remote-repository-configuration.v1": "^2.25.204",
        "@wso2is/admin.remote-userstores.v1": "^1.7.161",
        "@wso2is/admin.roles.v1": "^2.25.205",
        "@wso2is/admin.roles.v2": "^2.27.177",
        "@wso2is/admin.saml2-configuration.v1": "^2.25.206",
        "@wso2is/admin.secrets.v1": "^2.25.204",
        "@wso2is/admin.server-configurations.v1": "^2.35.16",
        "@wso2is/admin.session-management.v1": "^2.25.205",
        "@wso2is/admin.sms-providers.v1": "^2.25.204",
        "@wso2is/admin.sms-templates.v1": "^1.0.203",
        "@wso2is/admin.subscription.v1": "^1.5.204",
        "@wso2is/admin.template-core.v1": "^1.5.158",
        "@wso2is/admin.tenants.v1": "^2.29.16",
        "@wso2is/admin.username-validation.v1": "^1.5.205",
        "@wso2is/admin.users.v1": "^2.34.4",
        "@wso2is/admin.userstores.v1": "^2.27.37",
        "@wso2is/admin.validation.v1": "^2.27.145",
        "@wso2is/admin.webhooks.v1": "^1.0.5",
        "@wso2is/admin.workflow-approvals.v1": "^2.26.7",
        "@wso2is/admin.wsfed-configuration.v1": "^2.25.205",
        "@wso2is/common.ui.v1": "^0.2.0",
        "@wso2is/core": "^2.11.0",
        "@wso2is/dynamic-forms": "^2.4.41",
        "@wso2is/form": "^2.9.0",
        "@wso2is/forms": "^2.3.22",
        "@wso2is/i18n": "^2.26.1",
        "@wso2is/react-components": "^2.9.20",
        "@wso2is/theme": "^2.8.4",
        "@wso2is/validation": "^2.4.2",
        "axios": "^0.19.2",
        "codemirror": "^5.52.0",
        "country-language": "^0.1.7",
        "deep-equal": "^2.2.2",
        "file-saver": "^2.0.5",
        "history": "^4.9.0",
        "html-react-parser": "^2.0.0",
        "i18next": "^21.9.1",
        "i18next-browser-languagedetector": "^6.1.5",
        "i18next-xhr-backend": "^3.2.2",
        "js-beautify": "^1.13.0",
        "lodash-es": "^4.17.21",
        "moment": "^2.24.0",
        "mustache": "^4.2.0",
        "node-forge": "^0.10.0",
        "rc-tree": "^4.0.0-beta.2",
        "react": "^18.2.0",
        "react-dom": "^18.2.0",
        "react-draggable": "^4.2.0",
        "react-helmet": "^5.2.1",
        "react-i18next": "^11.18.5",
        "react-joyride": "^2.3.0",
        "react-notification-system": "^0.4.0",
        "react-redux": "^7.2.9",
        "react-router-dom": "^4.3.1",
        "recharts": "^2.6.2",
        "reduce-reducers": "^1.0.4",
        "redux": "^4.0.4",
        "redux-form": "^8.3.7",
        "redux-mock-store": "^1.5.4",
        "redux-thunk": "^2.3.0",
        "regenerator-runtime": "^0.13.9",
        "semantic-ui-react": "^2.1.3",
        "slashes": "^2.0.2",
        "styled-components": "^4.4.1",
        "swr": "^2.0.0",
        "uuid": "^8.3.0"
    },
    "devDependencies": {
        "@pmmmwh/react-refresh-webpack-plugin": "^0.4.3",
        "@svgr/webpack": "4.3.2",
        "@testing-library/dom": "^9.3.4",
        "@testing-library/jest-dom": "^6.4.2",
        "@testing-library/react": "^14.2.1",
        "@testing-library/user-event": "^14.5.2",
        "@types/file-saver": "^2.0.1",
        "@types/history": "^4.7.3",
        "@types/jest": "^29.5.12",
        "@types/lodash-es": "^4.17.4",
        "@types/node": "^13.9.2",
        "@types/node-forge": "^0.9.3",
        "@types/react": "^18.0.18",
        "@types/react-dom": "^18.0.6",
        "@types/react-notification-system": "0.2.39",
        "@types/react-redux": "^7.1.25",
        "@types/react-router": "^5.1.18",
        "@types/react-router-dom": "^5.1.3",
        "@types/reactour": "^1.18.1",
        "@types/redux-mock-store": "^1.0.2",
        "@types/testing-library__jest-dom": "^5.14.3",
        "@types/uuid": "^9.0.1",
        "@types/webpack-env": "^1.16.0",
        "@typescript-eslint/eslint-plugin": "^6.5.0",
        "@typescript-eslint/parser": "^6.5.0",
        "connect-history-api-fallback": "^2.0.0",
        "copy-webpack-plugin": "^12.0.2",
        "css-loader": "^1.0.0",
        "eslint": "8.46.0",
        "eslint-plugin-import": "^2.20.2",
        "eslint-plugin-jest-dom": "^4.0.1",
        "eslint-plugin-jsonc": "^2.15.1",
        "eslint-plugin-react": "7.30.0",
        "eslint-plugin-react-hooks": "^4.0.0",
        "eslint-plugin-testing-library": "^5.0.5",
        "eslint-webpack-plugin": "^2.5.3",
        "fork-ts-checker-webpack-plugin": "^6.1.0",
        "jest": "^29.7.0",
        "jest-environment-jsdom": "^29.7.0",
        "jest-environment-jsdom-global": "^4.0.0",
        "json-minimizer-webpack-plugin": "^5.0.0",
        "msw": "^0.36.8",
        "process": "^0.11.10",
        "react-refresh": "^0.9.0",
        "redux-devtools-extension": "^2.13.8",
        "rimraf": "^3.0.2",
        "style-loader": "^0.23.1",
        "thread-loader": "^2.1.3",
        "ts-jest": "^29.1.2",
        "typescript": "^4.6.4"
    },
    "browserslist": [
        "> 0.2%"
    ]
}<|MERGE_RESOLUTION|>--- conflicted
+++ resolved
@@ -63,12 +63,8 @@
         "@wso2is/admin.claims.v1": "^2.28.11",
         "@wso2is/admin.connections.v1": "^2.33.99",
         "@wso2is/admin.console-settings.v1": "^2.25.218",
-<<<<<<< HEAD
-        "@wso2is/admin.core.v1": "^2.47.0",
+        "@wso2is/admin.core.v1": "^2.47.1",
         "@wso2is/admin.copilot.v1": "^1.0.0",
-=======
-        "@wso2is/admin.core.v1": "^2.47.1",
->>>>>>> 437faae1
         "@wso2is/admin.email-and-sms.v1": "^2.25.204",
         "@wso2is/admin.email-management.v1": "^2.25.210",
         "@wso2is/admin.email-providers.v1": "^2.27.3",
