--- conflicted
+++ resolved
@@ -477,7 +477,6 @@
     </div>
     <div class="ui divider hidden"></div>
 
-<<<<<<< HEAD
     <div class="mt-0">
         <div class="column mobile center aligned tablet right aligned computer right aligned buttons tablet no-margin-right-last-child computer no-margin-right-last-child">
             <button
@@ -498,9 +497,6 @@
                 <%=StringEscapeUtils.escapeHtml4(AuthenticationEndpointUtil.i18n(resourceBundle, "continue"))%>
             </button>
         </div>
-=======
-    <div class="ui two column stackable grid">
->>>>>>> 5eaccde7
         <div class="column mobile center aligned tablet left aligned computer left aligned buttons tablet computer">
             <% if (isSelfSignUpEPAvailable && !isIdentifierFirstLogin(inputType) && isSelfSignUpEnabledInTenant) { %>
             <button
