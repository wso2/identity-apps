{
    "private": true,
    "name": "@wso2is/admin.rules.v1",
    "version": "0.4.19",
    "description": "Manage conditional rules.",
    "author": "WSO2",
    "license": "Apache-2.0",
    "homepage": "https://github.com/wso2/identity-apps/tree/master/features/admin.rules.v1#readme",
    "bugs": {
        "url": "https://github.com/wso2/identity-apps/issues"
    },
    "repository": {
        "type": "git",
        "url": "https://github.com/wso2/identity-apps",
        "directory": "features/admin.rules.v1"
    },
    "keywords": [
        "wso2",
        "identity-server",
        "features",
        "admin.rules",
        "v1"
    ],
    "dependencies": {
        "@asgardeo/auth-react": "^5.1.2",
        "@emotion/react": "^11.11.0",
        "@emotion/styled": "^11.11.0",
        "@mui/icons-material": "^5.11.16",
        "@mui/lab": "5.0.0-alpha.129",
        "@mui/material": "^5.13.0",
        "@mui/system": "^5.12.3",
        "@mui/utils": "^5.12.3",
<<<<<<< HEAD
        "@oxygen-ui/react": "^2.3.2",
=======
        "@oxygen-ui/react": "^2.3.4",
>>>>>>> 5dbecfef
        "@wso2is/admin.core.v1": "workspace:^",
        "@wso2is/core": "workspace:^",
        "i18next": "^21.9.1",
        "react-i18next": "^11.18.5",
        "react-redux": "^7.2.9",
        "redux": "^4.0.4",
        "uuid": "^8.3.0"
    },
    "devDependencies": {
        "@rollup/plugin-commonjs": "^25.0.7",
        "@rollup/plugin-dynamic-import-vars": "^2.1.2",
        "@rollup/plugin-image": "^3.0.3",
        "@rollup/plugin-json": "^6.1.0",
        "@rollup/plugin-node-resolve": "^15.2.3",
        "@rollup/plugin-typescript": "^11.1.6",
        "@svgr/rollup": "^6.2.1",
        "@types/react": "^18.0.18",
        "@types/react-redux": "^7.1.25",
        "rollup": "^4.17.2",
        "rollup-plugin-dts": "^6.1.1",
        "rollup-plugin-generate-package-json": "^3.2.0",
        "rollup-plugin-polyfill-node": "^0.13.0",
        "rollup-plugin-scss": "^4.0.0",
        "rollup-plugin-styles": "^4.0.0",
        "rollup-plugin-svg": "^2.0.0",
        "typescript": "^4.6.4"
    },
    "peerDependencies": {
        "react": "^18.2.0",
        "react-dom": "^18.2.0",
        "react-router-dom": "^4.3.1"
    },
    "browserslist": [
        "> 0.2%"
    ]
}<|MERGE_RESOLUTION|>--- conflicted
+++ resolved
@@ -30,11 +30,7 @@
         "@mui/material": "^5.13.0",
         "@mui/system": "^5.12.3",
         "@mui/utils": "^5.12.3",
-<<<<<<< HEAD
-        "@oxygen-ui/react": "^2.3.2",
-=======
         "@oxygen-ui/react": "^2.3.4",
->>>>>>> 5dbecfef
         "@wso2is/admin.core.v1": "workspace:^",
         "@wso2is/core": "workspace:^",
         "i18next": "^21.9.1",
