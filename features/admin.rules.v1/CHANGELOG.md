--- conflicted
+++ resolved
@@ -1,7 +1,5 @@
 # @wso2is/admin.rules.v1
 
-<<<<<<< HEAD
-=======
 ## 0.1.23
 
 ### Patch Changes
@@ -95,7 +93,6 @@
 - Updated dependencies []:
   - @wso2is/admin.core.v1@2.37.11
 
->>>>>>> 4d9cfbc9
 ## 0.1.10
 
 ### Patch Changes
