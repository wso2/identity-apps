# @wso2is/admin.roles.v2

<<<<<<< HEAD
=======
## 2.27.59

### Patch Changes

- Updated dependencies [[`487651a6db5cfa2b19468f9cb1219d7c23fad989`](https://github.com/wso2/identity-apps/commit/487651a6db5cfa2b19468f9cb1219d7c23fad989), [`bde5fe98cf70b2f0f8ce96063d7971588beda36d`](https://github.com/wso2/identity-apps/commit/bde5fe98cf70b2f0f8ce96063d7971588beda36d)]:
  - @wso2is/admin.server-configurations.v1@2.32.40
  - @wso2is/admin.applications.v1@2.30.115
  - @wso2is/admin.core.v1@2.37.23
  - @wso2is/admin.extensions.v1@2.36.40
  - @wso2is/admin.identity-providers.v1@2.26.115
  - @wso2is/admin.users.v1@2.30.25
  - @wso2is/admin.connections.v1@2.32.25
  - @wso2is/admin.groups.v1@2.27.25
  - @wso2is/admin.organizations.v1@2.26.115
  - @wso2is/admin.remote-userstores.v1@1.7.71
  - @wso2is/admin.api-resources.v2@2.25.115
  - @wso2is/admin.userstores.v1@2.26.74

## 2.27.58

### Patch Changes

- [#7413](https://github.com/wso2/identity-apps/pull/7413) [`4898382d1ff5f375ad747960d72c705acf2e6bc2`](https://github.com/wso2/identity-apps/commit/4898382d1ff5f375ad747960d72c705acf2e6bc2) Thanks [@ShanChathusanda93](https://github.com/ShanChathusanda93)! - enable role audience change for sub org apps

- Updated dependencies []:
  - @wso2is/admin.applications.v1@2.30.114
  - @wso2is/admin.connections.v1@2.32.24
  - @wso2is/admin.core.v1@2.37.22
  - @wso2is/admin.extensions.v1@2.36.39
  - @wso2is/admin.groups.v1@2.27.24
  - @wso2is/admin.identity-providers.v1@2.26.114
  - @wso2is/admin.organizations.v1@2.26.114
  - @wso2is/admin.users.v1@2.30.24
  - @wso2is/admin.remote-userstores.v1@1.7.70
  - @wso2is/admin.api-resources.v2@2.25.114
  - @wso2is/admin.server-configurations.v1@2.32.39
  - @wso2is/admin.userstores.v1@2.26.73

## 2.27.57

### Patch Changes

- Updated dependencies [[`b67d22c81d5c8be72c09abd36ed829a88fb22a4b`](https://github.com/wso2/identity-apps/commit/b67d22c81d5c8be72c09abd36ed829a88fb22a4b), [`985c81584c0d9d2a803b3ee12fc80d473249e341`](https://github.com/wso2/identity-apps/commit/985c81584c0d9d2a803b3ee12fc80d473249e341)]:
  - @wso2is/react-components@2.9.0
  - @wso2is/core@2.6.0
  - @wso2is/i18n@2.17.0
  - @wso2is/admin.api-resources.v2@2.25.113
  - @wso2is/admin.applications.v1@2.30.113
  - @wso2is/admin.authorization.v1@2.25.50
  - @wso2is/admin.connections.v1@2.32.23
  - @wso2is/admin.core.v1@2.37.21
  - @wso2is/admin.extensions.v1@2.36.38
  - @wso2is/admin.groups.v1@2.27.23
  - @wso2is/admin.identity-providers.v1@2.26.113
  - @wso2is/admin.organizations.v1@2.26.113
  - @wso2is/admin.remote-userstores.v1@1.7.69
  - @wso2is/admin.server-configurations.v1@2.32.38
  - @wso2is/admin.users.v1@2.30.23
  - @wso2is/admin.userstores.v1@2.26.72
  - @wso2is/dynamic-forms@2.4.28
  - @wso2is/form@2.6.21
  - @wso2is/access-control@3.3.14
  - @wso2is/forms@2.3.15

## 2.27.56

### Patch Changes

- Updated dependencies [[`bbfb046145fb557911950c923dc7dd08507f6822`](https://github.com/wso2/identity-apps/commit/bbfb046145fb557911950c923dc7dd08507f6822)]:
  - @wso2is/admin.connections.v1@2.32.22
  - @wso2is/admin.extensions.v1@2.36.37
  - @wso2is/i18n@2.16.12
  - @wso2is/admin.applications.v1@2.30.112
  - @wso2is/admin.core.v1@2.37.20
  - @wso2is/admin.identity-providers.v1@2.26.112
  - @wso2is/admin.organizations.v1@2.26.112
  - @wso2is/admin.groups.v1@2.27.22
  - @wso2is/admin.remote-userstores.v1@1.7.68
  - @wso2is/admin.server-configurations.v1@2.32.37
  - @wso2is/admin.users.v1@2.30.22
  - @wso2is/admin.userstores.v1@2.26.71
  - @wso2is/admin.authorization.v1@2.25.49
  - @wso2is/admin.api-resources.v2@2.25.112

## 2.27.55

### Patch Changes

- Updated dependencies [[`9b6fe9141f5260d6e3760298badd6e0f6c7ec499`](https://github.com/wso2/identity-apps/commit/9b6fe9141f5260d6e3760298badd6e0f6c7ec499)]:
  - @wso2is/admin.identity-providers.v1@2.26.111
  - @wso2is/admin.connections.v1@2.32.21
  - @wso2is/react-components@2.8.27
  - @wso2is/admin.core.v1@2.37.19
  - @wso2is/theme@2.6.3
  - @wso2is/form@2.6.20
  - @wso2is/i18n@2.16.11
  - @wso2is/admin.applications.v1@2.30.111
  - @wso2is/admin.extensions.v1@2.36.36
  - @wso2is/admin.organizations.v1@2.26.111
  - @wso2is/admin.server-configurations.v1@2.32.36
  - @wso2is/admin.users.v1@2.30.21
  - @wso2is/admin.api-resources.v2@2.25.111
  - @wso2is/admin.authorization.v1@2.25.48
  - @wso2is/admin.groups.v1@2.27.21
  - @wso2is/admin.remote-userstores.v1@1.7.67
  - @wso2is/admin.userstores.v1@2.26.70
  - @wso2is/dynamic-forms@2.4.27

## 2.27.54

### Patch Changes

- Updated dependencies [[`f5eb7968aa0f8482f61b3d3fd8809dc82fb6457f`](https://github.com/wso2/identity-apps/commit/f5eb7968aa0f8482f61b3d3fd8809dc82fb6457f)]:
  - @wso2is/admin.server-configurations.v1@2.32.35
  - @wso2is/i18n@2.16.10
  - @wso2is/admin.core.v1@2.37.18
  - @wso2is/admin.applications.v1@2.30.110
  - @wso2is/admin.extensions.v1@2.36.35
  - @wso2is/admin.identity-providers.v1@2.26.110
  - @wso2is/admin.users.v1@2.30.20
  - @wso2is/admin.authorization.v1@2.25.47
  - @wso2is/admin.connections.v1@2.32.20
  - @wso2is/admin.groups.v1@2.27.20
  - @wso2is/admin.organizations.v1@2.26.110
  - @wso2is/admin.userstores.v1@2.26.69
  - @wso2is/admin.api-resources.v2@2.25.110
  - @wso2is/admin.remote-userstores.v1@1.7.66

## 2.27.53

### Patch Changes

- Updated dependencies []:
  - @wso2is/admin.applications.v1@2.30.109
  - @wso2is/admin.connections.v1@2.32.19
  - @wso2is/admin.core.v1@2.37.17
  - @wso2is/admin.extensions.v1@2.36.34
  - @wso2is/admin.server-configurations.v1@2.32.34
  - @wso2is/admin.users.v1@2.30.19
  - @wso2is/admin.groups.v1@2.27.19
  - @wso2is/admin.identity-providers.v1@2.26.109
  - @wso2is/admin.organizations.v1@2.26.109
  - @wso2is/admin.remote-userstores.v1@1.7.65
  - @wso2is/admin.api-resources.v2@2.25.109
  - @wso2is/admin.userstores.v1@2.26.68

## 2.27.52

### Patch Changes

- Updated dependencies [[`f2781e4a69965864b7f58255df1516e2bb322a7a`](https://github.com/wso2/identity-apps/commit/f2781e4a69965864b7f58255df1516e2bb322a7a)]:
  - @wso2is/admin.applications.v1@2.30.108
  - @wso2is/admin.connections.v1@2.32.18
  - @wso2is/admin.core.v1@2.37.16
  - @wso2is/admin.extensions.v1@2.36.33
  - @wso2is/admin.groups.v1@2.27.18
  - @wso2is/admin.identity-providers.v1@2.26.108
  - @wso2is/admin.organizations.v1@2.26.108
  - @wso2is/admin.remote-userstores.v1@1.7.64
  - @wso2is/admin.api-resources.v2@2.25.108
  - @wso2is/admin.server-configurations.v1@2.32.33
  - @wso2is/admin.users.v1@2.30.18
  - @wso2is/admin.userstores.v1@2.26.67

## 2.27.51

### Patch Changes

- Updated dependencies [[`651f2836dd609e7d87d67549b4d5faef2d7aee14`](https://github.com/wso2/identity-apps/commit/651f2836dd609e7d87d67549b4d5faef2d7aee14)]:
  - @wso2is/i18n@2.16.9
  - @wso2is/admin.core.v1@2.37.15
  - @wso2is/admin.applications.v1@2.30.107
  - @wso2is/admin.authorization.v1@2.25.46
  - @wso2is/admin.connections.v1@2.32.17
  - @wso2is/admin.extensions.v1@2.36.32
  - @wso2is/admin.groups.v1@2.27.17
  - @wso2is/admin.identity-providers.v1@2.26.107
  - @wso2is/admin.organizations.v1@2.26.107
  - @wso2is/admin.server-configurations.v1@2.32.32
  - @wso2is/admin.users.v1@2.30.17
  - @wso2is/admin.userstores.v1@2.26.66
  - @wso2is/admin.api-resources.v2@2.25.107
  - @wso2is/admin.remote-userstores.v1@1.7.63

## 2.27.50

### Patch Changes

- Updated dependencies [[`6a86d803a5997538ab424336e29f7401c7fb3582`](https://github.com/wso2/identity-apps/commit/6a86d803a5997538ab424336e29f7401c7fb3582)]:
  - @wso2is/admin.server-configurations.v1@2.32.31
  - @wso2is/admin.extensions.v1@2.36.31
  - @wso2is/i18n@2.16.8
  - @wso2is/admin.applications.v1@2.30.106
  - @wso2is/admin.core.v1@2.37.14
  - @wso2is/admin.identity-providers.v1@2.26.106
  - @wso2is/admin.users.v1@2.30.16
  - @wso2is/admin.connections.v1@2.32.16
  - @wso2is/admin.groups.v1@2.27.16
  - @wso2is/admin.organizations.v1@2.26.106
  - @wso2is/admin.remote-userstores.v1@1.7.62
  - @wso2is/admin.userstores.v1@2.26.65
  - @wso2is/admin.authorization.v1@2.25.45
  - @wso2is/admin.api-resources.v2@2.25.106

## 2.27.49

### Patch Changes

- Updated dependencies [[`92a6766086071fd5e0986f91803804783b9159bf`](https://github.com/wso2/identity-apps/commit/92a6766086071fd5e0986f91803804783b9159bf)]:
  - @wso2is/admin.server-configurations.v1@2.32.30
  - @wso2is/core@2.5.9
  - @wso2is/admin.applications.v1@2.30.105
  - @wso2is/admin.connections.v1@2.32.15
  - @wso2is/admin.core.v1@2.37.13
  - @wso2is/admin.extensions.v1@2.36.30
  - @wso2is/admin.identity-providers.v1@2.26.105
  - @wso2is/admin.users.v1@2.30.15
  - @wso2is/admin.api-resources.v2@2.25.105
  - @wso2is/admin.authorization.v1@2.25.44
  - @wso2is/admin.groups.v1@2.27.15
  - @wso2is/admin.organizations.v1@2.26.105
  - @wso2is/admin.remote-userstores.v1@1.7.61
  - @wso2is/admin.userstores.v1@2.26.64
  - @wso2is/access-control@3.3.13
  - @wso2is/dynamic-forms@2.4.26
  - @wso2is/form@2.6.19
  - @wso2is/forms@2.3.14
  - @wso2is/i18n@2.16.7
  - @wso2is/react-components@2.8.26

## 2.27.48

### Patch Changes

- Updated dependencies [[`689dcc45ad43831b2805c3b91f04bdd254e1a7ef`](https://github.com/wso2/identity-apps/commit/689dcc45ad43831b2805c3b91f04bdd254e1a7ef)]:
  - @wso2is/theme@2.6.2
  - @wso2is/i18n@2.16.6
  - @wso2is/admin.authorization.v1@2.25.43
  - @wso2is/admin.connections.v1@2.32.14
  - @wso2is/admin.extensions.v1@2.36.29
  - @wso2is/admin.groups.v1@2.27.14
  - @wso2is/admin.identity-providers.v1@2.26.104
  - @wso2is/admin.organizations.v1@2.26.104
  - @wso2is/admin.server-configurations.v1@2.32.29
  - @wso2is/admin.users.v1@2.30.14
  - @wso2is/admin.userstores.v1@2.26.63
  - @wso2is/react-components@2.8.25
  - @wso2is/admin.applications.v1@2.30.104
  - @wso2is/admin.core.v1@2.37.12
  - @wso2is/admin.remote-userstores.v1@1.7.60
  - @wso2is/admin.api-resources.v2@2.25.104
  - @wso2is/dynamic-forms@2.4.25
  - @wso2is/form@2.6.18

## 2.27.47

### Patch Changes

- Updated dependencies [[`897424e026699eb987ff8a0fb473e6bba5f8c117`](https://github.com/wso2/identity-apps/commit/897424e026699eb987ff8a0fb473e6bba5f8c117), [`9e3977c9c5e90cbe454147b42b121aecc28d9ab9`](https://github.com/wso2/identity-apps/commit/9e3977c9c5e90cbe454147b42b121aecc28d9ab9), [`29042319cdcbe1119ec8e3342bff3a4a74a69b48`](https://github.com/wso2/identity-apps/commit/29042319cdcbe1119ec8e3342bff3a4a74a69b48)]:
  - @wso2is/admin.connections.v1@2.32.13
  - @wso2is/i18n@2.16.5
  - @wso2is/admin.applications.v1@2.30.103
  - @wso2is/admin.core.v1@2.37.11
  - @wso2is/admin.extensions.v1@2.36.28
  - @wso2is/admin.identity-providers.v1@2.26.103
  - @wso2is/admin.organizations.v1@2.26.103
  - @wso2is/admin.authorization.v1@2.25.42
  - @wso2is/admin.groups.v1@2.27.13
  - @wso2is/admin.server-configurations.v1@2.32.28
  - @wso2is/admin.users.v1@2.30.13
  - @wso2is/admin.userstores.v1@2.26.62
  - @wso2is/admin.remote-userstores.v1@1.7.59
  - @wso2is/admin.api-resources.v2@2.25.103

>>>>>>> 4d9cfbc9
## 2.27.46

### Patch Changes

- Updated dependencies [[`021fdf5adf6e2f23176661e33ac94d16f33171b6`](https://github.com/wso2/identity-apps/commit/021fdf5adf6e2f23176661e33ac94d16f33171b6), [`fa707cce1d0e1a54a282a57bd137e047e6dd207e`](https://github.com/wso2/identity-apps/commit/fa707cce1d0e1a54a282a57bd137e047e6dd207e)]:
  - @wso2is/admin.applications.v1@2.30.102
  - @wso2is/admin.groups.v1@2.27.12
  - @wso2is/admin.users.v1@2.30.12
  - @wso2is/admin.connections.v1@2.32.12
  - @wso2is/admin.core.v1@2.37.10
  - @wso2is/admin.extensions.v1@2.36.27
  - @wso2is/admin.identity-providers.v1@2.26.102
  - @wso2is/admin.organizations.v1@2.26.102
  - @wso2is/admin.remote-userstores.v1@1.7.58
  - @wso2is/admin.server-configurations.v1@2.32.27
  - @wso2is/admin.api-resources.v2@2.25.102
  - @wso2is/admin.userstores.v1@2.26.61

## 2.27.45

### Patch Changes

- Updated dependencies [[`0939ecb46c7e1d115924c6da953d2f575ebbf83a`](https://github.com/wso2/identity-apps/commit/0939ecb46c7e1d115924c6da953d2f575ebbf83a)]:
  - @wso2is/i18n@2.16.4
  - @wso2is/admin.core.v1@2.37.9
  - @wso2is/admin.applications.v1@2.30.101
  - @wso2is/admin.authorization.v1@2.25.41
  - @wso2is/admin.connections.v1@2.32.11
  - @wso2is/admin.extensions.v1@2.36.26
  - @wso2is/admin.groups.v1@2.27.11
  - @wso2is/admin.identity-providers.v1@2.26.101
  - @wso2is/admin.organizations.v1@2.26.101
  - @wso2is/admin.server-configurations.v1@2.32.26
  - @wso2is/admin.users.v1@2.30.11
  - @wso2is/admin.userstores.v1@2.26.60
  - @wso2is/admin.api-resources.v2@2.25.101
  - @wso2is/admin.remote-userstores.v1@1.7.57

## 2.27.44

### Patch Changes

- Updated dependencies [[`20852203b5868edd1045c8ea236955076b85cdfc`](https://github.com/wso2/identity-apps/commit/20852203b5868edd1045c8ea236955076b85cdfc)]:
  - @wso2is/admin.applications.v1@2.30.100
  - @wso2is/admin.core.v1@2.37.8
  - @wso2is/i18n@2.16.3
  - @wso2is/admin.connections.v1@2.32.10
  - @wso2is/admin.extensions.v1@2.36.25
  - @wso2is/admin.groups.v1@2.27.10
  - @wso2is/admin.identity-providers.v1@2.26.100
  - @wso2is/admin.organizations.v1@2.26.100
  - @wso2is/admin.remote-userstores.v1@1.7.56
  - @wso2is/admin.api-resources.v2@2.25.100
  - @wso2is/admin.server-configurations.v1@2.32.25
  - @wso2is/admin.users.v1@2.30.10
  - @wso2is/admin.userstores.v1@2.26.59
  - @wso2is/admin.authorization.v1@2.25.40

## 2.27.43

### Patch Changes

- Updated dependencies []:
  - @wso2is/admin.core.v1@2.37.7
  - @wso2is/admin.api-resources.v2@2.25.99
  - @wso2is/admin.applications.v1@2.30.99
  - @wso2is/admin.connections.v1@2.32.9
  - @wso2is/admin.extensions.v1@2.36.24
  - @wso2is/admin.groups.v1@2.27.9
  - @wso2is/admin.identity-providers.v1@2.26.99
  - @wso2is/admin.organizations.v1@2.26.99
  - @wso2is/admin.remote-userstores.v1@1.7.55
  - @wso2is/admin.server-configurations.v1@2.32.24
  - @wso2is/admin.users.v1@2.30.9
  - @wso2is/admin.userstores.v1@2.26.58

## 2.27.42

### Patch Changes

- Updated dependencies [[`d875ff4ee1889464749dbb573a80091ef7f76759`](https://github.com/wso2/identity-apps/commit/d875ff4ee1889464749dbb573a80091ef7f76759)]:
  - @wso2is/admin.applications.v1@2.30.98
  - @wso2is/admin.connections.v1@2.32.8
  - @wso2is/admin.core.v1@2.37.6
  - @wso2is/admin.extensions.v1@2.36.23
  - @wso2is/admin.groups.v1@2.27.8
  - @wso2is/admin.identity-providers.v1@2.26.98
  - @wso2is/admin.organizations.v1@2.26.98
  - @wso2is/admin.remote-userstores.v1@1.7.54
  - @wso2is/admin.api-resources.v2@2.25.98
  - @wso2is/admin.server-configurations.v1@2.32.23
  - @wso2is/admin.users.v1@2.30.8
  - @wso2is/admin.userstores.v1@2.26.57

## 2.27.41

### Patch Changes

- Updated dependencies [[`dfe37eaa32b41e8102d8cbd923602cf71077b92f`](https://github.com/wso2/identity-apps/commit/dfe37eaa32b41e8102d8cbd923602cf71077b92f)]:
  - @wso2is/admin.users.v1@2.30.7
  - @wso2is/admin.applications.v1@2.30.97
  - @wso2is/admin.core.v1@2.37.5
  - @wso2is/admin.extensions.v1@2.36.22
  - @wso2is/admin.groups.v1@2.27.7
  - @wso2is/admin.organizations.v1@2.26.97
  - @wso2is/admin.remote-userstores.v1@1.7.53
  - @wso2is/admin.server-configurations.v1@2.32.22
  - @wso2is/admin.connections.v1@2.32.7
  - @wso2is/admin.identity-providers.v1@2.26.97
  - @wso2is/admin.api-resources.v2@2.25.97
  - @wso2is/admin.userstores.v1@2.26.56

## 2.27.40

### Patch Changes

- Updated dependencies [[`363d4abbf6d2c327f398b4833806c87f1a3883d9`](https://github.com/wso2/identity-apps/commit/363d4abbf6d2c327f398b4833806c87f1a3883d9), [`365c0cf9158518f16d330a8b55173cf2cc673b46`](https://github.com/wso2/identity-apps/commit/365c0cf9158518f16d330a8b55173cf2cc673b46)]:
  - @wso2is/admin.applications.v1@2.30.96
  - @wso2is/admin.connections.v1@2.32.6
  - @wso2is/admin.users.v1@2.30.6
  - @wso2is/admin.core.v1@2.37.4
  - @wso2is/admin.extensions.v1@2.36.21
  - @wso2is/admin.groups.v1@2.27.6
  - @wso2is/admin.identity-providers.v1@2.26.96
  - @wso2is/admin.organizations.v1@2.26.96
  - @wso2is/admin.remote-userstores.v1@1.7.52
  - @wso2is/admin.server-configurations.v1@2.32.21
  - @wso2is/admin.api-resources.v2@2.25.96
  - @wso2is/admin.userstores.v1@2.26.55

## 2.27.39

### Patch Changes

- Updated dependencies [[`31b4e92ae73fea1372a03f9aa0511f062030e44f`](https://github.com/wso2/identity-apps/commit/31b4e92ae73fea1372a03f9aa0511f062030e44f)]:
  - @wso2is/admin.extensions.v1@2.36.20
  - @wso2is/admin.users.v1@2.30.5
  - @wso2is/admin.core.v1@2.37.3
  - @wso2is/core@2.5.8
  - @wso2is/admin.applications.v1@2.30.95
  - @wso2is/admin.connections.v1@2.32.5
  - @wso2is/admin.groups.v1@2.27.5
  - @wso2is/admin.identity-providers.v1@2.26.95
  - @wso2is/admin.organizations.v1@2.26.95
  - @wso2is/admin.remote-userstores.v1@1.7.51
  - @wso2is/admin.server-configurations.v1@2.32.20
  - @wso2is/admin.userstores.v1@2.26.54
  - @wso2is/admin.api-resources.v2@2.25.95
  - @wso2is/admin.authorization.v1@2.25.39
  - @wso2is/access-control@3.3.12
  - @wso2is/dynamic-forms@2.4.24
  - @wso2is/form@2.6.17
  - @wso2is/forms@2.3.13
  - @wso2is/i18n@2.16.2
  - @wso2is/react-components@2.8.24

## 2.27.38

### Patch Changes

- Updated dependencies [[`5d39c0975774564423edebcb268291eb24932e23`](https://github.com/wso2/identity-apps/commit/5d39c0975774564423edebcb268291eb24932e23), [`3811ae3d223db8bf4fa5315f61d19a11aecc32a9`](https://github.com/wso2/identity-apps/commit/3811ae3d223db8bf4fa5315f61d19a11aecc32a9), [`7de99c9b05b5f11e8350796ba370d54e8b2dc181`](https://github.com/wso2/identity-apps/commit/7de99c9b05b5f11e8350796ba370d54e8b2dc181)]:
  - @wso2is/i18n@2.16.1
  - @wso2is/theme@2.6.1
  - @wso2is/admin.connections.v1@2.32.4
  - @wso2is/admin.core.v1@2.37.2
  - @wso2is/admin.applications.v1@2.30.94
  - @wso2is/admin.authorization.v1@2.25.38
  - @wso2is/admin.extensions.v1@2.36.19
  - @wso2is/admin.groups.v1@2.27.4
  - @wso2is/admin.identity-providers.v1@2.26.94
  - @wso2is/admin.organizations.v1@2.26.94
  - @wso2is/admin.server-configurations.v1@2.32.19
  - @wso2is/admin.users.v1@2.30.4
  - @wso2is/admin.userstores.v1@2.26.53
  - @wso2is/react-components@2.8.23
  - @wso2is/admin.api-resources.v2@2.25.94
  - @wso2is/admin.remote-userstores.v1@1.7.50
  - @wso2is/dynamic-forms@2.4.23
  - @wso2is/form@2.6.16

## 2.27.37

### Patch Changes

- Updated dependencies []:
  - @wso2is/admin.applications.v1@2.30.93
  - @wso2is/admin.core.v1@2.37.1
  - @wso2is/admin.connections.v1@2.32.3
  - @wso2is/admin.extensions.v1@2.36.18
  - @wso2is/admin.groups.v1@2.27.3
  - @wso2is/admin.identity-providers.v1@2.26.93
  - @wso2is/admin.organizations.v1@2.26.93
  - @wso2is/admin.remote-userstores.v1@1.7.49
  - @wso2is/admin.api-resources.v2@2.25.93
  - @wso2is/admin.server-configurations.v1@2.32.18
  - @wso2is/admin.users.v1@2.30.3
  - @wso2is/admin.userstores.v1@2.26.52

## 2.27.36

### Patch Changes

- Updated dependencies [[`363aeec4c658628cf89027a9f81f52f545421842`](https://github.com/wso2/identity-apps/commit/363aeec4c658628cf89027a9f81f52f545421842), [`50b9ac91f7ff1da3f2e9d3d4ec99a84ff16f3523`](https://github.com/wso2/identity-apps/commit/50b9ac91f7ff1da3f2e9d3d4ec99a84ff16f3523), [`790ff6bbdbda324a95285d903b04da27a7533b2b`](https://github.com/wso2/identity-apps/commit/790ff6bbdbda324a95285d903b04da27a7533b2b), [`abf5c953b8f48db5cdb855e75f5c1b847d1e42f0`](https://github.com/wso2/identity-apps/commit/abf5c953b8f48db5cdb855e75f5c1b847d1e42f0)]:
  - @wso2is/admin.core.v1@2.37.0
  - @wso2is/i18n@2.16.0
  - @wso2is/admin.users.v1@2.30.2
  - @wso2is/core@2.5.7
  - @wso2is/admin.applications.v1@2.30.92
  - @wso2is/admin.api-resources.v2@2.25.92
  - @wso2is/admin.connections.v1@2.32.2
  - @wso2is/admin.extensions.v1@2.36.17
  - @wso2is/admin.groups.v1@2.27.2
  - @wso2is/admin.identity-providers.v1@2.26.92
  - @wso2is/admin.organizations.v1@2.26.92
  - @wso2is/admin.remote-userstores.v1@1.7.48
  - @wso2is/admin.server-configurations.v1@2.32.17
  - @wso2is/admin.userstores.v1@2.26.51
  - @wso2is/admin.authorization.v1@2.25.37
  - @wso2is/access-control@3.3.11
  - @wso2is/dynamic-forms@2.4.22
  - @wso2is/form@2.6.15
  - @wso2is/forms@2.3.12
  - @wso2is/react-components@2.8.22

## 2.27.35

### Patch Changes

- Updated dependencies []:
  - @wso2is/admin.core.v1@2.36.1
  - @wso2is/admin.api-resources.v2@2.25.91
  - @wso2is/admin.applications.v1@2.30.91
  - @wso2is/admin.connections.v1@2.32.1
  - @wso2is/admin.extensions.v1@2.36.16
  - @wso2is/admin.groups.v1@2.27.1
  - @wso2is/admin.identity-providers.v1@2.26.91
  - @wso2is/admin.organizations.v1@2.26.91
  - @wso2is/admin.remote-userstores.v1@1.7.47
  - @wso2is/admin.server-configurations.v1@2.32.16
  - @wso2is/admin.users.v1@2.30.1
  - @wso2is/admin.userstores.v1@2.26.50

## 2.27.34

### Patch Changes

- Updated dependencies [[`066e6a556b348a29874119fdd30e7779e644db84`](https://github.com/wso2/identity-apps/commit/066e6a556b348a29874119fdd30e7779e644db84)]:
  - @wso2is/admin.connections.v1@2.32.0
  - @wso2is/admin.groups.v1@2.27.0
  - @wso2is/admin.users.v1@2.30.0
  - @wso2is/admin.core.v1@2.36.0
  - @wso2is/admin.applications.v1@2.30.90
  - @wso2is/admin.extensions.v1@2.36.15
  - @wso2is/admin.identity-providers.v1@2.26.90
  - @wso2is/admin.organizations.v1@2.26.90
  - @wso2is/admin.remote-userstores.v1@1.7.46
  - @wso2is/admin.server-configurations.v1@2.32.15
  - @wso2is/admin.api-resources.v2@2.25.90
  - @wso2is/admin.userstores.v1@2.26.49

## 2.27.33

### Patch Changes

- Updated dependencies [[`cfe475febd8e3972a545cf12bb86e7fd08d344ea`](https://github.com/wso2/identity-apps/commit/cfe475febd8e3972a545cf12bb86e7fd08d344ea), [`f2c7a35ce347d4ac7e3e15f3f50404c9d701d212`](https://github.com/wso2/identity-apps/commit/f2c7a35ce347d4ac7e3e15f3f50404c9d701d212), [`f6939061baec44323111cd5a09164d1e7a441324`](https://github.com/wso2/identity-apps/commit/f6939061baec44323111cd5a09164d1e7a441324)]:
  - @wso2is/admin.core.v1@2.35.27
  - @wso2is/i18n@2.15.2
  - @wso2is/admin.api-resources.v2@2.25.89
  - @wso2is/admin.applications.v1@2.30.89
  - @wso2is/admin.connections.v1@2.31.5
  - @wso2is/admin.extensions.v1@2.36.14
  - @wso2is/admin.groups.v1@2.26.48
  - @wso2is/admin.identity-providers.v1@2.26.89
  - @wso2is/admin.organizations.v1@2.26.89
  - @wso2is/admin.remote-userstores.v1@1.7.45
  - @wso2is/admin.server-configurations.v1@2.32.14
  - @wso2is/admin.users.v1@2.29.48
  - @wso2is/admin.userstores.v1@2.26.48
  - @wso2is/admin.authorization.v1@2.25.36

## 2.27.32

### Patch Changes

- Updated dependencies [[`ad9d93a8a57e076b40ef78674ed0242e8bbeca91`](https://github.com/wso2/identity-apps/commit/ad9d93a8a57e076b40ef78674ed0242e8bbeca91)]:
  - @wso2is/admin.organizations.v1@2.26.88
  - @wso2is/admin.api-resources.v2@2.25.88
  - @wso2is/admin.applications.v1@2.30.88
  - @wso2is/admin.connections.v1@2.31.4
  - @wso2is/admin.core.v1@2.35.26
  - @wso2is/admin.extensions.v1@2.36.13
  - @wso2is/admin.groups.v1@2.26.47
  - @wso2is/admin.identity-providers.v1@2.26.88
  - @wso2is/admin.server-configurations.v1@2.32.13
  - @wso2is/admin.users.v1@2.29.47
  - @wso2is/admin.remote-userstores.v1@1.7.44
  - @wso2is/admin.userstores.v1@2.26.47

## 2.27.31

### Patch Changes

- Updated dependencies [[`cbe83e7ecee7bd19053fdb554e4f73ab279ec2e8`](https://github.com/wso2/identity-apps/commit/cbe83e7ecee7bd19053fdb554e4f73ab279ec2e8), [`ed6e0a5dfe66c7ef786cff892008fd74fac10e2b`](https://github.com/wso2/identity-apps/commit/ed6e0a5dfe66c7ef786cff892008fd74fac10e2b)]:
  - @wso2is/admin.applications.v1@2.30.87
  - @wso2is/admin.groups.v1@2.26.46
  - @wso2is/admin.users.v1@2.29.46
  - @wso2is/admin.core.v1@2.35.25
  - @wso2is/admin.connections.v1@2.31.3
  - @wso2is/admin.extensions.v1@2.36.12
  - @wso2is/admin.identity-providers.v1@2.26.87
  - @wso2is/admin.organizations.v1@2.26.87
  - @wso2is/admin.remote-userstores.v1@1.7.43
  - @wso2is/admin.server-configurations.v1@2.32.12
  - @wso2is/admin.api-resources.v2@2.25.87
  - @wso2is/admin.userstores.v1@2.26.46

## 2.27.30

### Patch Changes

- Updated dependencies [[`4497e3e2a3ec1ea0ca94aad71d3bd8580e3f1b98`](https://github.com/wso2/identity-apps/commit/4497e3e2a3ec1ea0ca94aad71d3bd8580e3f1b98)]:
  - @wso2is/core@2.5.6
  - @wso2is/i18n@2.15.1
  - @wso2is/admin.applications.v1@2.30.86
  - @wso2is/admin.connections.v1@2.31.2
  - @wso2is/admin.core.v1@2.35.24
  - @wso2is/admin.extensions.v1@2.36.11
  - @wso2is/admin.identity-providers.v1@2.26.86
  - @wso2is/admin.remote-userstores.v1@1.7.42
  - @wso2is/admin.users.v1@2.29.45
  - @wso2is/admin.api-resources.v2@2.25.86
  - @wso2is/admin.authorization.v1@2.25.35
  - @wso2is/admin.groups.v1@2.26.45
  - @wso2is/admin.organizations.v1@2.26.86
  - @wso2is/admin.server-configurations.v1@2.32.11
  - @wso2is/admin.userstores.v1@2.26.45
  - @wso2is/access-control@3.3.10
  - @wso2is/dynamic-forms@2.4.21
  - @wso2is/form@2.6.14
  - @wso2is/forms@2.3.11
  - @wso2is/react-components@2.8.21

## 2.27.29

### Patch Changes

- Updated dependencies [[`fe7fe766fc92bca1f6ac5f6ba0b43312923b8c27`](https://github.com/wso2/identity-apps/commit/fe7fe766fc92bca1f6ac5f6ba0b43312923b8c27)]:
  - @wso2is/admin.applications.v1@2.30.85
  - @wso2is/admin.connections.v1@2.31.1
  - @wso2is/admin.core.v1@2.35.23
  - @wso2is/admin.extensions.v1@2.36.10
  - @wso2is/admin.groups.v1@2.26.44
  - @wso2is/admin.identity-providers.v1@2.26.85
  - @wso2is/admin.organizations.v1@2.26.85
  - @wso2is/admin.remote-userstores.v1@1.7.41
  - @wso2is/admin.api-resources.v2@2.25.85
  - @wso2is/admin.server-configurations.v1@2.32.10
  - @wso2is/admin.users.v1@2.29.44
  - @wso2is/admin.userstores.v1@2.26.44

## 2.27.28

### Patch Changes

- [#7318](https://github.com/wso2/identity-apps/pull/7318) [`23bd7d4f6d6d70d789ad7115ffd1fbec742455a6`](https://github.com/wso2/identity-apps/commit/23bd7d4f6d6d70d789ad7115ffd1fbec742455a6) Thanks [@JeethJJ](https://github.com/JeethJJ)! - Bump oxygen version and enable active policy view.

* [#7313](https://github.com/wso2/identity-apps/pull/7313) [`ad63bbe54541ed6b28e1f254f3e7f5e7b6767d7b`](https://github.com/wso2/identity-apps/commit/ad63bbe54541ed6b28e1f254f3e7f5e7b6767d7b) Thanks [@JeethJJ](https://github.com/JeethJJ)! - Bump oxygen version

* Updated dependencies [[`9ecf97c14319c2af32a0ef375c02c4b70cf159d5`](https://github.com/wso2/identity-apps/commit/9ecf97c14319c2af32a0ef375c02c4b70cf159d5), [`23bd7d4f6d6d70d789ad7115ffd1fbec742455a6`](https://github.com/wso2/identity-apps/commit/23bd7d4f6d6d70d789ad7115ffd1fbec742455a6), [`ad63bbe54541ed6b28e1f254f3e7f5e7b6767d7b`](https://github.com/wso2/identity-apps/commit/ad63bbe54541ed6b28e1f254f3e7f5e7b6767d7b), [`5a5577aacf0a12d03246c9b829c8168296b37dcf`](https://github.com/wso2/identity-apps/commit/5a5577aacf0a12d03246c9b829c8168296b37dcf)]:
  - @wso2is/admin.connections.v1@2.31.0
  - @wso2is/i18n@2.15.0
  - @wso2is/admin.server-configurations.v1@2.32.9
  - @wso2is/admin.identity-providers.v1@2.26.84
  - @wso2is/admin.remote-userstores.v1@1.7.40
  - @wso2is/admin.api-resources.v2@2.25.84
  - @wso2is/admin.authorization.v1@2.25.34
  - @wso2is/admin.organizations.v1@2.26.84
  - @wso2is/admin.applications.v1@2.30.84
  - @wso2is/admin.extensions.v1@2.36.9
  - @wso2is/admin.userstores.v1@2.26.43
  - @wso2is/admin.groups.v1@2.26.43
  - @wso2is/react-components@2.8.20
  - @wso2is/admin.users.v1@2.29.43
  - @wso2is/admin.core.v1@2.35.22
  - @wso2is/dynamic-forms@2.4.20
  - @wso2is/form@2.6.13

## 2.27.27

### Patch Changes

- [#7306](https://github.com/wso2/identity-apps/pull/7306) [`f9db643943377216b8525a183f3ad4855a3bd4af`](https://github.com/wso2/identity-apps/commit/f9db643943377216b8525a183f3ad4855a3bd4af) Thanks [@DonOmalVindula](https://github.com/DonOmalVindula)! - Update oxygen-ui to 2.2.0

- Updated dependencies [[`647e28cd3e4ba79e2d016cbbcd343c007a487a7f`](https://github.com/wso2/identity-apps/commit/647e28cd3e4ba79e2d016cbbcd343c007a487a7f), [`f9db643943377216b8525a183f3ad4855a3bd4af`](https://github.com/wso2/identity-apps/commit/f9db643943377216b8525a183f3ad4855a3bd4af), [`afd3f3bb5aae4dab8dc85ea58fb529af057e9095`](https://github.com/wso2/identity-apps/commit/afd3f3bb5aae4dab8dc85ea58fb529af057e9095)]:
  - @wso2is/admin.applications.v1@2.30.83
  - @wso2is/admin.server-configurations.v1@2.32.8
  - @wso2is/admin.identity-providers.v1@2.26.83
  - @wso2is/admin.remote-userstores.v1@1.7.39
  - @wso2is/admin.api-resources.v2@2.25.83
  - @wso2is/admin.authorization.v1@2.25.33
  - @wso2is/admin.organizations.v1@2.26.83
  - @wso2is/admin.connections.v1@2.30.19
  - @wso2is/admin.extensions.v1@2.36.8
  - @wso2is/admin.userstores.v1@2.26.42
  - @wso2is/admin.groups.v1@2.26.42
  - @wso2is/react-components@2.8.19
  - @wso2is/admin.users.v1@2.29.42
  - @wso2is/admin.core.v1@2.35.21
  - @wso2is/dynamic-forms@2.4.19
  - @wso2is/form@2.6.12

## 2.27.26

### Patch Changes

- [#7295](https://github.com/wso2/identity-apps/pull/7295) [`6380a4e6899b0659684c143dd475c48ba7668a50`](https://github.com/wso2/identity-apps/commit/6380a4e6899b0659684c143dd475c48ba7668a50) Thanks [@ShanChathusanda93](https://github.com/ShanChathusanda93)! - Remove shared apps from the role creation wizard

- Updated dependencies []:
  - @wso2is/admin.applications.v1@2.30.82
  - @wso2is/admin.connections.v1@2.30.18
  - @wso2is/admin.core.v1@2.35.20
  - @wso2is/admin.extensions.v1@2.36.7
  - @wso2is/admin.groups.v1@2.26.41
  - @wso2is/admin.identity-providers.v1@2.26.82
  - @wso2is/admin.organizations.v1@2.26.82
  - @wso2is/admin.users.v1@2.29.41
  - @wso2is/admin.remote-userstores.v1@1.7.38
  - @wso2is/admin.api-resources.v2@2.25.82
  - @wso2is/admin.server-configurations.v1@2.32.7
  - @wso2is/admin.userstores.v1@2.26.41

## 2.27.25

### Patch Changes

- Updated dependencies [[`d18c7c8d774be7063e00ab9ccfd8edb65b77ff13`](https://github.com/wso2/identity-apps/commit/d18c7c8d774be7063e00ab9ccfd8edb65b77ff13)]:
  - @wso2is/admin.organizations.v1@2.26.81
  - @wso2is/admin.api-resources.v2@2.25.81
  - @wso2is/admin.applications.v1@2.30.81
  - @wso2is/admin.connections.v1@2.30.17
  - @wso2is/admin.core.v1@2.35.19
  - @wso2is/admin.extensions.v1@2.36.6
  - @wso2is/admin.groups.v1@2.26.40
  - @wso2is/admin.identity-providers.v1@2.26.81
  - @wso2is/admin.server-configurations.v1@2.32.6
  - @wso2is/admin.users.v1@2.29.40
  - @wso2is/admin.remote-userstores.v1@1.7.37
  - @wso2is/admin.userstores.v1@2.26.40

## 2.27.24

### Patch Changes

- Updated dependencies [[`cd827d04f98a519804f1f9996a1dc3a831278df1`](https://github.com/wso2/identity-apps/commit/cd827d04f98a519804f1f9996a1dc3a831278df1)]:
  - @wso2is/theme@2.6.0
  - @wso2is/admin.authorization.v1@2.25.32
  - @wso2is/admin.connections.v1@2.30.16
  - @wso2is/admin.extensions.v1@2.36.5
  - @wso2is/admin.groups.v1@2.26.39
  - @wso2is/admin.identity-providers.v1@2.26.80
  - @wso2is/admin.organizations.v1@2.26.80
  - @wso2is/admin.server-configurations.v1@2.32.5
  - @wso2is/admin.users.v1@2.29.39
  - @wso2is/admin.userstores.v1@2.26.39
  - @wso2is/react-components@2.8.18
  - @wso2is/admin.applications.v1@2.30.80
  - @wso2is/admin.core.v1@2.35.18
  - @wso2is/admin.remote-userstores.v1@1.7.36
  - @wso2is/admin.api-resources.v2@2.25.80
  - @wso2is/dynamic-forms@2.4.18
  - @wso2is/form@2.6.11

## 2.27.23

### Patch Changes

- Updated dependencies [[`c1394df22ae507e372f5b7e091be2dceb581d5e0`](https://github.com/wso2/identity-apps/commit/c1394df22ae507e372f5b7e091be2dceb581d5e0)]:
  - @wso2is/admin.users.v1@2.29.38
  - @wso2is/admin.applications.v1@2.30.79
  - @wso2is/admin.core.v1@2.35.17
  - @wso2is/admin.extensions.v1@2.36.4
  - @wso2is/admin.groups.v1@2.26.38
  - @wso2is/admin.organizations.v1@2.26.79
  - @wso2is/admin.remote-userstores.v1@1.7.35
  - @wso2is/admin.server-configurations.v1@2.32.4
  - @wso2is/admin.connections.v1@2.30.15
  - @wso2is/admin.identity-providers.v1@2.26.79
  - @wso2is/admin.api-resources.v2@2.25.79
  - @wso2is/admin.userstores.v1@2.26.38

## 2.27.22

### Patch Changes

- [#7236](https://github.com/wso2/identity-apps/pull/7236) [`e7d200f21f5a9d6113dba7959b07a0b96bc8d118`](https://github.com/wso2/identity-apps/commit/e7d200f21f5a9d6113dba7959b07a0b96bc8d118) Thanks [@pavinduLakshan](https://github.com/pavinduLakshan)! - Fix some circular dependencies

- Updated dependencies [[`e7d200f21f5a9d6113dba7959b07a0b96bc8d118`](https://github.com/wso2/identity-apps/commit/e7d200f21f5a9d6113dba7959b07a0b96bc8d118)]:
  - @wso2is/admin.applications.v1@2.30.78
  - @wso2is/admin.groups.v1@2.26.37
  - @wso2is/admin.users.v1@2.29.37
  - @wso2is/admin.core.v1@2.35.16
  - @wso2is/forms@2.3.10
  - @wso2is/admin.connections.v1@2.30.14
  - @wso2is/admin.extensions.v1@2.36.3
  - @wso2is/admin.identity-providers.v1@2.26.78
  - @wso2is/admin.organizations.v1@2.26.78
  - @wso2is/admin.remote-userstores.v1@1.7.34
  - @wso2is/admin.server-configurations.v1@2.32.3
  - @wso2is/admin.api-resources.v2@2.25.78
  - @wso2is/admin.userstores.v1@2.26.37
  - @wso2is/admin.authorization.v1@2.25.31

## 2.27.21

### Patch Changes

- [#7282](https://github.com/wso2/identity-apps/pull/7282) [`cbe2f57e1804353fda6f7c3d49a09cfddb3bea69`](https://github.com/wso2/identity-apps/commit/cbe2f57e1804353fda6f7c3d49a09cfddb3bea69) Thanks [@JayaShakthi97](https://github.com/JayaShakthi97)! - Fix issues in Application Role audience switching

- Updated dependencies []:
  - @wso2is/admin.applications.v1@2.30.77
  - @wso2is/admin.connections.v1@2.30.13
  - @wso2is/admin.core.v1@2.35.15
  - @wso2is/admin.extensions.v1@2.36.2
  - @wso2is/admin.groups.v1@2.26.36
  - @wso2is/admin.identity-providers.v1@2.26.77
  - @wso2is/admin.organizations.v1@2.26.77
  - @wso2is/admin.users.v1@2.29.36
  - @wso2is/admin.remote-userstores.v1@1.7.33
  - @wso2is/admin.api-resources.v2@2.25.77
  - @wso2is/admin.server-configurations.v1@2.32.2
  - @wso2is/admin.userstores.v1@2.26.36

## 2.27.20

### Patch Changes

- [#7235](https://github.com/wso2/identity-apps/pull/7235) [`c2568dbe95e01427899dbb6c71c6e04d8941e308`](https://github.com/wso2/identity-apps/commit/c2568dbe95e01427899dbb6c71c6e04d8941e308) Thanks [@pavinduLakshan](https://github.com/pavinduLakshan)! - Move common i18n extensions in console app to i18n module

- Updated dependencies [[`c2568dbe95e01427899dbb6c71c6e04d8941e308`](https://github.com/wso2/identity-apps/commit/c2568dbe95e01427899dbb6c71c6e04d8941e308), [`f1173193bb885f71c7d25fae5bfd011dfb70d79a`](https://github.com/wso2/identity-apps/commit/f1173193bb885f71c7d25fae5bfd011dfb70d79a)]:
  - @wso2is/admin.server-configurations.v1@2.32.1
  - @wso2is/admin.remote-userstores.v1@1.7.32
  - @wso2is/admin.api-resources.v2@2.25.76
  - @wso2is/admin.organizations.v1@2.26.76
  - @wso2is/admin.applications.v1@2.30.76
  - @wso2is/admin.extensions.v1@2.36.1
  - @wso2is/admin.groups.v1@2.26.35
  - @wso2is/admin.users.v1@2.29.35
  - @wso2is/admin.core.v1@2.35.14
  - @wso2is/i18n@2.14.6
  - @wso2is/theme@2.5.1
  - @wso2is/admin.identity-providers.v1@2.26.76
  - @wso2is/admin.userstores.v1@2.26.35
  - @wso2is/admin.connections.v1@2.30.12
  - @wso2is/admin.authorization.v1@2.25.30
  - @wso2is/react-components@2.8.17
  - @wso2is/dynamic-forms@2.4.17
  - @wso2is/form@2.6.10

## 2.27.19

### Patch Changes

- [#7240](https://github.com/wso2/identity-apps/pull/7240) [`c01fab399c1832cfe7551229f608a8ff1020b7e8`](https://github.com/wso2/identity-apps/commit/c01fab399c1832cfe7551229f608a8ff1020b7e8) Thanks [@ShanChathusanda93](https://github.com/ShanChathusanda93)! - Add role create and delete ops to sub orgs

- Updated dependencies [[`721be7bcde74a5db48fd4ee981e336e37d35ab00`](https://github.com/wso2/identity-apps/commit/721be7bcde74a5db48fd4ee981e336e37d35ab00), [`c01fab399c1832cfe7551229f608a8ff1020b7e8`](https://github.com/wso2/identity-apps/commit/c01fab399c1832cfe7551229f608a8ff1020b7e8)]:
  - @wso2is/admin.server-configurations.v1@2.32.0
  - @wso2is/admin.extensions.v1@2.36.0
  - @wso2is/core@2.5.5
  - @wso2is/i18n@2.14.5
  - @wso2is/admin.applications.v1@2.30.75
  - @wso2is/admin.core.v1@2.35.13
  - @wso2is/admin.identity-providers.v1@2.26.75
  - @wso2is/admin.users.v1@2.29.34
  - @wso2is/admin.connections.v1@2.30.11
  - @wso2is/admin.groups.v1@2.26.34
  - @wso2is/admin.organizations.v1@2.26.75
  - @wso2is/admin.remote-userstores.v1@1.7.31
  - @wso2is/admin.userstores.v1@2.26.34
  - @wso2is/admin.api-resources.v2@2.25.75
  - @wso2is/admin.authorization.v1@2.25.29
  - @wso2is/access-control@3.3.9
  - @wso2is/dynamic-forms@2.4.16
  - @wso2is/form@2.6.9
  - @wso2is/forms@2.3.9
  - @wso2is/react-components@2.8.16

## 2.27.18

### Patch Changes

- Updated dependencies [[`664b1ec3c513595cdcc91216af4371dbe70ab996`](https://github.com/wso2/identity-apps/commit/664b1ec3c513595cdcc91216af4371dbe70ab996)]:
  - @wso2is/theme@2.5.0
  - @wso2is/admin.authorization.v1@2.25.28
  - @wso2is/admin.connections.v1@2.30.10
  - @wso2is/admin.extensions.v1@2.35.33
  - @wso2is/admin.groups.v1@2.26.33
  - @wso2is/admin.identity-providers.v1@2.26.74
  - @wso2is/admin.organizations.v1@2.26.74
  - @wso2is/admin.server-configurations.v1@2.31.12
  - @wso2is/admin.users.v1@2.29.33
  - @wso2is/admin.userstores.v1@2.26.33
  - @wso2is/react-components@2.8.15
  - @wso2is/admin.applications.v1@2.30.74
  - @wso2is/admin.core.v1@2.35.12
  - @wso2is/admin.remote-userstores.v1@1.7.30
  - @wso2is/admin.api-resources.v2@2.25.74
  - @wso2is/dynamic-forms@2.4.15
  - @wso2is/form@2.6.8

## 2.27.17

### Patch Changes

- Updated dependencies []:
  - @wso2is/admin.extensions.v1@2.35.32
  - @wso2is/admin.applications.v1@2.30.73
  - @wso2is/admin.connections.v1@2.30.9
  - @wso2is/admin.core.v1@2.35.11
  - @wso2is/admin.groups.v1@2.26.32
  - @wso2is/admin.identity-providers.v1@2.26.73
  - @wso2is/admin.organizations.v1@2.26.73
  - @wso2is/admin.remote-userstores.v1@1.7.29
  - @wso2is/admin.server-configurations.v1@2.31.11
  - @wso2is/admin.users.v1@2.29.32
  - @wso2is/admin.userstores.v1@2.26.32
  - @wso2is/admin.api-resources.v2@2.25.73

## 2.27.16

### Patch Changes

- [#7239](https://github.com/wso2/identity-apps/pull/7239) [`398c39ec452d460994a3a0a6425115678538e49b`](https://github.com/wso2/identity-apps/commit/398c39ec452d460994a3a0a6425115678538e49b) Thanks [@DilshanSenarath](https://github.com/DilshanSenarath)! - Add the option to modify the primary user store domain name in console and myaccount apps

- Updated dependencies [[`398c39ec452d460994a3a0a6425115678538e49b`](https://github.com/wso2/identity-apps/commit/398c39ec452d460994a3a0a6425115678538e49b)]:
  - @wso2is/admin.organizations.v1@2.26.72
  - @wso2is/admin.applications.v1@2.30.72
  - @wso2is/admin.connections.v1@2.30.8
  - @wso2is/admin.extensions.v1@2.35.31
  - @wso2is/admin.groups.v1@2.26.31
  - @wso2is/react-components@2.8.14
  - @wso2is/admin.users.v1@2.29.31
  - @wso2is/admin.core.v1@2.35.10
  - @wso2is/core@2.5.4
  - @wso2is/admin.api-resources.v2@2.25.72
  - @wso2is/admin.identity-providers.v1@2.26.72
  - @wso2is/admin.server-configurations.v1@2.31.10
  - @wso2is/admin.remote-userstores.v1@1.7.28
  - @wso2is/admin.userstores.v1@2.26.31
  - @wso2is/admin.authorization.v1@2.25.27
  - @wso2is/dynamic-forms@2.4.14
  - @wso2is/form@2.6.7
  - @wso2is/access-control@3.3.8
  - @wso2is/forms@2.3.8
  - @wso2is/i18n@2.14.4

## 2.27.15

### Patch Changes

- Updated dependencies [[`a7a437f20784d7b7423a195f5f9fe0682bc28235`](https://github.com/wso2/identity-apps/commit/a7a437f20784d7b7423a195f5f9fe0682bc28235)]:
  - @wso2is/admin.users.v1@2.29.30
  - @wso2is/admin.core.v1@2.35.9
  - @wso2is/admin.applications.v1@2.30.71
  - @wso2is/admin.connections.v1@2.30.7
  - @wso2is/admin.extensions.v1@2.35.30
  - @wso2is/admin.groups.v1@2.26.30
  - @wso2is/admin.organizations.v1@2.26.71
  - @wso2is/admin.remote-userstores.v1@1.7.27
  - @wso2is/admin.server-configurations.v1@2.31.9
  - @wso2is/admin.api-resources.v2@2.25.71
  - @wso2is/admin.identity-providers.v1@2.26.71
  - @wso2is/admin.userstores.v1@2.26.30

## 2.27.14

### Patch Changes

- Updated dependencies []:
  - @wso2is/admin.core.v1@2.35.8
  - @wso2is/admin.extensions.v1@2.35.29
  - @wso2is/admin.remote-userstores.v1@1.7.26
  - @wso2is/admin.server-configurations.v1@2.31.8
  - @wso2is/admin.users.v1@2.29.29
  - @wso2is/admin.applications.v1@2.30.70
  - @wso2is/admin.connections.v1@2.30.6
  - @wso2is/admin.identity-providers.v1@2.26.70
  - @wso2is/admin.api-resources.v2@2.25.70
  - @wso2is/admin.groups.v1@2.26.29
  - @wso2is/admin.organizations.v1@2.26.70
  - @wso2is/admin.userstores.v1@2.26.29

## 2.27.13

### Patch Changes

- Updated dependencies [[`224842029dc99ae8b90344a146a5bbd1d4fb5c35`](https://github.com/wso2/identity-apps/commit/224842029dc99ae8b90344a146a5bbd1d4fb5c35), [`2b1240e04858c8ebfb3c33cfc91a76c62c0dcb33`](https://github.com/wso2/identity-apps/commit/2b1240e04858c8ebfb3c33cfc91a76c62c0dcb33)]:
  - @wso2is/admin.core.v1@2.35.7
  - @wso2is/admin.groups.v1@2.26.28
  - @wso2is/admin.api-resources.v2@2.25.69
  - @wso2is/admin.applications.v1@2.30.69
  - @wso2is/admin.connections.v1@2.30.5
  - @wso2is/admin.extensions.v1@2.35.28
  - @wso2is/admin.identity-providers.v1@2.26.69
  - @wso2is/admin.organizations.v1@2.26.69
  - @wso2is/admin.remote-userstores.v1@1.7.25
  - @wso2is/admin.server-configurations.v1@2.31.7
  - @wso2is/admin.users.v1@2.29.28
  - @wso2is/admin.userstores.v1@2.26.28

## 2.27.12

### Patch Changes

- [#7258](https://github.com/wso2/identity-apps/pull/7258) [`403d351f2cb978fc4e2c02d49160af509a50a112`](https://github.com/wso2/identity-apps/commit/403d351f2cb978fc4e2c02d49160af509a50a112) Thanks [@pavinduLakshan](https://github.com/pavinduLakshan)! - Revert pnpm version back to v8.7.4

- Updated dependencies [[`403d351f2cb978fc4e2c02d49160af509a50a112`](https://github.com/wso2/identity-apps/commit/403d351f2cb978fc4e2c02d49160af509a50a112)]:
  - @wso2is/admin.server-configurations.v1@2.31.6
  - @wso2is/admin.identity-providers.v1@2.26.68
  - @wso2is/admin.remote-userstores.v1@1.7.24
  - @wso2is/admin.api-resources.v2@2.25.68
  - @wso2is/admin.authorization.v1@2.25.26
  - @wso2is/admin.organizations.v1@2.26.68
  - @wso2is/admin.applications.v1@2.30.68
  - @wso2is/admin.connections.v1@2.30.4
  - @wso2is/admin.extensions.v1@2.35.27
  - @wso2is/admin.userstores.v1@2.26.27
  - @wso2is/admin.groups.v1@2.26.27
  - @wso2is/admin.users.v1@2.29.27
  - @wso2is/admin.core.v1@2.35.6

## 2.27.11

### Patch Changes

- Updated dependencies [[`bbb1d924701c0538df5248a581147062581d98eb`](https://github.com/wso2/identity-apps/commit/bbb1d924701c0538df5248a581147062581d98eb)]:
  - @wso2is/admin.applications.v1@2.30.67
  - @wso2is/admin.connections.v1@2.30.3
  - @wso2is/admin.core.v1@2.35.5
  - @wso2is/admin.extensions.v1@2.35.26
  - @wso2is/admin.groups.v1@2.26.26
  - @wso2is/admin.identity-providers.v1@2.26.67
  - @wso2is/admin.organizations.v1@2.26.67
  - @wso2is/admin.remote-userstores.v1@1.7.23
  - @wso2is/admin.api-resources.v2@2.25.67
  - @wso2is/admin.server-configurations.v1@2.31.5
  - @wso2is/admin.users.v1@2.29.26
  - @wso2is/admin.userstores.v1@2.26.26

## 2.27.10

### Patch Changes

- [#7238](https://github.com/wso2/identity-apps/pull/7238) [`56322497c76af2999e4945502296bf2257f14c10`](https://github.com/wso2/identity-apps/commit/56322497c76af2999e4945502296bf2257f14c10) Thanks [@pavinduLakshan](https://github.com/pavinduLakshan)! - Move React version to pnpm catalog

- Updated dependencies [[`56322497c76af2999e4945502296bf2257f14c10`](https://github.com/wso2/identity-apps/commit/56322497c76af2999e4945502296bf2257f14c10)]:
  - @wso2is/admin.server-configurations.v1@2.31.4
  - @wso2is/admin.identity-providers.v1@2.26.66
  - @wso2is/admin.remote-userstores.v1@1.7.22
  - @wso2is/admin.api-resources.v2@2.25.66
  - @wso2is/admin.authorization.v1@2.25.25
  - @wso2is/admin.organizations.v1@2.26.66
  - @wso2is/admin.applications.v1@2.30.66
  - @wso2is/admin.connections.v1@2.30.2
  - @wso2is/admin.extensions.v1@2.35.25
  - @wso2is/admin.userstores.v1@2.26.25
  - @wso2is/admin.groups.v1@2.26.25
  - @wso2is/admin.users.v1@2.29.25
  - @wso2is/admin.core.v1@2.35.4

## 2.27.9

### Patch Changes

- Updated dependencies [[`97aae1b9168c49e72cd544ded82d53c8fa16fff0`](https://github.com/wso2/identity-apps/commit/97aae1b9168c49e72cd544ded82d53c8fa16fff0)]:
  - @wso2is/admin.users.v1@2.29.24
  - @wso2is/core@2.5.3
  - @wso2is/admin.applications.v1@2.30.65
  - @wso2is/admin.core.v1@2.35.3
  - @wso2is/admin.extensions.v1@2.35.24
  - @wso2is/admin.groups.v1@2.26.24
  - @wso2is/admin.organizations.v1@2.26.65
  - @wso2is/admin.remote-userstores.v1@1.7.21
  - @wso2is/admin.server-configurations.v1@2.31.3
  - @wso2is/admin.api-resources.v2@2.25.65
  - @wso2is/admin.authorization.v1@2.25.24
  - @wso2is/admin.connections.v1@2.30.1
  - @wso2is/admin.identity-providers.v1@2.26.65
  - @wso2is/admin.userstores.v1@2.26.24
  - @wso2is/access-control@3.3.7
  - @wso2is/dynamic-forms@2.4.13
  - @wso2is/form@2.6.6
  - @wso2is/forms@2.3.7
  - @wso2is/i18n@2.14.3
  - @wso2is/react-components@2.8.13

## 2.27.8

### Patch Changes

- Updated dependencies [[`d4b2298353d0184ac77d5be3b0a7676a8e94e004`](https://github.com/wso2/identity-apps/commit/d4b2298353d0184ac77d5be3b0a7676a8e94e004), [`f0da57190bcbe263e54df65ca04087fb832b70d6`](https://github.com/wso2/identity-apps/commit/f0da57190bcbe263e54df65ca04087fb832b70d6), [`f0da57190bcbe263e54df65ca04087fb832b70d6`](https://github.com/wso2/identity-apps/commit/f0da57190bcbe263e54df65ca04087fb832b70d6), [`f0da57190bcbe263e54df65ca04087fb832b70d6`](https://github.com/wso2/identity-apps/commit/f0da57190bcbe263e54df65ca04087fb832b70d6), [`f0da57190bcbe263e54df65ca04087fb832b70d6`](https://github.com/wso2/identity-apps/commit/f0da57190bcbe263e54df65ca04087fb832b70d6)]:
  - @wso2is/admin.api-resources.v2@2.25.64
  - @wso2is/admin.core.v1@2.35.2
  - @wso2is/admin.connections.v1@2.30.0
  - @wso2is/admin.extensions.v1@2.35.23
  - @wso2is/i18n@2.14.2
  - @wso2is/theme@2.4.6
  - @wso2is/admin.applications.v1@2.30.64
  - @wso2is/admin.groups.v1@2.26.23
  - @wso2is/admin.identity-providers.v1@2.26.64
  - @wso2is/admin.organizations.v1@2.26.64
  - @wso2is/admin.remote-userstores.v1@1.7.20
  - @wso2is/admin.server-configurations.v1@2.31.2
  - @wso2is/admin.users.v1@2.29.23
  - @wso2is/admin.userstores.v1@2.26.23
  - @wso2is/admin.authorization.v1@2.25.23
  - @wso2is/react-components@2.8.12
  - @wso2is/dynamic-forms@2.4.12
  - @wso2is/form@2.6.5

## 2.27.7

### Patch Changes

- Updated dependencies [[`a51ab954bbebb4f2dc44a43c287934824f89c81f`](https://github.com/wso2/identity-apps/commit/a51ab954bbebb4f2dc44a43c287934824f89c81f)]:
  - @wso2is/admin.applications.v1@2.30.63
  - @wso2is/admin.connections.v1@2.29.2
  - @wso2is/admin.core.v1@2.35.1
  - @wso2is/admin.extensions.v1@2.35.22
  - @wso2is/admin.groups.v1@2.26.22
  - @wso2is/admin.identity-providers.v1@2.26.63
  - @wso2is/admin.organizations.v1@2.26.63
  - @wso2is/admin.remote-userstores.v1@1.7.19
  - @wso2is/admin.api-resources.v2@2.25.63
  - @wso2is/admin.server-configurations.v1@2.31.1
  - @wso2is/admin.users.v1@2.29.22
  - @wso2is/admin.userstores.v1@2.26.22

## 2.27.6

### Patch Changes

- Updated dependencies [[`8110b4503bc622997af4942727afa5ef65245689`](https://github.com/wso2/identity-apps/commit/8110b4503bc622997af4942727afa5ef65245689), [`0057877859bdf3d91475cf3d1865382a88a1e9e7`](https://github.com/wso2/identity-apps/commit/0057877859bdf3d91475cf3d1865382a88a1e9e7)]:
  - @wso2is/admin.server-configurations.v1@2.31.0
  - @wso2is/admin.core.v1@2.35.0
  - @wso2is/i18n@2.14.1
  - @wso2is/core@2.5.2
  - @wso2is/admin.applications.v1@2.30.62
  - @wso2is/admin.extensions.v1@2.35.21
  - @wso2is/admin.identity-providers.v1@2.26.62
  - @wso2is/admin.users.v1@2.29.21
  - @wso2is/admin.api-resources.v2@2.25.62
  - @wso2is/admin.connections.v1@2.29.1
  - @wso2is/admin.groups.v1@2.26.21
  - @wso2is/admin.organizations.v1@2.26.62
  - @wso2is/admin.remote-userstores.v1@1.7.18
  - @wso2is/admin.userstores.v1@2.26.21
  - @wso2is/admin.authorization.v1@2.25.22
  - @wso2is/access-control@3.3.6
  - @wso2is/dynamic-forms@2.4.11
  - @wso2is/form@2.6.4
  - @wso2is/forms@2.3.6
  - @wso2is/react-components@2.8.11

## 2.27.5

### Patch Changes

- Updated dependencies [[`2840ab6f606b818ad0a1b0427dd88bfce4be986f`](https://github.com/wso2/identity-apps/commit/2840ab6f606b818ad0a1b0427dd88bfce4be986f)]:
  - @wso2is/admin.connections.v1@2.29.0
  - @wso2is/i18n@2.14.0
  - @wso2is/admin.applications.v1@2.30.61
  - @wso2is/admin.core.v1@2.34.61
  - @wso2is/admin.extensions.v1@2.35.20
  - @wso2is/admin.identity-providers.v1@2.26.61
  - @wso2is/admin.organizations.v1@2.26.61
  - @wso2is/admin.authorization.v1@2.25.21
  - @wso2is/admin.groups.v1@2.26.20
  - @wso2is/admin.server-configurations.v1@2.30.15
  - @wso2is/admin.users.v1@2.29.20
  - @wso2is/admin.userstores.v1@2.26.20
  - @wso2is/admin.remote-userstores.v1@1.7.17
  - @wso2is/admin.api-resources.v2@2.25.61

## 2.27.4

### Patch Changes

- Updated dependencies [[`be2156b4bfb88d225caef6f8b99242e30c1ed0c9`](https://github.com/wso2/identity-apps/commit/be2156b4bfb88d225caef6f8b99242e30c1ed0c9)]:
  - @wso2is/admin.users.v1@2.29.19
  - @wso2is/admin.applications.v1@2.30.60
  - @wso2is/admin.core.v1@2.34.60
  - @wso2is/admin.extensions.v1@2.35.19
  - @wso2is/admin.groups.v1@2.26.19
  - @wso2is/admin.organizations.v1@2.26.60
  - @wso2is/admin.remote-userstores.v1@1.7.16
  - @wso2is/admin.server-configurations.v1@2.30.14
  - @wso2is/admin.connections.v1@2.28.60
  - @wso2is/admin.identity-providers.v1@2.26.60
  - @wso2is/admin.api-resources.v2@2.25.60
  - @wso2is/admin.userstores.v1@2.26.19

## 2.27.3

### Patch Changes

- Updated dependencies []:
  - @wso2is/admin.core.v1@2.34.59
  - @wso2is/admin.api-resources.v2@2.25.59
  - @wso2is/admin.applications.v1@2.30.59
  - @wso2is/admin.connections.v1@2.28.59
  - @wso2is/admin.extensions.v1@2.35.18
  - @wso2is/admin.groups.v1@2.26.18
  - @wso2is/admin.identity-providers.v1@2.26.59
  - @wso2is/admin.organizations.v1@2.26.59
  - @wso2is/admin.remote-userstores.v1@1.7.15
  - @wso2is/admin.server-configurations.v1@2.30.13
  - @wso2is/admin.users.v1@2.29.18
  - @wso2is/admin.userstores.v1@2.26.18

## 2.27.2

### Patch Changes

- Updated dependencies [[`6fea1c70794e309ab2318ae5830eb09fbf3bac31`](https://github.com/wso2/identity-apps/commit/6fea1c70794e309ab2318ae5830eb09fbf3bac31)]:
  - @wso2is/admin.applications.v1@2.30.58
  - @wso2is/admin.connections.v1@2.28.58
  - @wso2is/admin.core.v1@2.34.58
  - @wso2is/admin.extensions.v1@2.35.17
  - @wso2is/admin.groups.v1@2.26.17
  - @wso2is/admin.identity-providers.v1@2.26.58
  - @wso2is/admin.organizations.v1@2.26.58
  - @wso2is/admin.remote-userstores.v1@1.7.14
  - @wso2is/admin.api-resources.v2@2.25.58
  - @wso2is/admin.server-configurations.v1@2.30.12
  - @wso2is/admin.users.v1@2.29.17
  - @wso2is/admin.userstores.v1@2.26.17

## 2.27.1

### Patch Changes

- [#7204](https://github.com/wso2/identity-apps/pull/7204) [`48167e5ce0601e49097deea7c4d7808cf7bbd064`](https://github.com/wso2/identity-apps/commit/48167e5ce0601e49097deea7c4d7808cf7bbd064) Thanks [@pavinduLakshan](https://github.com/pavinduLakshan)! - Remove index files in admin.applications.v1 module

- Updated dependencies [[`48167e5ce0601e49097deea7c4d7808cf7bbd064`](https://github.com/wso2/identity-apps/commit/48167e5ce0601e49097deea7c4d7808cf7bbd064)]:
  - @wso2is/admin.identity-providers.v1@2.26.57
  - @wso2is/admin.organizations.v1@2.26.57
  - @wso2is/admin.applications.v1@2.30.57
  - @wso2is/admin.connections.v1@2.28.57
  - @wso2is/admin.extensions.v1@2.35.16
  - @wso2is/admin.groups.v1@2.26.16
  - @wso2is/admin.core.v1@2.34.57
  - @wso2is/admin.server-configurations.v1@2.30.11
  - @wso2is/admin.users.v1@2.29.16
  - @wso2is/admin.remote-userstores.v1@1.7.13
  - @wso2is/admin.userstores.v1@2.26.16
  - @wso2is/admin.api-resources.v2@2.25.57

## 2.27.0

### Minor Changes

- [#7199](https://github.com/wso2/identity-apps/pull/7199) [`5c34ab228052f828724ef129eeaeef6e6042c708`](https://github.com/wso2/identity-apps/commit/5c34ab228052f828724ef129eeaeef6e6042c708) Thanks [@JayaShakthi97](https://github.com/JayaShakthi97)! - Separate out `useGetRoleList` hook

### Patch Changes

- Updated dependencies [[`5c34ab228052f828724ef129eeaeef6e6042c708`](https://github.com/wso2/identity-apps/commit/5c34ab228052f828724ef129eeaeef6e6042c708)]:
  - @wso2is/admin.groups.v1@2.26.15
  - @wso2is/admin.applications.v1@2.30.56
  - @wso2is/admin.connections.v1@2.28.56
  - @wso2is/admin.core.v1@2.34.56
  - @wso2is/admin.extensions.v1@2.35.15
  - @wso2is/admin.identity-providers.v1@2.26.56
  - @wso2is/admin.organizations.v1@2.26.56
  - @wso2is/admin.users.v1@2.29.15
  - @wso2is/admin.remote-userstores.v1@1.7.12
  - @wso2is/admin.server-configurations.v1@2.30.10
  - @wso2is/admin.api-resources.v2@2.25.56
  - @wso2is/admin.userstores.v1@2.26.15

## 2.26.55

### Patch Changes

- Updated dependencies [[`1d03b454bd2dcd03ea3c9af5fb78a7320e7b47aa`](https://github.com/wso2/identity-apps/commit/1d03b454bd2dcd03ea3c9af5fb78a7320e7b47aa)]:
  - @wso2is/admin.core.v1@2.34.55
  - @wso2is/forms@2.3.5
  - @wso2is/core@2.5.1
  - @wso2is/i18n@2.13.4
  - @wso2is/admin.applications.v1@2.30.55
  - @wso2is/admin.connections.v1@2.28.55
  - @wso2is/admin.extensions.v1@2.35.14
  - @wso2is/admin.identity-providers.v1@2.26.55
  - @wso2is/admin.remote-userstores.v1@1.7.11
  - @wso2is/admin.users.v1@2.29.14
  - @wso2is/admin.api-resources.v2@2.25.55
  - @wso2is/admin.groups.v1@2.26.14
  - @wso2is/admin.organizations.v1@2.26.55
  - @wso2is/admin.server-configurations.v1@2.30.9
  - @wso2is/admin.userstores.v1@2.26.14
  - @wso2is/admin.authorization.v1@2.25.20
  - @wso2is/access-control@3.3.5
  - @wso2is/dynamic-forms@2.4.10
  - @wso2is/form@2.6.3
  - @wso2is/react-components@2.8.10

## 2.26.54

### Patch Changes

- Updated dependencies [[`e698589ee572899b0fa7c4c70407b740d7dbec2d`](https://github.com/wso2/identity-apps/commit/e698589ee572899b0fa7c4c70407b740d7dbec2d)]:
  - @wso2is/theme@2.4.5
  - @wso2is/admin.authorization.v1@2.25.19
  - @wso2is/admin.connections.v1@2.28.54
  - @wso2is/admin.extensions.v1@2.35.13
  - @wso2is/admin.groups.v1@2.26.13
  - @wso2is/admin.identity-providers.v1@2.26.54
  - @wso2is/admin.organizations.v1@2.26.54
  - @wso2is/admin.server-configurations.v1@2.30.8
  - @wso2is/admin.users.v1@2.29.13
  - @wso2is/admin.userstores.v1@2.26.13
  - @wso2is/react-components@2.8.9
  - @wso2is/admin.applications.v1@2.30.54
  - @wso2is/admin.core.v1@2.34.54
  - @wso2is/admin.remote-userstores.v1@1.7.10
  - @wso2is/admin.api-resources.v2@2.25.54
  - @wso2is/dynamic-forms@2.4.9
  - @wso2is/form@2.6.2

## 2.26.53

### Patch Changes

- Updated dependencies []:
  - @wso2is/admin.core.v1@2.34.53
  - @wso2is/admin.extensions.v1@2.35.12
  - @wso2is/admin.api-resources.v2@2.25.53
  - @wso2is/admin.applications.v1@2.30.53
  - @wso2is/admin.connections.v1@2.28.53
  - @wso2is/admin.groups.v1@2.26.12
  - @wso2is/admin.identity-providers.v1@2.26.53
  - @wso2is/admin.organizations.v1@2.26.53
  - @wso2is/admin.remote-userstores.v1@1.7.9
  - @wso2is/admin.server-configurations.v1@2.30.7
  - @wso2is/admin.users.v1@2.29.12
  - @wso2is/admin.userstores.v1@2.26.12

## 2.26.52

### Patch Changes

- [#7193](https://github.com/wso2/identity-apps/pull/7193) [`269041cfba8a89c687d7bbdc561de0b173956fc4`](https://github.com/wso2/identity-apps/commit/269041cfba8a89c687d7bbdc561de0b173956fc4) Thanks [@mpmadhavig](https://github.com/mpmadhavig)! - Fix role pagination issue.

- Updated dependencies []:
  - @wso2is/admin.applications.v1@2.30.52
  - @wso2is/admin.connections.v1@2.28.52
  - @wso2is/admin.core.v1@2.34.52
  - @wso2is/admin.extensions.v1@2.35.11
  - @wso2is/admin.groups.v1@2.26.11
  - @wso2is/admin.identity-providers.v1@2.26.52
  - @wso2is/admin.organizations.v1@2.26.52
  - @wso2is/admin.users.v1@2.29.11
  - @wso2is/admin.remote-userstores.v1@1.7.8
  - @wso2is/admin.api-resources.v2@2.25.52
  - @wso2is/admin.server-configurations.v1@2.30.6
  - @wso2is/admin.userstores.v1@2.26.11

## 2.26.51

### Patch Changes

- Updated dependencies [[`956a9dbf30991edcc51a3cabdd599069217d5199`](https://github.com/wso2/identity-apps/commit/956a9dbf30991edcc51a3cabdd599069217d5199)]:
  - @wso2is/admin.applications.v1@2.30.51
  - @wso2is/admin.connections.v1@2.28.51
  - @wso2is/admin.core.v1@2.34.51
  - @wso2is/admin.extensions.v1@2.35.10
  - @wso2is/admin.identity-providers.v1@2.26.51
  - @wso2is/admin.organizations.v1@2.26.51
  - @wso2is/admin.remote-userstores.v1@1.7.7
  - @wso2is/admin.api-resources.v2@2.25.51
  - @wso2is/admin.groups.v1@2.26.10
  - @wso2is/admin.server-configurations.v1@2.30.5
  - @wso2is/admin.users.v1@2.29.10
  - @wso2is/admin.userstores.v1@2.26.10

## 2.26.50

### Patch Changes

- Updated dependencies []:
  - @wso2is/admin.applications.v1@2.30.50
  - @wso2is/admin.connections.v1@2.28.50
  - @wso2is/admin.core.v1@2.34.50
  - @wso2is/admin.extensions.v1@2.35.9
  - @wso2is/admin.identity-providers.v1@2.26.50
  - @wso2is/admin.organizations.v1@2.26.50
  - @wso2is/admin.remote-userstores.v1@1.7.6
  - @wso2is/admin.api-resources.v2@2.25.50
  - @wso2is/admin.groups.v1@2.26.9
  - @wso2is/admin.server-configurations.v1@2.30.4
  - @wso2is/admin.users.v1@2.29.9
  - @wso2is/admin.userstores.v1@2.26.9

## 2.26.49

### Patch Changes

- Updated dependencies [[`ffd11318ba4fa76ecb54bd0228466c2f0ad3cd7c`](https://github.com/wso2/identity-apps/commit/ffd11318ba4fa76ecb54bd0228466c2f0ad3cd7c)]:
  - @wso2is/admin.remote-userstores.v1@1.7.5
  - @wso2is/i18n@2.13.3
  - @wso2is/admin.extensions.v1@2.35.8
  - @wso2is/admin.userstores.v1@2.26.8
  - @wso2is/admin.applications.v1@2.30.49
  - @wso2is/admin.authorization.v1@2.25.18
  - @wso2is/admin.connections.v1@2.28.49
  - @wso2is/admin.core.v1@2.34.49
  - @wso2is/admin.groups.v1@2.26.8
  - @wso2is/admin.identity-providers.v1@2.26.49
  - @wso2is/admin.organizations.v1@2.26.49
  - @wso2is/admin.server-configurations.v1@2.30.3
  - @wso2is/admin.users.v1@2.29.8
  - @wso2is/admin.api-resources.v2@2.25.49

## 2.26.48

### Patch Changes

- Updated dependencies [[`a75ccae55bfeba78e1c44dc4b83d8566f9c19ef4`](https://github.com/wso2/identity-apps/commit/a75ccae55bfeba78e1c44dc4b83d8566f9c19ef4)]:
  - @wso2is/admin.applications.v1@2.30.48
  - @wso2is/admin.connections.v1@2.28.48
  - @wso2is/admin.core.v1@2.34.48
  - @wso2is/admin.extensions.v1@2.35.7
  - @wso2is/admin.identity-providers.v1@2.26.48
  - @wso2is/admin.organizations.v1@2.26.48
  - @wso2is/admin.remote-userstores.v1@1.7.4
  - @wso2is/admin.api-resources.v2@2.25.48
  - @wso2is/admin.groups.v1@2.26.7
  - @wso2is/admin.server-configurations.v1@2.30.2
  - @wso2is/admin.users.v1@2.29.7
  - @wso2is/admin.userstores.v1@2.26.7

## 2.26.47

### Patch Changes

- Updated dependencies []:
  - @wso2is/admin.connections.v1@2.28.47
  - @wso2is/admin.core.v1@2.34.47
  - @wso2is/admin.applications.v1@2.30.47
  - @wso2is/admin.extensions.v1@2.35.6
  - @wso2is/admin.identity-providers.v1@2.26.47
  - @wso2is/admin.organizations.v1@2.26.47
  - @wso2is/admin.api-resources.v2@2.25.47
  - @wso2is/admin.groups.v1@2.26.6
  - @wso2is/admin.remote-userstores.v1@1.7.3
  - @wso2is/admin.server-configurations.v1@2.30.1
  - @wso2is/admin.users.v1@2.29.6
  - @wso2is/admin.userstores.v1@2.26.6

## 2.26.46

### Patch Changes

- Updated dependencies [[`615188993e920b2df3321bad91e7659f9db5b79f`](https://github.com/wso2/identity-apps/commit/615188993e920b2df3321bad91e7659f9db5b79f), [`6ca0f80dbe76cf9b51e7bb3d3773dd14b254546a`](https://github.com/wso2/identity-apps/commit/6ca0f80dbe76cf9b51e7bb3d3773dd14b254546a), [`423eb1ccefc05e0a3d314f49707256af715c6501`](https://github.com/wso2/identity-apps/commit/423eb1ccefc05e0a3d314f49707256af715c6501)]:
  - @wso2is/i18n@2.13.2
  - @wso2is/admin.server-configurations.v1@2.30.0
  - @wso2is/admin.applications.v1@2.30.46
  - @wso2is/form@2.6.1
  - @wso2is/admin.core.v1@2.34.46
  - @wso2is/admin.authorization.v1@2.25.17
  - @wso2is/admin.connections.v1@2.28.46
  - @wso2is/admin.extensions.v1@2.35.5
  - @wso2is/admin.groups.v1@2.26.5
  - @wso2is/admin.identity-providers.v1@2.26.46
  - @wso2is/admin.organizations.v1@2.26.46
  - @wso2is/admin.users.v1@2.29.5
  - @wso2is/admin.userstores.v1@2.26.5
  - @wso2is/admin.remote-userstores.v1@1.7.2
  - @wso2is/admin.api-resources.v2@2.25.46

## 2.26.45

### Patch Changes

- Updated dependencies []:
  - @wso2is/admin.applications.v1@2.30.45
  - @wso2is/admin.core.v1@2.34.45
  - @wso2is/admin.connections.v1@2.28.45
  - @wso2is/admin.extensions.v1@2.35.4
  - @wso2is/admin.identity-providers.v1@2.26.45
  - @wso2is/admin.organizations.v1@2.26.45
  - @wso2is/admin.remote-userstores.v1@1.7.1
  - @wso2is/admin.api-resources.v2@2.25.45
  - @wso2is/admin.groups.v1@2.26.4
  - @wso2is/admin.server-configurations.v1@2.29.18
  - @wso2is/admin.users.v1@2.29.4
  - @wso2is/admin.userstores.v1@2.26.4

## 2.26.44

### Patch Changes

- Updated dependencies [[`c03c909c1b6c2a993a76aad5b1e6c85eccc8d7f6`](https://github.com/wso2/identity-apps/commit/c03c909c1b6c2a993a76aad5b1e6c85eccc8d7f6)]:
  - @wso2is/admin.remote-userstores.v1@1.7.0
  - @wso2is/admin.extensions.v1@2.35.3
  - @wso2is/admin.userstores.v1@2.26.3
  - @wso2is/admin.core.v1@2.34.44
  - @wso2is/admin.applications.v1@2.30.44
  - @wso2is/admin.connections.v1@2.28.44
  - @wso2is/admin.groups.v1@2.26.3
  - @wso2is/admin.identity-providers.v1@2.26.44
  - @wso2is/admin.organizations.v1@2.26.44
  - @wso2is/admin.server-configurations.v1@2.29.17
  - @wso2is/admin.users.v1@2.29.3
  - @wso2is/admin.api-resources.v2@2.25.44

## 2.26.43

### Patch Changes

- Updated dependencies [[`eb2b27a9d56bec6e126f908339f151cab80e0ad5`](https://github.com/wso2/identity-apps/commit/eb2b27a9d56bec6e126f908339f151cab80e0ad5)]:
  - @wso2is/i18n@2.13.1
  - @wso2is/admin.core.v1@2.34.43
  - @wso2is/admin.applications.v1@2.30.43
  - @wso2is/admin.authorization.v1@2.25.16
  - @wso2is/admin.connections.v1@2.28.43
  - @wso2is/admin.extensions.v1@2.35.2
  - @wso2is/admin.groups.v1@2.26.2
  - @wso2is/admin.identity-providers.v1@2.26.43
  - @wso2is/admin.organizations.v1@2.26.43
  - @wso2is/admin.server-configurations.v1@2.29.16
  - @wso2is/admin.users.v1@2.29.2
  - @wso2is/admin.userstores.v1@2.26.2
  - @wso2is/admin.api-resources.v2@2.25.43
  - @wso2is/admin.remote-userstores.v1@1.6.2

## 2.26.42

### Patch Changes

- Updated dependencies [[`556635a4fa2a7c6b115e289d7a1227ba0991ed48`](https://github.com/wso2/identity-apps/commit/556635a4fa2a7c6b115e289d7a1227ba0991ed48)]:
  - @wso2is/admin.remote-userstores.v1@1.6.1
  - @wso2is/admin.extensions.v1@2.35.1
  - @wso2is/admin.userstores.v1@2.26.1
  - @wso2is/admin.core.v1@2.34.42
  - @wso2is/admin.applications.v1@2.30.42
  - @wso2is/admin.connections.v1@2.28.42
  - @wso2is/admin.groups.v1@2.26.1
  - @wso2is/admin.identity-providers.v1@2.26.42
  - @wso2is/admin.organizations.v1@2.26.42
  - @wso2is/admin.server-configurations.v1@2.29.15
  - @wso2is/admin.users.v1@2.29.1
  - @wso2is/admin.api-resources.v2@2.25.42

## 2.26.41

### Patch Changes

- Updated dependencies [[`9bc415558bc0d26e345b2167799852bccddfb897`](https://github.com/wso2/identity-apps/commit/9bc415558bc0d26e345b2167799852bccddfb897), [`9bc415558bc0d26e345b2167799852bccddfb897`](https://github.com/wso2/identity-apps/commit/9bc415558bc0d26e345b2167799852bccddfb897), [`9bc415558bc0d26e345b2167799852bccddfb897`](https://github.com/wso2/identity-apps/commit/9bc415558bc0d26e345b2167799852bccddfb897)]:
  - @wso2is/admin.remote-userstores.v1@1.6.0
  - @wso2is/admin.extensions.v1@2.35.0
  - @wso2is/admin.userstores.v1@2.26.0
  - @wso2is/admin.groups.v1@2.26.0
  - @wso2is/admin.users.v1@2.29.0
  - @wso2is/core@2.5.0
  - @wso2is/admin.core.v1@2.34.41
  - @wso2is/theme@2.4.4
  - @wso2is/form@2.6.0
  - @wso2is/i18n@2.13.0
  - @wso2is/admin.applications.v1@2.30.41
  - @wso2is/admin.connections.v1@2.28.41
  - @wso2is/admin.identity-providers.v1@2.26.41
  - @wso2is/admin.organizations.v1@2.26.41
  - @wso2is/admin.server-configurations.v1@2.29.14
  - @wso2is/admin.api-resources.v2@2.25.41
  - @wso2is/admin.authorization.v1@2.25.15
  - @wso2is/access-control@3.3.4
  - @wso2is/dynamic-forms@2.4.8
  - @wso2is/forms@2.3.4
  - @wso2is/react-components@2.8.8

## 2.26.40

### Patch Changes

- Updated dependencies []:
  - @wso2is/admin.applications.v1@2.30.40
  - @wso2is/admin.connections.v1@2.28.40
  - @wso2is/admin.core.v1@2.34.40
  - @wso2is/admin.extensions.v1@2.34.40
  - @wso2is/admin.identity-providers.v1@2.26.40
  - @wso2is/admin.organizations.v1@2.26.40
  - @wso2is/admin.remote-userstores.v1@1.5.40
  - @wso2is/admin.api-resources.v2@2.25.40
  - @wso2is/admin.groups.v1@2.25.40
  - @wso2is/admin.server-configurations.v1@2.29.13
  - @wso2is/admin.users.v1@2.28.9
  - @wso2is/admin.userstores.v1@2.25.40

## 2.26.39

### Patch Changes

- Updated dependencies [[`8e5bc6d6bb48eecb43169b369a1740b1f65c5918`](https://github.com/wso2/identity-apps/commit/8e5bc6d6bb48eecb43169b369a1740b1f65c5918)]:
  - @wso2is/admin.connections.v1@2.28.39
  - @wso2is/admin.applications.v1@2.30.39
  - @wso2is/admin.core.v1@2.34.39
  - @wso2is/admin.extensions.v1@2.34.39
  - @wso2is/admin.identity-providers.v1@2.26.39
  - @wso2is/admin.organizations.v1@2.26.39
  - @wso2is/admin.remote-userstores.v1@1.5.39
  - @wso2is/admin.api-resources.v2@2.25.39
  - @wso2is/admin.groups.v1@2.25.39
  - @wso2is/admin.server-configurations.v1@2.29.12
  - @wso2is/admin.users.v1@2.28.8
  - @wso2is/admin.userstores.v1@2.25.39

## 2.26.38

### Patch Changes

- Updated dependencies [[`5b3ac28de86c1e3a82ed21051d8590fcb86ca6af`](https://github.com/wso2/identity-apps/commit/5b3ac28de86c1e3a82ed21051d8590fcb86ca6af), [`21a3569af8546401645c85f8f07f06a59ceac8a5`](https://github.com/wso2/identity-apps/commit/21a3569af8546401645c85f8f07f06a59ceac8a5), [`996eb0f85c0b24e6193e18a316f607a8c82f8406`](https://github.com/wso2/identity-apps/commit/996eb0f85c0b24e6193e18a316f607a8c82f8406)]:
  - @wso2is/admin.connections.v1@2.28.38
  - @wso2is/i18n@2.12.4
  - @wso2is/admin.applications.v1@2.30.38
  - @wso2is/admin.core.v1@2.34.38
  - @wso2is/admin.extensions.v1@2.34.38
  - @wso2is/admin.identity-providers.v1@2.26.38
  - @wso2is/admin.organizations.v1@2.26.38
  - @wso2is/admin.authorization.v1@2.25.14
  - @wso2is/admin.groups.v1@2.25.38
  - @wso2is/admin.server-configurations.v1@2.29.11
  - @wso2is/admin.users.v1@2.28.7
  - @wso2is/admin.userstores.v1@2.25.38
  - @wso2is/admin.remote-userstores.v1@1.5.38
  - @wso2is/admin.api-resources.v2@2.25.38

## 2.26.37

### Patch Changes

- Updated dependencies [[`849c07f68757a6f4aaccac19fe0387317a14c143`](https://github.com/wso2/identity-apps/commit/849c07f68757a6f4aaccac19fe0387317a14c143)]:
  - @wso2is/admin.users.v1@2.28.6
  - @wso2is/admin.applications.v1@2.30.37
  - @wso2is/admin.core.v1@2.34.37
  - @wso2is/admin.extensions.v1@2.34.37
  - @wso2is/admin.groups.v1@2.25.37
  - @wso2is/admin.organizations.v1@2.26.37
  - @wso2is/admin.remote-userstores.v1@1.5.37
  - @wso2is/admin.server-configurations.v1@2.29.10
  - @wso2is/admin.connections.v1@2.28.37
  - @wso2is/admin.identity-providers.v1@2.26.37
  - @wso2is/admin.api-resources.v2@2.25.37
  - @wso2is/admin.userstores.v1@2.25.37

## 2.26.36

### Patch Changes

- Updated dependencies [[`b049fa7a9c9dbecb70a3390ebc5cd02f0dfa5234`](https://github.com/wso2/identity-apps/commit/b049fa7a9c9dbecb70a3390ebc5cd02f0dfa5234)]:
  - @wso2is/admin.users.v1@2.28.5
  - @wso2is/admin.applications.v1@2.30.36
  - @wso2is/admin.connections.v1@2.28.36
  - @wso2is/admin.core.v1@2.34.36
  - @wso2is/admin.extensions.v1@2.34.36
  - @wso2is/admin.identity-providers.v1@2.26.36
  - @wso2is/admin.remote-userstores.v1@1.5.36
  - @wso2is/admin.groups.v1@2.25.36
  - @wso2is/admin.organizations.v1@2.26.36
  - @wso2is/admin.server-configurations.v1@2.29.9
  - @wso2is/admin.api-resources.v2@2.25.36
  - @wso2is/admin.userstores.v1@2.25.36

## 2.26.35

### Patch Changes

- [#7141](https://github.com/wso2/identity-apps/pull/7141) [`1e0439099500238ef3e6eae0ecfe94ab91ae7c51`](https://github.com/wso2/identity-apps/commit/1e0439099500238ef3e6eae0ecfe94ab91ae7c51) Thanks [@pavinduLakshan](https://github.com/pavinduLakshan)! - UI bug fixes and improvements related to console settings

- Updated dependencies [[`1e0439099500238ef3e6eae0ecfe94ab91ae7c51`](https://github.com/wso2/identity-apps/commit/1e0439099500238ef3e6eae0ecfe94ab91ae7c51), [`02993f2768c985dd22ec77f39f52a7df3ec628ee`](https://github.com/wso2/identity-apps/commit/02993f2768c985dd22ec77f39f52a7df3ec628ee)]:
  - @wso2is/admin.extensions.v1@2.34.35
  - @wso2is/admin.core.v1@2.34.35
  - @wso2is/admin.userstores.v1@2.25.35
  - @wso2is/admin.applications.v1@2.30.35
  - @wso2is/admin.connections.v1@2.28.35
  - @wso2is/admin.groups.v1@2.25.35
  - @wso2is/admin.identity-providers.v1@2.26.35
  - @wso2is/admin.organizations.v1@2.26.35
  - @wso2is/admin.remote-userstores.v1@1.5.35
  - @wso2is/admin.server-configurations.v1@2.29.8
  - @wso2is/admin.users.v1@2.28.4
  - @wso2is/admin.api-resources.v2@2.25.35

## 2.26.34

### Patch Changes

- Updated dependencies [[`0f19b9b0d7b307526d6be48950fe113d61b93d78`](https://github.com/wso2/identity-apps/commit/0f19b9b0d7b307526d6be48950fe113d61b93d78)]:
  - @wso2is/admin.users.v1@2.28.3
  - @wso2is/admin.applications.v1@2.30.34
  - @wso2is/admin.core.v1@2.34.34
  - @wso2is/admin.extensions.v1@2.34.34
  - @wso2is/admin.groups.v1@2.25.34
  - @wso2is/admin.organizations.v1@2.26.34
  - @wso2is/admin.remote-userstores.v1@1.5.34
  - @wso2is/admin.server-configurations.v1@2.29.7
  - @wso2is/admin.connections.v1@2.28.34
  - @wso2is/admin.identity-providers.v1@2.26.34
  - @wso2is/admin.api-resources.v2@2.25.34
  - @wso2is/admin.userstores.v1@2.25.34

## 2.26.33

### Patch Changes

- Updated dependencies []:
  - @wso2is/admin.applications.v1@2.30.33
  - @wso2is/admin.connections.v1@2.28.33
  - @wso2is/admin.core.v1@2.34.33
  - @wso2is/admin.extensions.v1@2.34.33
  - @wso2is/admin.identity-providers.v1@2.26.33
  - @wso2is/admin.remote-userstores.v1@1.5.33
  - @wso2is/admin.users.v1@2.28.2
  - @wso2is/admin.organizations.v1@2.26.33
  - @wso2is/admin.api-resources.v2@2.25.33
  - @wso2is/admin.groups.v1@2.25.33
  - @wso2is/admin.server-configurations.v1@2.29.6
  - @wso2is/admin.userstores.v1@2.25.33

## 2.26.32

### Patch Changes

- Updated dependencies []:
  - @wso2is/admin.applications.v1@2.30.32
  - @wso2is/admin.connections.v1@2.28.32
  - @wso2is/admin.core.v1@2.34.32
  - @wso2is/admin.extensions.v1@2.34.32
  - @wso2is/admin.identity-providers.v1@2.26.32
  - @wso2is/admin.remote-userstores.v1@1.5.32
  - @wso2is/admin.users.v1@2.28.1
  - @wso2is/admin.organizations.v1@2.26.32
  - @wso2is/admin.api-resources.v2@2.25.32
  - @wso2is/admin.groups.v1@2.25.32
  - @wso2is/admin.server-configurations.v1@2.29.5
  - @wso2is/admin.userstores.v1@2.25.32

## 2.26.31

### Patch Changes

- Updated dependencies [[`ce35db51c7bbf9fc894b71ecffd52d20413a4dd9`](https://github.com/wso2/identity-apps/commit/ce35db51c7bbf9fc894b71ecffd52d20413a4dd9), [`4def165b624e0f2533d8ad158158b4909c24913a`](https://github.com/wso2/identity-apps/commit/4def165b624e0f2533d8ad158158b4909c24913a)]:
  - @wso2is/admin.users.v1@2.28.0
  - @wso2is/admin.core.v1@2.34.31
  - @wso2is/admin.server-configurations.v1@2.29.4
  - @wso2is/i18n@2.12.3
  - @wso2is/core@2.4.3
  - @wso2is/admin.extensions.v1@2.34.31
  - @wso2is/admin.applications.v1@2.30.31
  - @wso2is/admin.groups.v1@2.25.31
  - @wso2is/admin.organizations.v1@2.26.31
  - @wso2is/admin.remote-userstores.v1@1.5.31
  - @wso2is/admin.api-resources.v2@2.25.31
  - @wso2is/admin.connections.v1@2.28.31
  - @wso2is/admin.identity-providers.v1@2.26.31
  - @wso2is/admin.userstores.v1@2.25.31
  - @wso2is/admin.authorization.v1@2.25.13
  - @wso2is/access-control@3.3.3
  - @wso2is/dynamic-forms@2.4.7
  - @wso2is/form@2.5.7
  - @wso2is/forms@2.3.3
  - @wso2is/react-components@2.8.7

## 2.26.30

### Patch Changes

- Updated dependencies [[`798fa126edf561e196e82cf007992b0d335327c8`](https://github.com/wso2/identity-apps/commit/798fa126edf561e196e82cf007992b0d335327c8)]:
  - @wso2is/admin.userstores.v1@2.25.30
  - @wso2is/admin.applications.v1@2.30.30
  - @wso2is/admin.connections.v1@2.28.30
  - @wso2is/admin.core.v1@2.34.30
  - @wso2is/admin.extensions.v1@2.34.30
  - @wso2is/admin.groups.v1@2.25.30
  - @wso2is/admin.identity-providers.v1@2.26.30
  - @wso2is/admin.organizations.v1@2.26.30
  - @wso2is/admin.remote-userstores.v1@1.5.30
  - @wso2is/admin.users.v1@2.27.30
  - @wso2is/admin.api-resources.v2@2.25.30
  - @wso2is/admin.server-configurations.v1@2.29.3

## 2.26.29

### Patch Changes

- Updated dependencies [[`10f5bf644f973552f3c3d155fda410b6e071f147`](https://github.com/wso2/identity-apps/commit/10f5bf644f973552f3c3d155fda410b6e071f147)]:
  - @wso2is/admin.extensions.v1@2.34.29
  - @wso2is/core@2.4.2
  - @wso2is/admin.applications.v1@2.30.29
  - @wso2is/admin.connections.v1@2.28.29
  - @wso2is/admin.core.v1@2.34.29
  - @wso2is/admin.groups.v1@2.25.29
  - @wso2is/admin.identity-providers.v1@2.26.29
  - @wso2is/admin.organizations.v1@2.26.29
  - @wso2is/admin.remote-userstores.v1@1.5.29
  - @wso2is/admin.server-configurations.v1@2.29.2
  - @wso2is/admin.users.v1@2.27.29
  - @wso2is/admin.userstores.v1@2.25.29
  - @wso2is/admin.api-resources.v2@2.25.29
  - @wso2is/admin.authorization.v1@2.25.12
  - @wso2is/access-control@3.3.2
  - @wso2is/dynamic-forms@2.4.6
  - @wso2is/form@2.5.6
  - @wso2is/forms@2.3.2
  - @wso2is/i18n@2.12.2
  - @wso2is/react-components@2.8.6

## 2.26.28

### Patch Changes

- Updated dependencies [[`8773370130811defa922868d08c4f1ac1e006eda`](https://github.com/wso2/identity-apps/commit/8773370130811defa922868d08c4f1ac1e006eda)]:
  - @wso2is/i18n@2.12.1
  - @wso2is/admin.core.v1@2.34.28
  - @wso2is/admin.extensions.v1@2.34.28
  - @wso2is/admin.organizations.v1@2.26.28
  - @wso2is/admin.users.v1@2.27.28
  - @wso2is/admin.applications.v1@2.30.28
  - @wso2is/admin.connections.v1@2.28.28
  - @wso2is/admin.identity-providers.v1@2.26.28
  - @wso2is/admin.remote-userstores.v1@1.5.28
  - @wso2is/admin.authorization.v1@2.25.11
  - @wso2is/admin.groups.v1@2.25.28
  - @wso2is/admin.server-configurations.v1@2.29.1
  - @wso2is/admin.userstores.v1@2.25.28
  - @wso2is/admin.api-resources.v2@2.25.28

## 2.26.27

### Patch Changes

- Updated dependencies [[`825c12b034fa8db01857a10b3fb9ff36314bce1a`](https://github.com/wso2/identity-apps/commit/825c12b034fa8db01857a10b3fb9ff36314bce1a), [`7c573064160ca9f7a3845891ff1ce5b8ccfb6700`](https://github.com/wso2/identity-apps/commit/7c573064160ca9f7a3845891ff1ce5b8ccfb6700)]:
  - @wso2is/i18n@2.12.0
  - @wso2is/admin.server-configurations.v1@2.29.0
  - @wso2is/admin.applications.v1@2.30.27
  - @wso2is/admin.core.v1@2.34.27
  - @wso2is/admin.authorization.v1@2.25.10
  - @wso2is/admin.connections.v1@2.28.27
  - @wso2is/admin.extensions.v1@2.34.27
  - @wso2is/admin.groups.v1@2.25.27
  - @wso2is/admin.identity-providers.v1@2.26.27
  - @wso2is/admin.organizations.v1@2.26.27
  - @wso2is/admin.users.v1@2.27.27
  - @wso2is/admin.userstores.v1@2.25.27
  - @wso2is/admin.remote-userstores.v1@1.5.27
  - @wso2is/admin.api-resources.v2@2.25.27

## 2.26.26

### Patch Changes

- Updated dependencies [[`3fb654d08acfd029039afd1a07190d10e347b25d`](https://github.com/wso2/identity-apps/commit/3fb654d08acfd029039afd1a07190d10e347b25d), [`cdd3bfb5452ec094b8ab5f2bffc70015ed9d4453`](https://github.com/wso2/identity-apps/commit/cdd3bfb5452ec094b8ab5f2bffc70015ed9d4453), [`7e2588d91b8c20927219c6e6fa36daf87a18a0f6`](https://github.com/wso2/identity-apps/commit/7e2588d91b8c20927219c6e6fa36daf87a18a0f6)]:
  - @wso2is/admin.users.v1@2.27.26
  - @wso2is/theme@2.4.3
  - @wso2is/admin.organizations.v1@2.26.26
  - @wso2is/i18n@2.11.0
  - @wso2is/admin.applications.v1@2.30.26
  - @wso2is/admin.core.v1@2.34.26
  - @wso2is/admin.extensions.v1@2.34.26
  - @wso2is/admin.groups.v1@2.25.26
  - @wso2is/admin.remote-userstores.v1@1.5.26
  - @wso2is/admin.server-configurations.v1@2.28.26
  - @wso2is/admin.authorization.v1@2.25.9
  - @wso2is/admin.connections.v1@2.28.26
  - @wso2is/admin.identity-providers.v1@2.26.26
  - @wso2is/admin.userstores.v1@2.25.26
  - @wso2is/react-components@2.8.5
  - @wso2is/admin.api-resources.v2@2.25.26
  - @wso2is/dynamic-forms@2.4.5
  - @wso2is/form@2.5.5

## 2.26.25

### Patch Changes

- Updated dependencies []:
  - @wso2is/admin.applications.v1@2.30.25
  - @wso2is/admin.connections.v1@2.28.25
  - @wso2is/admin.core.v1@2.34.25
  - @wso2is/admin.extensions.v1@2.34.25
  - @wso2is/admin.identity-providers.v1@2.26.25
  - @wso2is/admin.organizations.v1@2.26.25
  - @wso2is/admin.remote-userstores.v1@1.5.25
  - @wso2is/admin.api-resources.v2@2.25.25
  - @wso2is/admin.groups.v1@2.25.25
  - @wso2is/admin.server-configurations.v1@2.28.25
  - @wso2is/admin.users.v1@2.27.25
  - @wso2is/admin.userstores.v1@2.25.25

## 2.26.24

### Patch Changes

- Updated dependencies [[`7ae5f3a133de1f6f82a50a8e93f5bd9ec3079e70`](https://github.com/wso2/identity-apps/commit/7ae5f3a133de1f6f82a50a8e93f5bd9ec3079e70)]:
  - @wso2is/admin.users.v1@2.27.24
  - @wso2is/theme@2.4.2
  - @wso2is/admin.applications.v1@2.30.24
  - @wso2is/admin.core.v1@2.34.24
  - @wso2is/admin.extensions.v1@2.34.24
  - @wso2is/admin.groups.v1@2.25.24
  - @wso2is/admin.organizations.v1@2.26.24
  - @wso2is/admin.remote-userstores.v1@1.5.24
  - @wso2is/admin.server-configurations.v1@2.28.24
  - @wso2is/admin.authorization.v1@2.25.8
  - @wso2is/admin.connections.v1@2.28.24
  - @wso2is/admin.identity-providers.v1@2.26.24
  - @wso2is/admin.userstores.v1@2.25.24
  - @wso2is/react-components@2.8.4
  - @wso2is/admin.api-resources.v2@2.25.24
  - @wso2is/dynamic-forms@2.4.4
  - @wso2is/form@2.5.4

## 2.26.23

### Patch Changes

- Updated dependencies [[`33dbbd9f8461a6a2001aa8a8189a48d24991e87b`](https://github.com/wso2/identity-apps/commit/33dbbd9f8461a6a2001aa8a8189a48d24991e87b)]:
  - @wso2is/admin.applications.v1@2.30.23
  - @wso2is/i18n@2.10.6
  - @wso2is/theme@2.4.1
  - @wso2is/admin.connections.v1@2.28.23
  - @wso2is/admin.core.v1@2.34.23
  - @wso2is/admin.extensions.v1@2.34.23
  - @wso2is/admin.identity-providers.v1@2.26.23
  - @wso2is/admin.organizations.v1@2.26.23
  - @wso2is/admin.remote-userstores.v1@1.5.23
  - @wso2is/admin.authorization.v1@2.25.7
  - @wso2is/admin.groups.v1@2.25.23
  - @wso2is/admin.server-configurations.v1@2.28.23
  - @wso2is/admin.users.v1@2.27.23
  - @wso2is/admin.userstores.v1@2.25.23
  - @wso2is/react-components@2.8.3
  - @wso2is/admin.api-resources.v2@2.25.23
  - @wso2is/dynamic-forms@2.4.3
  - @wso2is/form@2.5.3

## 2.26.22

### Patch Changes

- [#7102](https://github.com/wso2/identity-apps/pull/7102) [`5abc80550e535bcace8a4d2338d89bcf9c72e7a6`](https://github.com/wso2/identity-apps/commit/5abc80550e535bcace8a4d2338d89bcf9c72e7a6) Thanks [@pavinduLakshan](https://github.com/pavinduLakshan)! - Enable users with user update permissions to assign users to roles

- Updated dependencies [[`34709e98e3fcc87c0659d49f6a202c190a649cfd`](https://github.com/wso2/identity-apps/commit/34709e98e3fcc87c0659d49f6a202c190a649cfd), [`a1ee2568f3fedfb81a6b24b7cd57022e44e8074c`](https://github.com/wso2/identity-apps/commit/a1ee2568f3fedfb81a6b24b7cd57022e44e8074c)]:
  - @wso2is/admin.core.v1@2.34.22
  - @wso2is/admin.applications.v1@2.30.22
  - @wso2is/admin.connections.v1@2.28.22
  - @wso2is/admin.extensions.v1@2.34.22
  - @wso2is/admin.groups.v1@2.25.22
  - @wso2is/admin.identity-providers.v1@2.26.22
  - @wso2is/admin.organizations.v1@2.26.22
  - @wso2is/admin.users.v1@2.27.22
  - @wso2is/admin.api-resources.v2@2.25.22
  - @wso2is/admin.remote-userstores.v1@1.5.22
  - @wso2is/admin.server-configurations.v1@2.28.22
  - @wso2is/admin.userstores.v1@2.25.22

## 2.26.21

### Patch Changes

- Updated dependencies [[`4b477833d0178b12ceba5c8623505c33c288b3c6`](https://github.com/wso2/identity-apps/commit/4b477833d0178b12ceba5c8623505c33c288b3c6)]:
  - @wso2is/core@2.4.1
  - @wso2is/i18n@2.10.5
  - @wso2is/admin.api-resources.v2@2.25.21
  - @wso2is/admin.applications.v1@2.30.21
  - @wso2is/admin.authorization.v1@2.25.6
  - @wso2is/admin.connections.v1@2.28.21
  - @wso2is/admin.core.v1@2.34.21
  - @wso2is/admin.extensions.v1@2.34.21
  - @wso2is/admin.groups.v1@2.25.21
  - @wso2is/admin.identity-providers.v1@2.26.21
  - @wso2is/admin.organizations.v1@2.26.21
  - @wso2is/admin.remote-userstores.v1@1.5.21
  - @wso2is/admin.server-configurations.v1@2.28.21
  - @wso2is/admin.users.v1@2.27.21
  - @wso2is/admin.userstores.v1@2.25.21
  - @wso2is/access-control@3.3.1
  - @wso2is/dynamic-forms@2.4.2
  - @wso2is/form@2.5.2
  - @wso2is/forms@2.3.1
  - @wso2is/react-components@2.8.2

## 2.26.20

### Patch Changes

- Updated dependencies [[`526596d57622f00f332376ee9a1414c166a7bfd2`](https://github.com/wso2/identity-apps/commit/526596d57622f00f332376ee9a1414c166a7bfd2)]:
  - @wso2is/admin.users.v1@2.27.20
  - @wso2is/i18n@2.10.4
  - @wso2is/admin.applications.v1@2.30.20
  - @wso2is/admin.core.v1@2.34.20
  - @wso2is/admin.extensions.v1@2.34.20
  - @wso2is/admin.groups.v1@2.25.20
  - @wso2is/admin.organizations.v1@2.26.20
  - @wso2is/admin.remote-userstores.v1@1.5.20
  - @wso2is/admin.server-configurations.v1@2.28.20
  - @wso2is/admin.authorization.v1@2.25.5
  - @wso2is/admin.connections.v1@2.28.20
  - @wso2is/admin.identity-providers.v1@2.26.20
  - @wso2is/admin.userstores.v1@2.25.20
  - @wso2is/admin.api-resources.v2@2.25.20

## 2.26.19

### Patch Changes

- [#7091](https://github.com/wso2/identity-apps/pull/7091) [`050facbeac627265737d11bcd18b5ac2f0c32d72`](https://github.com/wso2/identity-apps/commit/050facbeac627265737d11bcd18b5ac2f0c32d72) Thanks [@JayaShakthi97](https://github.com/JayaShakthi97)! - Bump `@oxygen-ui/react` and `@oxygen-ui/react-icons` to v2.0.0

- Updated dependencies [[`050facbeac627265737d11bcd18b5ac2f0c32d72`](https://github.com/wso2/identity-apps/commit/050facbeac627265737d11bcd18b5ac2f0c32d72)]:
  - @wso2is/admin.server-configurations.v1@2.28.19
  - @wso2is/admin.identity-providers.v1@2.26.19
  - @wso2is/admin.remote-userstores.v1@1.5.19
  - @wso2is/admin.api-resources.v2@2.25.19
  - @wso2is/admin.authorization.v1@2.25.4
  - @wso2is/admin.organizations.v1@2.26.19
  - @wso2is/admin.applications.v1@2.30.19
  - @wso2is/admin.connections.v1@2.28.19
  - @wso2is/admin.extensions.v1@2.34.19
  - @wso2is/admin.userstores.v1@2.25.19
  - @wso2is/admin.groups.v1@2.25.19
  - @wso2is/react-components@2.8.1
  - @wso2is/admin.users.v1@2.27.19
  - @wso2is/admin.core.v1@2.34.19
  - @wso2is/dynamic-forms@2.4.1
  - @wso2is/form@2.5.1

## 2.26.18

### Patch Changes

- Updated dependencies []:
  - @wso2is/admin.applications.v1@2.30.18
  - @wso2is/admin.connections.v1@2.28.18
  - @wso2is/admin.core.v1@2.34.18
  - @wso2is/admin.extensions.v1@2.34.18
  - @wso2is/admin.identity-providers.v1@2.26.18
  - @wso2is/admin.organizations.v1@2.26.18
  - @wso2is/admin.remote-userstores.v1@1.5.18
  - @wso2is/admin.api-resources.v2@2.25.18
  - @wso2is/admin.groups.v1@2.25.18
  - @wso2is/admin.server-configurations.v1@2.28.18
  - @wso2is/admin.users.v1@2.27.18
  - @wso2is/admin.userstores.v1@2.25.18

## 2.26.17

### Patch Changes

- Updated dependencies [[`06fc3cf8bae8268b7b632ef06c9c2bb33d77d9e1`](https://github.com/wso2/identity-apps/commit/06fc3cf8bae8268b7b632ef06c9c2bb33d77d9e1)]:
  - @wso2is/admin.applications.v1@2.30.17
  - @wso2is/admin.connections.v1@2.28.17
  - @wso2is/admin.core.v1@2.34.17
  - @wso2is/admin.extensions.v1@2.34.17
  - @wso2is/admin.identity-providers.v1@2.26.17
  - @wso2is/admin.organizations.v1@2.26.17
  - @wso2is/admin.remote-userstores.v1@1.5.17
  - @wso2is/admin.api-resources.v2@2.25.17
  - @wso2is/admin.groups.v1@2.25.17
  - @wso2is/admin.server-configurations.v1@2.28.17
  - @wso2is/admin.users.v1@2.27.17
  - @wso2is/admin.userstores.v1@2.25.17

## 2.26.16

### Patch Changes

- Updated dependencies []:
  - @wso2is/admin.applications.v1@2.30.16
  - @wso2is/admin.connections.v1@2.28.16
  - @wso2is/admin.core.v1@2.34.16
  - @wso2is/admin.extensions.v1@2.34.16
  - @wso2is/admin.identity-providers.v1@2.26.16
  - @wso2is/admin.organizations.v1@2.26.16
  - @wso2is/admin.remote-userstores.v1@1.5.16
  - @wso2is/admin.api-resources.v2@2.25.16
  - @wso2is/admin.groups.v1@2.25.16
  - @wso2is/admin.server-configurations.v1@2.28.16
  - @wso2is/admin.users.v1@2.27.16
  - @wso2is/admin.userstores.v1@2.25.16

## 2.26.15

### Patch Changes

- Updated dependencies [[`c3691192b4104c569bf9009a51030916fa2e72c8`](https://github.com/wso2/identity-apps/commit/c3691192b4104c569bf9009a51030916fa2e72c8)]:
  - @wso2is/admin.userstores.v1@2.25.15
  - @wso2is/admin.applications.v1@2.30.15
  - @wso2is/admin.connections.v1@2.28.15
  - @wso2is/admin.core.v1@2.34.15
  - @wso2is/admin.extensions.v1@2.34.15
  - @wso2is/admin.groups.v1@2.25.15
  - @wso2is/admin.identity-providers.v1@2.26.15
  - @wso2is/admin.organizations.v1@2.26.15
  - @wso2is/admin.remote-userstores.v1@1.5.15
  - @wso2is/admin.users.v1@2.27.15
  - @wso2is/admin.api-resources.v2@2.25.15
  - @wso2is/admin.server-configurations.v1@2.28.15

## 2.26.14

### Patch Changes

- Updated dependencies [[`062fb7ee176b7a96a580fbd7171bf94db99c4d2e`](https://github.com/wso2/identity-apps/commit/062fb7ee176b7a96a580fbd7171bf94db99c4d2e)]:
  - @wso2is/admin.applications.v1@2.30.14
  - @wso2is/i18n@2.10.3
  - @wso2is/admin.connections.v1@2.28.14
  - @wso2is/admin.core.v1@2.34.14
  - @wso2is/admin.extensions.v1@2.34.14
  - @wso2is/admin.identity-providers.v1@2.26.14
  - @wso2is/admin.organizations.v1@2.26.14
  - @wso2is/admin.remote-userstores.v1@1.5.14
  - @wso2is/admin.authorization.v1@2.25.3
  - @wso2is/admin.groups.v1@2.25.14
  - @wso2is/admin.server-configurations.v1@2.28.14
  - @wso2is/admin.users.v1@2.27.14
  - @wso2is/admin.userstores.v1@2.25.14
  - @wso2is/admin.api-resources.v2@2.25.14

## 2.26.13

### Patch Changes

- Updated dependencies [[`f9090c4fa6aa5f701aee3a23fc929fccdd4c5de8`](https://github.com/wso2/identity-apps/commit/f9090c4fa6aa5f701aee3a23fc929fccdd4c5de8)]:
  - @wso2is/admin.users.v1@2.27.13
  - @wso2is/admin.applications.v1@2.30.13
  - @wso2is/admin.core.v1@2.34.13
  - @wso2is/admin.extensions.v1@2.34.13
  - @wso2is/admin.groups.v1@2.25.13
  - @wso2is/admin.organizations.v1@2.26.13
  - @wso2is/admin.remote-userstores.v1@1.5.13
  - @wso2is/admin.server-configurations.v1@2.28.13
  - @wso2is/admin.connections.v1@2.28.13
  - @wso2is/admin.identity-providers.v1@2.26.13
  - @wso2is/admin.api-resources.v2@2.25.13
  - @wso2is/admin.userstores.v1@2.25.13

## 2.26.12

### Patch Changes

- Updated dependencies []:
  - @wso2is/admin.core.v1@2.34.12
  - @wso2is/admin.applications.v1@2.30.12
  - @wso2is/admin.connections.v1@2.28.12
  - @wso2is/admin.api-resources.v2@2.25.12
  - @wso2is/admin.extensions.v1@2.34.12
  - @wso2is/admin.groups.v1@2.25.12
  - @wso2is/admin.identity-providers.v1@2.26.12
  - @wso2is/admin.organizations.v1@2.26.12
  - @wso2is/admin.remote-userstores.v1@1.5.12
  - @wso2is/admin.server-configurations.v1@2.28.12
  - @wso2is/admin.users.v1@2.27.12
  - @wso2is/admin.userstores.v1@2.25.12

## 2.26.11

### Patch Changes

- Updated dependencies [[`07379763c3fb80e7c2264b6ebd61b341cf104ff8`](https://github.com/wso2/identity-apps/commit/07379763c3fb80e7c2264b6ebd61b341cf104ff8)]:
  - @wso2is/admin.remote-userstores.v1@1.5.11
  - @wso2is/admin.extensions.v1@2.34.11
  - @wso2is/admin.userstores.v1@2.25.11
  - @wso2is/i18n@2.10.2
  - @wso2is/admin.applications.v1@2.30.11
  - @wso2is/admin.connections.v1@2.28.11
  - @wso2is/admin.core.v1@2.34.11
  - @wso2is/admin.groups.v1@2.25.11
  - @wso2is/admin.identity-providers.v1@2.26.11
  - @wso2is/admin.organizations.v1@2.26.11
  - @wso2is/admin.server-configurations.v1@2.28.11
  - @wso2is/admin.users.v1@2.27.11
  - @wso2is/admin.authorization.v1@2.25.2
  - @wso2is/admin.api-resources.v2@2.25.11

## 2.26.10

### Patch Changes

- Updated dependencies []:
  - @wso2is/admin.core.v1@2.34.10
  - @wso2is/admin.api-resources.v2@2.25.10
  - @wso2is/admin.applications.v1@2.30.10
  - @wso2is/admin.connections.v1@2.28.10
  - @wso2is/admin.extensions.v1@2.34.10
  - @wso2is/admin.groups.v1@2.25.10
  - @wso2is/admin.identity-providers.v1@2.26.10
  - @wso2is/admin.organizations.v1@2.26.10
  - @wso2is/admin.remote-userstores.v1@1.5.10
  - @wso2is/admin.server-configurations.v1@2.28.10
  - @wso2is/admin.users.v1@2.27.10
  - @wso2is/admin.userstores.v1@2.25.10

## 2.26.9

### Patch Changes

- Updated dependencies [[`13fc4b33bed8fe69e53268f82a7c95825a2956b1`](https://github.com/wso2/identity-apps/commit/13fc4b33bed8fe69e53268f82a7c95825a2956b1)]:
  - @wso2is/admin.core.v1@2.34.9
  - @wso2is/admin.api-resources.v2@2.25.9
  - @wso2is/admin.applications.v1@2.30.9
  - @wso2is/admin.connections.v1@2.28.9
  - @wso2is/admin.extensions.v1@2.34.9
  - @wso2is/admin.groups.v1@2.25.9
  - @wso2is/admin.identity-providers.v1@2.26.9
  - @wso2is/admin.organizations.v1@2.26.9
  - @wso2is/admin.remote-userstores.v1@1.5.9
  - @wso2is/admin.server-configurations.v1@2.28.9
  - @wso2is/admin.users.v1@2.27.9
  - @wso2is/admin.userstores.v1@2.25.9

## 2.26.8

### Patch Changes

- Updated dependencies [[`03244f11de49d43a6fc4f19ea646be442683d262`](https://github.com/wso2/identity-apps/commit/03244f11de49d43a6fc4f19ea646be442683d262)]:
  - @wso2is/admin.core.v1@2.34.8
  - @wso2is/admin.api-resources.v2@2.25.8
  - @wso2is/admin.applications.v1@2.30.8
  - @wso2is/admin.connections.v1@2.28.8
  - @wso2is/admin.extensions.v1@2.34.8
  - @wso2is/admin.groups.v1@2.25.8
  - @wso2is/admin.identity-providers.v1@2.26.8
  - @wso2is/admin.organizations.v1@2.26.8
  - @wso2is/admin.remote-userstores.v1@1.5.8
  - @wso2is/admin.server-configurations.v1@2.28.8
  - @wso2is/admin.users.v1@2.27.8
  - @wso2is/admin.userstores.v1@2.25.8

## 2.26.7

### Patch Changes

- Updated dependencies []:
  - @wso2is/admin.core.v1@2.34.7
  - @wso2is/admin.api-resources.v2@2.25.7
  - @wso2is/admin.applications.v1@2.30.7
  - @wso2is/admin.connections.v1@2.28.7
  - @wso2is/admin.extensions.v1@2.34.7
  - @wso2is/admin.groups.v1@2.25.7
  - @wso2is/admin.identity-providers.v1@2.26.7
  - @wso2is/admin.organizations.v1@2.26.7
  - @wso2is/admin.remote-userstores.v1@1.5.7
  - @wso2is/admin.server-configurations.v1@2.28.7
  - @wso2is/admin.users.v1@2.27.7
  - @wso2is/admin.userstores.v1@2.25.7

## 2.26.6

### Patch Changes

- [#7050](https://github.com/wso2/identity-apps/pull/7050) [`4af6a09361ab7f471fd16b6e3b2d7c25085817a4`](https://github.com/wso2/identity-apps/commit/4af6a09361ab7f471fd16b6e3b2d7c25085817a4) Thanks [@pavinduLakshan](https://github.com/pavinduLakshan)! - Reuse the business logic for determining available userstores user assign view in individual roles

- Updated dependencies []:
  - @wso2is/admin.applications.v1@2.30.6
  - @wso2is/admin.connections.v1@2.28.6
  - @wso2is/admin.core.v1@2.34.6
  - @wso2is/admin.extensions.v1@2.34.6
  - @wso2is/admin.groups.v1@2.25.6
  - @wso2is/admin.identity-providers.v1@2.26.6
  - @wso2is/admin.organizations.v1@2.26.6
  - @wso2is/admin.users.v1@2.27.6
  - @wso2is/admin.remote-userstores.v1@1.5.6
  - @wso2is/admin.api-resources.v2@2.25.6
  - @wso2is/admin.server-configurations.v1@2.28.6
  - @wso2is/admin.userstores.v1@2.25.6

## 2.26.5

### Patch Changes

- [#7047](https://github.com/wso2/identity-apps/pull/7047) [`75e78b2b96934dcc3b6bc63c84e9b5e56b04bd54`](https://github.com/wso2/identity-apps/commit/75e78b2b96934dcc3b6bc63c84e9b5e56b04bd54) Thanks [@pavinduLakshan](https://github.com/pavinduLakshan)! - Fix issues with user assign view in console roles

* [#7046](https://github.com/wso2/identity-apps/pull/7046) [`6f29ab268c37a8626fd5f8fe31902cf1762c936f`](https://github.com/wso2/identity-apps/commit/6f29ab268c37a8626fd5f8fe31902cf1762c936f) Thanks [@pavinduLakshan](https://github.com/pavinduLakshan)! - Fix userstore not populating correctly in the user assign view in roles

* Updated dependencies []:
  - @wso2is/admin.applications.v1@2.30.5
  - @wso2is/admin.core.v1@2.34.5
  - @wso2is/admin.connections.v1@2.28.5
  - @wso2is/admin.extensions.v1@2.34.5
  - @wso2is/admin.groups.v1@2.25.5
  - @wso2is/admin.identity-providers.v1@2.26.5
  - @wso2is/admin.organizations.v1@2.26.5
  - @wso2is/admin.users.v1@2.27.5
  - @wso2is/admin.remote-userstores.v1@1.5.5
  - @wso2is/admin.api-resources.v2@2.25.5
  - @wso2is/admin.server-configurations.v1@2.28.5
  - @wso2is/admin.userstores.v1@2.25.5

## 2.26.4

### Patch Changes

- Updated dependencies []:
  - @wso2is/admin.applications.v1@2.30.4
  - @wso2is/admin.connections.v1@2.28.4
  - @wso2is/admin.core.v1@2.34.4
  - @wso2is/admin.extensions.v1@2.34.4
  - @wso2is/admin.identity-providers.v1@2.26.4
  - @wso2is/admin.organizations.v1@2.26.4
  - @wso2is/admin.remote-userstores.v1@1.5.4
  - @wso2is/admin.api-resources.v2@2.25.4
  - @wso2is/admin.groups.v1@2.25.4
  - @wso2is/admin.server-configurations.v1@2.28.4
  - @wso2is/admin.users.v1@2.27.4
  - @wso2is/admin.userstores.v1@2.25.4

## 2.26.3

### Patch Changes

- Updated dependencies [[`890bc99c059bb05a70ab1fc27b069fea56600a62`](https://github.com/wso2/identity-apps/commit/890bc99c059bb05a70ab1fc27b069fea56600a62)]:
  - @wso2is/i18n@2.10.1
  - @wso2is/admin.applications.v1@2.30.3
  - @wso2is/admin.authorization.v1@2.25.1
  - @wso2is/admin.connections.v1@2.28.3
  - @wso2is/admin.core.v1@2.34.3
  - @wso2is/admin.extensions.v1@2.34.3
  - @wso2is/admin.groups.v1@2.25.3
  - @wso2is/admin.identity-providers.v1@2.26.3
  - @wso2is/admin.organizations.v1@2.26.3
  - @wso2is/admin.server-configurations.v1@2.28.3
  - @wso2is/admin.users.v1@2.27.3
  - @wso2is/admin.userstores.v1@2.25.3
  - @wso2is/admin.remote-userstores.v1@1.5.3
  - @wso2is/admin.api-resources.v2@2.25.3

## 2.26.2

### Patch Changes

- Updated dependencies [[`f635157acbcfb453e467318400d7fdccb0a62e24`](https://github.com/wso2/identity-apps/commit/f635157acbcfb453e467318400d7fdccb0a62e24)]:
  - @wso2is/admin.applications.v1@2.30.2
  - @wso2is/admin.connections.v1@2.28.2
  - @wso2is/admin.core.v1@2.34.2
  - @wso2is/admin.extensions.v1@2.34.2
  - @wso2is/admin.identity-providers.v1@2.26.2
  - @wso2is/admin.organizations.v1@2.26.2
  - @wso2is/admin.remote-userstores.v1@1.5.2
  - @wso2is/admin.api-resources.v2@2.25.2
  - @wso2is/admin.groups.v1@2.25.2
  - @wso2is/admin.server-configurations.v1@2.28.2
  - @wso2is/admin.users.v1@2.27.2
  - @wso2is/admin.userstores.v1@2.25.2

## 2.26.1

### Patch Changes

- Updated dependencies [[`60ebbf89887588e81579d4d5ee786dfb4ec6ea0e`](https://github.com/wso2/identity-apps/commit/60ebbf89887588e81579d4d5ee786dfb4ec6ea0e)]:
  - @wso2is/admin.core.v1@2.34.1
  - @wso2is/admin.extensions.v1@2.34.1
  - @wso2is/admin.api-resources.v2@2.25.1
  - @wso2is/admin.applications.v1@2.30.1
  - @wso2is/admin.connections.v1@2.28.1
  - @wso2is/admin.groups.v1@2.25.1
  - @wso2is/admin.identity-providers.v1@2.26.1
  - @wso2is/admin.organizations.v1@2.26.1
  - @wso2is/admin.remote-userstores.v1@1.5.1
  - @wso2is/admin.server-configurations.v1@2.28.1
  - @wso2is/admin.users.v1@2.27.1
  - @wso2is/admin.userstores.v1@2.25.1

## 2.26.0

### Minor Changes

- [#7022](https://github.com/wso2/identity-apps/pull/7022) [`8ee127818ea4c8aac46296a1c93b45806ee887c2`](https://github.com/wso2/identity-apps/commit/8ee127818ea4c8aac46296a1c93b45806ee887c2) Thanks [@brionmario](https://github.com/brionmario)! - - Update `@oxygen-ui` version to `v1.15.2`.
  - Remove unwanted padding in the Oxygen UI text field in the theme config.
  - Fix typo in tenants feature.

### Patch Changes

- Updated dependencies [[`8ee127818ea4c8aac46296a1c93b45806ee887c2`](https://github.com/wso2/identity-apps/commit/8ee127818ea4c8aac46296a1c93b45806ee887c2)]:
  - @wso2is/admin.server-configurations.v1@2.28.0
  - @wso2is/admin.identity-providers.v1@2.26.0
  - @wso2is/admin.remote-userstores.v1@1.5.0
  - @wso2is/admin.api-resources.v2@2.25.0
  - @wso2is/admin.authorization.v1@2.25.0
  - @wso2is/admin.organizations.v1@2.26.0
  - @wso2is/admin.applications.v1@2.30.0
  - @wso2is/admin.connections.v1@2.28.0
  - @wso2is/admin.extensions.v1@2.34.0
  - @wso2is/admin.userstores.v1@2.25.0
  - @wso2is/admin.groups.v1@2.25.0
  - @wso2is/react-components@2.8.0
  - @wso2is/admin.users.v1@2.27.0
  - @wso2is/admin.core.v1@2.34.0
  - @wso2is/access-control@3.3.0
  - @wso2is/dynamic-forms@2.4.0
  - @wso2is/validation@2.4.0
  - @wso2is/forms@2.3.0
  - @wso2is/theme@2.4.0
  - @wso2is/core@2.4.0
  - @wso2is/form@2.5.0
  - @wso2is/i18n@2.10.0

## 2.25.2

### Patch Changes

- Updated dependencies [[`448960012a72a50ddf446e5e5b9061be67fb4881`](https://github.com/wso2/identity-apps/commit/448960012a72a50ddf446e5e5b9061be67fb4881), [`d65f0c52ae247af4bb49f602d8f5053648f2edbd`](https://github.com/wso2/identity-apps/commit/d65f0c52ae247af4bb49f602d8f5053648f2edbd)]:
  - @wso2is/admin.api-resources.v2@2.24.2
  - @wso2is/form@2.4.1
  - @wso2is/admin.core.v1@2.33.2
  - @wso2is/admin.extensions.v1@2.33.2
  - @wso2is/admin.applications.v1@2.29.2
  - @wso2is/admin.authorization.v1@2.24.2
  - @wso2is/admin.connections.v1@2.27.2
  - @wso2is/admin.groups.v1@2.24.2
  - @wso2is/admin.identity-providers.v1@2.25.2
  - @wso2is/admin.organizations.v1@2.25.2
  - @wso2is/admin.remote-userstores.v1@1.4.2
  - @wso2is/admin.server-configurations.v1@2.27.2
  - @wso2is/admin.users.v1@2.26.2
  - @wso2is/admin.userstores.v1@2.24.2

## 2.25.1

### Patch Changes

- [#7015](https://github.com/wso2/identity-apps/pull/7015) [`35dce8701aa17f55ee3c4fd242da972d1a25f9ab`](https://github.com/wso2/identity-apps/commit/35dce8701aa17f55ee3c4fd242da972d1a25f9ab) Thanks [@pavinduLakshan](https://github.com/pavinduLakshan)! - Fix switching between userstores in console roles in managed deployments

- Updated dependencies [[`35dce8701aa17f55ee3c4fd242da972d1a25f9ab`](https://github.com/wso2/identity-apps/commit/35dce8701aa17f55ee3c4fd242da972d1a25f9ab)]:
  - @wso2is/i18n@2.9.1
  - @wso2is/admin.applications.v1@2.29.1
  - @wso2is/admin.connections.v1@2.27.1
  - @wso2is/admin.core.v1@2.33.1
  - @wso2is/admin.extensions.v1@2.33.1
  - @wso2is/admin.groups.v1@2.24.1
  - @wso2is/admin.identity-providers.v1@2.25.1
  - @wso2is/admin.organizations.v1@2.25.1
  - @wso2is/admin.users.v1@2.26.1
  - @wso2is/admin.authorization.v1@2.24.1
  - @wso2is/admin.server-configurations.v1@2.27.1
  - @wso2is/admin.userstores.v1@2.24.1
  - @wso2is/admin.remote-userstores.v1@1.4.1
  - @wso2is/admin.api-resources.v2@2.24.1

## 2.25.0

### Minor Changes

- [#6962](https://github.com/wso2/identity-apps/pull/6962) [`d54b53ec37367ea29b822c29985c95fb75418f52`](https://github.com/wso2/identity-apps/commit/d54b53ec37367ea29b822c29985c95fb75418f52) Thanks [@brionmario](https://github.com/brionmario)! - Introduce Multi-Tenancy feature

### Patch Changes

- Updated dependencies [[`d54b53ec37367ea29b822c29985c95fb75418f52`](https://github.com/wso2/identity-apps/commit/d54b53ec37367ea29b822c29985c95fb75418f52), [`e264222a39f0f7fca07549db634a8ed20348ec53`](https://github.com/wso2/identity-apps/commit/e264222a39f0f7fca07549db634a8ed20348ec53), [`9983d3bfdc700b345f9cf70047e497ba7f198e2c`](https://github.com/wso2/identity-apps/commit/9983d3bfdc700b345f9cf70047e497ba7f198e2c)]:
  - @wso2is/admin.server-configurations.v1@2.27.0
  - @wso2is/admin.identity-providers.v1@2.25.0
  - @wso2is/admin.remote-userstores.v1@1.4.0
  - @wso2is/admin.api-resources.v2@2.24.0
  - @wso2is/admin.authorization.v1@2.24.0
  - @wso2is/admin.organizations.v1@2.25.0
  - @wso2is/admin.applications.v1@2.29.0
  - @wso2is/admin.connections.v1@2.27.0
  - @wso2is/admin.extensions.v1@2.33.0
  - @wso2is/admin.userstores.v1@2.24.0
  - @wso2is/admin.groups.v1@2.24.0
  - @wso2is/react-components@2.7.0
  - @wso2is/admin.users.v1@2.26.0
  - @wso2is/admin.core.v1@2.33.0
  - @wso2is/access-control@3.2.0
  - @wso2is/dynamic-forms@2.3.0
  - @wso2is/validation@2.3.0
  - @wso2is/forms@2.2.0
  - @wso2is/theme@2.3.0
  - @wso2is/core@2.3.0
  - @wso2is/form@2.4.0
  - @wso2is/i18n@2.9.0

## 2.24.2

### Patch Changes

- Updated dependencies [[`ef0a8003626d2f4dcc78997425540f4120346cc9`](https://github.com/wso2/identity-apps/commit/ef0a8003626d2f4dcc78997425540f4120346cc9)]:
  - @wso2is/admin.server-configurations.v1@2.26.2
  - @wso2is/admin.applications.v1@2.28.2
  - @wso2is/admin.core.v1@2.32.3
  - @wso2is/admin.extensions.v1@2.32.2
  - @wso2is/admin.identity-providers.v1@2.24.2
  - @wso2is/admin.users.v1@2.25.2
  - @wso2is/admin.connections.v1@2.26.2
  - @wso2is/admin.organizations.v1@2.24.2
  - @wso2is/admin.remote-userstores.v1@1.3.2
  - @wso2is/admin.api-resources.v2@2.23.2
  - @wso2is/admin.groups.v1@2.23.2
  - @wso2is/admin.userstores.v1@2.23.2

## 2.24.1

### Patch Changes

- Updated dependencies [[`9b8155b72a3eb77f9d1380bc0b3aad362af78843`](https://github.com/wso2/identity-apps/commit/9b8155b72a3eb77f9d1380bc0b3aad362af78843)]:
  - @wso2is/admin.applications.v1@2.28.1
  - @wso2is/admin.connections.v1@2.26.1
  - @wso2is/admin.core.v1@2.32.2
  - @wso2is/admin.extensions.v1@2.32.1
  - @wso2is/admin.identity-providers.v1@2.24.1
  - @wso2is/admin.organizations.v1@2.24.1
  - @wso2is/admin.remote-userstores.v1@1.3.1
  - @wso2is/admin.api-resources.v2@2.23.1
  - @wso2is/admin.groups.v1@2.23.1
  - @wso2is/admin.server-configurations.v1@2.26.1
  - @wso2is/admin.users.v1@2.25.1
  - @wso2is/admin.userstores.v1@2.23.1

## 2.24.0

### Minor Changes

- [#7012](https://github.com/wso2/identity-apps/pull/7012) [`2bae555318c94d93b0e38304c2781e0b5cd8b5b1`](https://github.com/wso2/identity-apps/commit/2bae555318c94d93b0e38304c2781e0b5cd8b5b1) Thanks [@brionmario](https://github.com/brionmario)! - Bump `@oxygen-ui` to `v1.15.1`

### Patch Changes

- Updated dependencies [[`2bae555318c94d93b0e38304c2781e0b5cd8b5b1`](https://github.com/wso2/identity-apps/commit/2bae555318c94d93b0e38304c2781e0b5cd8b5b1)]:
  - @wso2is/admin.api-resources.v2@2.23.0
  - @wso2is/admin.applications.v1@2.28.0
  - @wso2is/admin.authorization.v1@2.23.0
  - @wso2is/admin.connections.v1@2.26.0
  - @wso2is/admin.extensions.v1@2.32.0
  - @wso2is/admin.groups.v1@2.23.0
  - @wso2is/admin.identity-providers.v1@2.24.0
  - @wso2is/admin.organizations.v1@2.24.0
  - @wso2is/admin.remote-userstores.v1@1.3.0
  - @wso2is/admin.server-configurations.v1@2.26.0
  - @wso2is/admin.users.v1@2.25.0
  - @wso2is/admin.userstores.v1@2.23.0
  - @wso2is/access-control@3.1.0
  - @wso2is/core@2.2.0
  - @wso2is/dynamic-forms@2.2.0
  - @wso2is/form@2.3.0
  - @wso2is/forms@2.1.0
  - @wso2is/i18n@2.8.0
  - @wso2is/react-components@2.6.0
  - @wso2is/theme@2.2.0
  - @wso2is/validation@2.2.0
  - @wso2is/admin.core.v1@2.32.1

## 2.23.0

### Minor Changes

- [#6985](https://github.com/wso2/identity-apps/pull/6985) [`4fd710e435d292d59de289f4c71293a330a85267`](https://github.com/wso2/identity-apps/commit/4fd710e435d292d59de289f4c71293a330a85267) Thanks [@brionmario](https://github.com/brionmario)! - Bump `@oxygen-ui` version to `v15.x`

### Patch Changes

- Updated dependencies [[`4fd710e435d292d59de289f4c71293a330a85267`](https://github.com/wso2/identity-apps/commit/4fd710e435d292d59de289f4c71293a330a85267), [`86e236e6bb3fb65bbc186b24d39a8bfead33f30a`](https://github.com/wso2/identity-apps/commit/86e236e6bb3fb65bbc186b24d39a8bfead33f30a), [`0bfc1223c714427976474a13fda3db0e5bd52daa`](https://github.com/wso2/identity-apps/commit/0bfc1223c714427976474a13fda3db0e5bd52daa)]:
  - @wso2is/admin.server-configurations.v1@2.25.0
  - @wso2is/admin.identity-providers.v1@2.23.0
  - @wso2is/admin.remote-userstores.v1@1.2.0
  - @wso2is/admin.api-resources.v2@2.22.0
  - @wso2is/admin.authorization.v1@2.22.0
  - @wso2is/admin.organizations.v1@2.23.0
  - @wso2is/admin.applications.v1@2.27.0
  - @wso2is/admin.connections.v1@2.25.0
  - @wso2is/admin.extensions.v1@2.31.0
  - @wso2is/admin.userstores.v1@2.22.0
  - @wso2is/admin.groups.v1@2.22.0
  - @wso2is/react-components@2.5.0
  - @wso2is/admin.users.v1@2.24.0
  - @wso2is/admin.core.v1@2.32.0
  - @wso2is/dynamic-forms@2.1.0
  - @wso2is/validation@2.1.0
  - @wso2is/form@2.2.0
  - @wso2is/i18n@2.7.0
  - @wso2is/theme@2.1.6

## 2.22.32

### Patch Changes

- Updated dependencies [[`e39d224904759b456c71a9ed7031afc4ba835732`](https://github.com/wso2/identity-apps/commit/e39d224904759b456c71a9ed7031afc4ba835732), [`f8efa54ea029a676aa6908369e6736a84ae97d5c`](https://github.com/wso2/identity-apps/commit/f8efa54ea029a676aa6908369e6736a84ae97d5c)]:
  - @wso2is/admin.users.v1@2.23.32
  - @wso2is/admin.applications.v1@2.26.32
  - @wso2is/i18n@2.6.2
  - @wso2is/admin.core.v1@2.31.13
  - @wso2is/admin.extensions.v1@2.30.32
  - @wso2is/admin.groups.v1@2.21.32
  - @wso2is/admin.organizations.v1@2.22.32
  - @wso2is/admin.remote-userstores.v1@1.1.32
  - @wso2is/admin.server-configurations.v1@2.24.32
  - @wso2is/admin.connections.v1@2.24.13
  - @wso2is/admin.identity-providers.v1@2.22.32
  - @wso2is/admin.authorization.v1@2.21.11
  - @wso2is/admin.userstores.v1@2.21.32
  - @wso2is/admin.api-resources.v2@2.21.32

## 2.22.31

### Patch Changes

- Updated dependencies []:
  - @wso2is/admin.core.v1@2.31.12
  - @wso2is/admin.applications.v1@2.26.31
  - @wso2is/admin.connections.v1@2.24.12
  - @wso2is/admin.api-resources.v2@2.21.31
  - @wso2is/admin.extensions.v1@2.30.31
  - @wso2is/admin.groups.v1@2.21.31
  - @wso2is/admin.identity-providers.v1@2.22.31
  - @wso2is/admin.organizations.v1@2.22.31
  - @wso2is/admin.remote-userstores.v1@1.1.31
  - @wso2is/admin.server-configurations.v1@2.24.31
  - @wso2is/admin.users.v1@2.23.31
  - @wso2is/admin.userstores.v1@2.21.31

## 2.22.30

### Patch Changes

- [#6998](https://github.com/wso2/identity-apps/pull/6998) [`6ad72e63aa77557782f6c6d25fde402792e026cd`](https://github.com/wso2/identity-apps/commit/6ad72e63aa77557782f6c6d25fde402792e026cd) Thanks [@pavinduLakshan](https://github.com/pavinduLakshan)! - Fix default selected user store being set to undefined in role assign view

- Updated dependencies []:
  - @wso2is/admin.applications.v1@2.26.30
  - @wso2is/admin.connections.v1@2.24.11
  - @wso2is/admin.core.v1@2.31.11
  - @wso2is/admin.extensions.v1@2.30.30
  - @wso2is/admin.groups.v1@2.21.30
  - @wso2is/admin.identity-providers.v1@2.22.30
  - @wso2is/admin.organizations.v1@2.22.30
  - @wso2is/admin.users.v1@2.23.30
  - @wso2is/admin.remote-userstores.v1@1.1.30
  - @wso2is/admin.api-resources.v2@2.21.30
  - @wso2is/admin.server-configurations.v1@2.24.30
  - @wso2is/admin.userstores.v1@2.21.30

## 2.22.29

### Patch Changes

- Updated dependencies []:
  - @wso2is/admin.applications.v1@2.26.29
  - @wso2is/admin.core.v1@2.31.10
  - @wso2is/admin.connections.v1@2.24.10
  - @wso2is/admin.extensions.v1@2.30.29
  - @wso2is/admin.identity-providers.v1@2.22.29
  - @wso2is/admin.organizations.v1@2.22.29
  - @wso2is/admin.remote-userstores.v1@1.1.29
  - @wso2is/admin.api-resources.v2@2.21.29
  - @wso2is/admin.groups.v1@2.21.29
  - @wso2is/admin.server-configurations.v1@2.24.29
  - @wso2is/admin.users.v1@2.23.29
  - @wso2is/admin.userstores.v1@2.21.29

## 2.22.28

### Patch Changes

- Updated dependencies [[`f1e54d9187ebecf488222f32aabc60c1c067ad52`](https://github.com/wso2/identity-apps/commit/f1e54d9187ebecf488222f32aabc60c1c067ad52)]:
  - @wso2is/admin.applications.v1@2.26.28
  - @wso2is/validation@2.0.10
  - @wso2is/admin.connections.v1@2.24.9
  - @wso2is/admin.core.v1@2.31.9
  - @wso2is/admin.extensions.v1@2.30.28
  - @wso2is/admin.identity-providers.v1@2.22.28
  - @wso2is/admin.organizations.v1@2.22.28
  - @wso2is/admin.remote-userstores.v1@1.1.28
  - @wso2is/admin.authorization.v1@2.21.10
  - @wso2is/admin.groups.v1@2.21.28
  - @wso2is/admin.server-configurations.v1@2.24.28
  - @wso2is/admin.users.v1@2.23.28
  - @wso2is/admin.userstores.v1@2.21.28
  - @wso2is/dynamic-forms@2.0.111
  - @wso2is/form@2.1.19
  - @wso2is/admin.api-resources.v2@2.21.28

## 2.22.27

### Patch Changes

- Updated dependencies [[`3c65c532e454e53dd4fe6f8136837fee2fd688d2`](https://github.com/wso2/identity-apps/commit/3c65c532e454e53dd4fe6f8136837fee2fd688d2)]:
  - @wso2is/admin.applications.v1@2.26.27
  - @wso2is/admin.connections.v1@2.24.8
  - @wso2is/admin.core.v1@2.31.8
  - @wso2is/admin.extensions.v1@2.30.27
  - @wso2is/admin.identity-providers.v1@2.22.27
  - @wso2is/admin.organizations.v1@2.22.27
  - @wso2is/admin.remote-userstores.v1@1.1.27
  - @wso2is/admin.api-resources.v2@2.21.27
  - @wso2is/admin.groups.v1@2.21.27
  - @wso2is/admin.server-configurations.v1@2.24.27
  - @wso2is/admin.users.v1@2.23.27
  - @wso2is/admin.userstores.v1@2.21.27

## 2.22.26

### Patch Changes

- Updated dependencies []:
  - @wso2is/admin.applications.v1@2.26.26
  - @wso2is/admin.core.v1@2.31.7
  - @wso2is/admin.connections.v1@2.24.7
  - @wso2is/admin.extensions.v1@2.30.26
  - @wso2is/admin.identity-providers.v1@2.22.26
  - @wso2is/admin.organizations.v1@2.22.26
  - @wso2is/admin.remote-userstores.v1@1.1.26
  - @wso2is/admin.api-resources.v2@2.21.26
  - @wso2is/admin.groups.v1@2.21.26
  - @wso2is/admin.server-configurations.v1@2.24.26
  - @wso2is/admin.users.v1@2.23.26
  - @wso2is/admin.userstores.v1@2.21.26

## 2.22.25

### Patch Changes

- [#6973](https://github.com/wso2/identity-apps/pull/6973) [`73b3507faaa0af812c3236ac5b4d2f7ad21b3832`](https://github.com/wso2/identity-apps/commit/73b3507faaa0af812c3236ac5b4d2f7ad21b3832) Thanks [@pavinduLakshan](https://github.com/pavinduLakshan)! - Bug fixes related to conosle settings in primary organizations for managed deployments

- Updated dependencies []:
  - @wso2is/admin.applications.v1@2.26.25
  - @wso2is/admin.connections.v1@2.24.6
  - @wso2is/admin.core.v1@2.31.6
  - @wso2is/admin.extensions.v1@2.30.25
  - @wso2is/admin.groups.v1@2.21.25
  - @wso2is/admin.identity-providers.v1@2.22.25
  - @wso2is/admin.organizations.v1@2.22.25
  - @wso2is/admin.users.v1@2.23.25
  - @wso2is/admin.remote-userstores.v1@1.1.25
  - @wso2is/admin.api-resources.v2@2.21.25
  - @wso2is/admin.server-configurations.v1@2.24.25
  - @wso2is/admin.userstores.v1@2.21.25

## 2.22.24

### Patch Changes

- Updated dependencies []:
  - @wso2is/admin.applications.v1@2.26.24
  - @wso2is/admin.core.v1@2.31.5
  - @wso2is/admin.connections.v1@2.24.5
  - @wso2is/admin.extensions.v1@2.30.24
  - @wso2is/admin.identity-providers.v1@2.22.24
  - @wso2is/admin.organizations.v1@2.22.24
  - @wso2is/admin.remote-userstores.v1@1.1.24
  - @wso2is/admin.api-resources.v2@2.21.24
  - @wso2is/admin.groups.v1@2.21.24
  - @wso2is/admin.server-configurations.v1@2.24.24
  - @wso2is/admin.users.v1@2.23.24
  - @wso2is/admin.userstores.v1@2.21.24

## 2.22.23

### Patch Changes

- Updated dependencies []:
  - @wso2is/admin.applications.v1@2.26.23
  - @wso2is/admin.core.v1@2.31.4
  - @wso2is/admin.connections.v1@2.24.4
  - @wso2is/admin.extensions.v1@2.30.23
  - @wso2is/admin.identity-providers.v1@2.22.23
  - @wso2is/admin.organizations.v1@2.22.23
  - @wso2is/admin.remote-userstores.v1@1.1.23
  - @wso2is/admin.api-resources.v2@2.21.23
  - @wso2is/admin.groups.v1@2.21.23
  - @wso2is/admin.server-configurations.v1@2.24.23
  - @wso2is/admin.users.v1@2.23.23
  - @wso2is/admin.userstores.v1@2.21.23

## 2.22.22

### Patch Changes

- Updated dependencies [[`4a2604ab0ec989c2fcebd12583f8222643f78b61`](https://github.com/wso2/identity-apps/commit/4a2604ab0ec989c2fcebd12583f8222643f78b61)]:
  - @wso2is/admin.applications.v1@2.26.22
  - @wso2is/admin.connections.v1@2.24.3
  - @wso2is/admin.core.v1@2.31.3
  - @wso2is/admin.extensions.v1@2.30.22
  - @wso2is/admin.identity-providers.v1@2.22.22
  - @wso2is/admin.organizations.v1@2.22.22
  - @wso2is/admin.remote-userstores.v1@1.1.22
  - @wso2is/admin.api-resources.v2@2.21.22
  - @wso2is/admin.groups.v1@2.21.22
  - @wso2is/admin.server-configurations.v1@2.24.22
  - @wso2is/admin.users.v1@2.23.22
  - @wso2is/admin.userstores.v1@2.21.22

## 2.22.21

### Patch Changes

- Updated dependencies [[`8cca5da311d6bd96d3492b21156b925f4580bc77`](https://github.com/wso2/identity-apps/commit/8cca5da311d6bd96d3492b21156b925f4580bc77)]:
  - @wso2is/admin.applications.v1@2.26.21
  - @wso2is/admin.connections.v1@2.24.2
  - @wso2is/admin.extensions.v1@2.30.21
  - @wso2is/react-components@2.4.17
  - @wso2is/admin.core.v1@2.31.2
  - @wso2is/theme@2.1.5
  - @wso2is/i18n@2.6.1
  - @wso2is/admin.identity-providers.v1@2.22.21
  - @wso2is/admin.organizations.v1@2.22.21
  - @wso2is/admin.remote-userstores.v1@1.1.21
  - @wso2is/admin.groups.v1@2.21.21
  - @wso2is/admin.server-configurations.v1@2.24.21
  - @wso2is/admin.users.v1@2.23.21
  - @wso2is/admin.userstores.v1@2.21.21
  - @wso2is/admin.api-resources.v2@2.21.21
  - @wso2is/admin.authorization.v1@2.21.9
  - @wso2is/dynamic-forms@2.0.110
  - @wso2is/form@2.1.18

## 2.22.20

### Patch Changes

- Updated dependencies []:
  - @wso2is/admin.connections.v1@2.24.1
  - @wso2is/admin.core.v1@2.31.1
  - @wso2is/admin.applications.v1@2.26.20
  - @wso2is/admin.extensions.v1@2.30.20
  - @wso2is/admin.identity-providers.v1@2.22.20
  - @wso2is/admin.organizations.v1@2.22.20
  - @wso2is/admin.api-resources.v2@2.21.20
  - @wso2is/admin.groups.v1@2.21.20
  - @wso2is/admin.remote-userstores.v1@1.1.20
  - @wso2is/admin.server-configurations.v1@2.24.20
  - @wso2is/admin.users.v1@2.23.20
  - @wso2is/admin.userstores.v1@2.21.20

## 2.22.19

### Patch Changes

- Updated dependencies [[`ffab5ff5c160aa6d462919d22d24e169d3a146f9`](https://github.com/wso2/identity-apps/commit/ffab5ff5c160aa6d462919d22d24e169d3a146f9)]:
  - @wso2is/admin.connections.v1@2.24.0
  - @wso2is/admin.core.v1@2.31.0
  - @wso2is/i18n@2.6.0
  - @wso2is/admin.applications.v1@2.26.19
  - @wso2is/admin.extensions.v1@2.30.19
  - @wso2is/admin.identity-providers.v1@2.22.19
  - @wso2is/admin.organizations.v1@2.22.19
  - @wso2is/admin.api-resources.v2@2.21.19
  - @wso2is/admin.groups.v1@2.21.19
  - @wso2is/admin.remote-userstores.v1@1.1.19
  - @wso2is/admin.server-configurations.v1@2.24.19
  - @wso2is/admin.users.v1@2.23.19
  - @wso2is/admin.userstores.v1@2.21.19
  - @wso2is/admin.authorization.v1@2.21.8

## 2.22.18

### Patch Changes

- Updated dependencies [[`059caf916a569d07cbacbd94b38a6ad696932b73`](https://github.com/wso2/identity-apps/commit/059caf916a569d07cbacbd94b38a6ad696932b73)]:
  - @wso2is/admin.connections.v1@2.23.18
  - @wso2is/i18n@2.5.36
  - @wso2is/admin.applications.v1@2.26.18
  - @wso2is/admin.core.v1@2.30.18
  - @wso2is/admin.extensions.v1@2.30.18
  - @wso2is/admin.identity-providers.v1@2.22.18
  - @wso2is/admin.organizations.v1@2.22.18
  - @wso2is/admin.authorization.v1@2.21.7
  - @wso2is/admin.groups.v1@2.21.18
  - @wso2is/admin.server-configurations.v1@2.24.18
  - @wso2is/admin.users.v1@2.23.18
  - @wso2is/admin.userstores.v1@2.21.18
  - @wso2is/admin.remote-userstores.v1@1.1.18
  - @wso2is/admin.api-resources.v2@2.21.18

## 2.22.17

### Patch Changes

- [#6954](https://github.com/wso2/identity-apps/pull/6954) [`10515cfe20de56f6ba91ee60c007b393cebc781f`](https://github.com/wso2/identity-apps/commit/10515cfe20de56f6ba91ee60c007b393cebc781f) Thanks [@pavinduLakshan](https://github.com/pavinduLakshan)! - Fix roles dropdown being shown on selecting application roles option and discarding confirmation.

- Updated dependencies []:
  - @wso2is/admin.applications.v1@2.26.17
  - @wso2is/admin.connections.v1@2.23.17
  - @wso2is/admin.core.v1@2.30.17
  - @wso2is/admin.extensions.v1@2.30.17
  - @wso2is/admin.groups.v1@2.21.17
  - @wso2is/admin.identity-providers.v1@2.22.17
  - @wso2is/admin.organizations.v1@2.22.17
  - @wso2is/admin.users.v1@2.23.17
  - @wso2is/admin.remote-userstores.v1@1.1.17
  - @wso2is/admin.api-resources.v2@2.21.17
  - @wso2is/admin.server-configurations.v1@2.24.17
  - @wso2is/admin.userstores.v1@2.21.17

## 2.22.16

### Patch Changes

- Updated dependencies []:
  - @wso2is/admin.applications.v1@2.26.16
  - @wso2is/admin.core.v1@2.30.16
  - @wso2is/admin.connections.v1@2.23.16
  - @wso2is/admin.extensions.v1@2.30.16
  - @wso2is/admin.identity-providers.v1@2.22.16
  - @wso2is/admin.organizations.v1@2.22.16
  - @wso2is/admin.remote-userstores.v1@1.1.16
  - @wso2is/admin.api-resources.v2@2.21.16
  - @wso2is/admin.groups.v1@2.21.16
  - @wso2is/admin.server-configurations.v1@2.24.16
  - @wso2is/admin.users.v1@2.23.16
  - @wso2is/admin.userstores.v1@2.21.16

## 2.22.15

### Patch Changes

- [#6952](https://github.com/wso2/identity-apps/pull/6952) [`15b6ce4fde341d376d15bdfc03a436419d92ee6d`](https://github.com/wso2/identity-apps/commit/15b6ce4fde341d376d15bdfc03a436419d92ee6d) Thanks [@pavinduLakshan](https://github.com/pavinduLakshan)! - Update oxygen ui version

- Updated dependencies [[`15b6ce4fde341d376d15bdfc03a436419d92ee6d`](https://github.com/wso2/identity-apps/commit/15b6ce4fde341d376d15bdfc03a436419d92ee6d)]:
  - @wso2is/admin.server-configurations.v1@2.24.15
  - @wso2is/admin.identity-providers.v1@2.22.15
  - @wso2is/admin.remote-userstores.v1@1.1.15
  - @wso2is/admin.api-resources.v2@2.21.15
  - @wso2is/admin.authorization.v1@2.21.6
  - @wso2is/admin.organizations.v1@2.22.15
  - @wso2is/admin.applications.v1@2.26.15
  - @wso2is/admin.connections.v1@2.23.15
  - @wso2is/admin.extensions.v1@2.30.15
  - @wso2is/admin.userstores.v1@2.21.15
  - @wso2is/admin.groups.v1@2.21.15
  - @wso2is/react-components@2.4.16
  - @wso2is/admin.users.v1@2.23.15
  - @wso2is/dynamic-forms@2.0.109
  - @wso2is/admin.core.v1@2.30.15
  - @wso2is/form@2.1.17

## 2.22.14

### Patch Changes

- Updated dependencies [[`54a21cc331dd535c60e7e6c288a3572fd6f74bd9`](https://github.com/wso2/identity-apps/commit/54a21cc331dd535c60e7e6c288a3572fd6f74bd9), [`b779f872225d927622df96259ad940850e370628`](https://github.com/wso2/identity-apps/commit/b779f872225d927622df96259ad940850e370628), [`0b0d605e26e4f897713db9c49d880920912fe663`](https://github.com/wso2/identity-apps/commit/0b0d605e26e4f897713db9c49d880920912fe663)]:
  - @wso2is/admin.applications.v1@2.26.14
  - @wso2is/admin.identity-providers.v1@2.22.14
  - @wso2is/admin.connections.v1@2.23.14
  - @wso2is/react-components@2.4.15
  - @wso2is/admin.core.v1@2.30.14
  - @wso2is/admin.extensions.v1@2.30.14
  - @wso2is/admin.organizations.v1@2.22.14
  - @wso2is/admin.remote-userstores.v1@1.1.14
  - @wso2is/admin.server-configurations.v1@2.24.14
  - @wso2is/admin.users.v1@2.23.14
  - @wso2is/admin.api-resources.v2@2.21.14
  - @wso2is/admin.authorization.v1@2.21.5
  - @wso2is/admin.groups.v1@2.21.14
  - @wso2is/admin.userstores.v1@2.21.14
  - @wso2is/dynamic-forms@2.0.108
  - @wso2is/form@2.1.16

## 2.22.13

### Patch Changes

- Updated dependencies [[`5c51848d9d9861e755224cd412982ff412ae30be`](https://github.com/wso2/identity-apps/commit/5c51848d9d9861e755224cd412982ff412ae30be)]:
  - @wso2is/i18n@2.5.35
  - @wso2is/admin.applications.v1@2.26.13
  - @wso2is/admin.connections.v1@2.23.13
  - @wso2is/admin.core.v1@2.30.13
  - @wso2is/admin.authorization.v1@2.21.4
  - @wso2is/admin.extensions.v1@2.30.13
  - @wso2is/admin.groups.v1@2.21.13
  - @wso2is/admin.identity-providers.v1@2.22.13
  - @wso2is/admin.organizations.v1@2.22.13
  - @wso2is/admin.server-configurations.v1@2.24.13
  - @wso2is/admin.users.v1@2.23.13
  - @wso2is/admin.userstores.v1@2.21.13
  - @wso2is/admin.remote-userstores.v1@1.1.13
  - @wso2is/admin.api-resources.v2@2.21.13

## 2.22.12

### Patch Changes

- [#6942](https://github.com/wso2/identity-apps/pull/6942) [`5c77f2f0425b5861071d160da7f003e0bee052f4`](https://github.com/wso2/identity-apps/commit/5c77f2f0425b5861071d160da7f003e0bee052f4) Thanks [@pavinduLakshan](https://github.com/pavinduLakshan)! - Fix alignment issues between application role option and the new application role button

- Updated dependencies [[`53359b5a983183f2fba4fced08febe7ad8ff0d1e`](https://github.com/wso2/identity-apps/commit/53359b5a983183f2fba4fced08febe7ad8ff0d1e), [`711a03040914f2a76d81cb11a06c6c99d50d2cf7`](https://github.com/wso2/identity-apps/commit/711a03040914f2a76d81cb11a06c6c99d50d2cf7)]:
  - @wso2is/admin.users.v1@2.23.12
  - @wso2is/admin.organizations.v1@2.22.12
  - @wso2is/admin.applications.v1@2.26.12
  - @wso2is/admin.core.v1@2.30.12
  - @wso2is/admin.extensions.v1@2.30.12
  - @wso2is/admin.groups.v1@2.21.12
  - @wso2is/admin.remote-userstores.v1@1.1.12
  - @wso2is/admin.server-configurations.v1@2.24.12
  - @wso2is/admin.connections.v1@2.23.12
  - @wso2is/admin.identity-providers.v1@2.22.12
  - @wso2is/admin.api-resources.v2@2.21.12
  - @wso2is/admin.userstores.v1@2.21.12

## 2.22.11

### Patch Changes

- Updated dependencies [[`a4d2b3686c77e679bcd42432ecb92b4e1995f9df`](https://github.com/wso2/identity-apps/commit/a4d2b3686c77e679bcd42432ecb92b4e1995f9df)]:
  - @wso2is/i18n@2.5.34
  - @wso2is/admin.core.v1@2.30.11
  - @wso2is/admin.applications.v1@2.26.11
  - @wso2is/admin.authorization.v1@2.21.3
  - @wso2is/admin.connections.v1@2.23.11
  - @wso2is/admin.extensions.v1@2.30.11
  - @wso2is/admin.groups.v1@2.21.11
  - @wso2is/admin.identity-providers.v1@2.22.11
  - @wso2is/admin.organizations.v1@2.22.11
  - @wso2is/admin.server-configurations.v1@2.24.11
  - @wso2is/admin.users.v1@2.23.11
  - @wso2is/admin.userstores.v1@2.21.11
  - @wso2is/admin.api-resources.v2@2.21.11
  - @wso2is/admin.remote-userstores.v1@1.1.11

## 2.22.10

### Patch Changes

- Updated dependencies [[`ba749ecbf7ba9ff9ed06bbd3b7ff1db44222a162`](https://github.com/wso2/identity-apps/commit/ba749ecbf7ba9ff9ed06bbd3b7ff1db44222a162)]:
  - @wso2is/admin.extensions.v1@2.30.10
  - @wso2is/admin.applications.v1@2.26.10
  - @wso2is/admin.connections.v1@2.23.10
  - @wso2is/admin.core.v1@2.30.10
  - @wso2is/admin.groups.v1@2.21.10
  - @wso2is/admin.identity-providers.v1@2.22.10
  - @wso2is/admin.organizations.v1@2.22.10
  - @wso2is/admin.remote-userstores.v1@1.1.10
  - @wso2is/admin.server-configurations.v1@2.24.10
  - @wso2is/admin.users.v1@2.23.10
  - @wso2is/admin.userstores.v1@2.21.10
  - @wso2is/admin.api-resources.v2@2.21.10

## 2.22.9

### Patch Changes

- Updated dependencies [[`48c7aa311672c2461288c1551f1966bd7c38dda2`](https://github.com/wso2/identity-apps/commit/48c7aa311672c2461288c1551f1966bd7c38dda2)]:
  - @wso2is/admin.connections.v1@2.23.9
  - @wso2is/admin.applications.v1@2.26.9
  - @wso2is/admin.core.v1@2.30.9
  - @wso2is/admin.extensions.v1@2.30.9
  - @wso2is/admin.identity-providers.v1@2.22.9
  - @wso2is/admin.organizations.v1@2.22.9
  - @wso2is/admin.remote-userstores.v1@1.1.9
  - @wso2is/admin.api-resources.v2@2.21.9
  - @wso2is/admin.groups.v1@2.21.9
  - @wso2is/admin.server-configurations.v1@2.24.9
  - @wso2is/admin.users.v1@2.23.9
  - @wso2is/admin.userstores.v1@2.21.9

## 2.22.8

### Patch Changes

- Updated dependencies [[`0cb5bb93114cc1958cc896acd942297e0efa37bb`](https://github.com/wso2/identity-apps/commit/0cb5bb93114cc1958cc896acd942297e0efa37bb)]:
  - @wso2is/admin.connections.v1@2.23.8
  - @wso2is/admin.applications.v1@2.26.8
  - @wso2is/admin.core.v1@2.30.8
  - @wso2is/admin.extensions.v1@2.30.8
  - @wso2is/admin.identity-providers.v1@2.22.8
  - @wso2is/admin.organizations.v1@2.22.8
  - @wso2is/admin.remote-userstores.v1@1.1.8
  - @wso2is/admin.api-resources.v2@2.21.8
  - @wso2is/admin.groups.v1@2.21.8
  - @wso2is/admin.server-configurations.v1@2.24.8
  - @wso2is/admin.users.v1@2.23.8
  - @wso2is/admin.userstores.v1@2.21.8

## 2.22.7

### Patch Changes

- Updated dependencies [[`11e1c9a35285f492abd2aa5990efefd45a1c0f6e`](https://github.com/wso2/identity-apps/commit/11e1c9a35285f492abd2aa5990efefd45a1c0f6e)]:
  - @wso2is/i18n@2.5.33
  - @wso2is/admin.core.v1@2.30.7
  - @wso2is/admin.applications.v1@2.26.7
  - @wso2is/admin.authorization.v1@2.21.2
  - @wso2is/admin.connections.v1@2.23.7
  - @wso2is/admin.extensions.v1@2.30.7
  - @wso2is/admin.groups.v1@2.21.7
  - @wso2is/admin.identity-providers.v1@2.22.7
  - @wso2is/admin.organizations.v1@2.22.7
  - @wso2is/admin.server-configurations.v1@2.24.7
  - @wso2is/admin.users.v1@2.23.7
  - @wso2is/admin.userstores.v1@2.21.7
  - @wso2is/admin.api-resources.v2@2.21.7
  - @wso2is/admin.remote-userstores.v1@1.1.7

## 2.22.6

### Patch Changes

- Updated dependencies [[`06639c2d59fac47ac57a9c10a341af6c711dd461`](https://github.com/wso2/identity-apps/commit/06639c2d59fac47ac57a9c10a341af6c711dd461)]:
  - @wso2is/admin.connections.v1@2.23.6
  - @wso2is/admin.applications.v1@2.26.6
  - @wso2is/admin.core.v1@2.30.6
  - @wso2is/admin.extensions.v1@2.30.6
  - @wso2is/admin.identity-providers.v1@2.22.6
  - @wso2is/admin.organizations.v1@2.22.6
  - @wso2is/admin.remote-userstores.v1@1.1.6
  - @wso2is/admin.api-resources.v2@2.21.6
  - @wso2is/admin.groups.v1@2.21.6
  - @wso2is/admin.server-configurations.v1@2.24.6
  - @wso2is/admin.users.v1@2.23.6
  - @wso2is/admin.userstores.v1@2.21.6

## 2.22.5

### Patch Changes

- Updated dependencies [[`aef4ba7159f6580745b180d3d996671a9db6a34e`](https://github.com/wso2/identity-apps/commit/aef4ba7159f6580745b180d3d996671a9db6a34e)]:
  - @wso2is/admin.applications.v1@2.26.5
  - @wso2is/admin.connections.v1@2.23.5
  - @wso2is/admin.core.v1@2.30.5
  - @wso2is/admin.extensions.v1@2.30.5
  - @wso2is/admin.identity-providers.v1@2.22.5
  - @wso2is/admin.organizations.v1@2.22.5
  - @wso2is/admin.remote-userstores.v1@1.1.5
  - @wso2is/admin.api-resources.v2@2.21.5
  - @wso2is/admin.groups.v1@2.21.5
  - @wso2is/admin.server-configurations.v1@2.24.5
  - @wso2is/admin.users.v1@2.23.5
  - @wso2is/admin.userstores.v1@2.21.5

## 2.22.4

### Patch Changes

- Updated dependencies [[`039cbfd7180e2b28035c2955197d38430f85ad0c`](https://github.com/wso2/identity-apps/commit/039cbfd7180e2b28035c2955197d38430f85ad0c)]:
  - @wso2is/admin.applications.v1@2.26.4
  - @wso2is/admin.connections.v1@2.23.4
  - @wso2is/admin.core.v1@2.30.4
  - @wso2is/admin.extensions.v1@2.30.4
  - @wso2is/admin.identity-providers.v1@2.22.4
  - @wso2is/admin.organizations.v1@2.22.4
  - @wso2is/admin.remote-userstores.v1@1.1.4
  - @wso2is/admin.api-resources.v2@2.21.4
  - @wso2is/admin.groups.v1@2.21.4
  - @wso2is/admin.server-configurations.v1@2.24.4
  - @wso2is/admin.users.v1@2.23.4
  - @wso2is/admin.userstores.v1@2.21.4

## 2.22.3

### Patch Changes

- Updated dependencies [[`2310dde3b346c505cacf0189865c1c0959b65b7a`](https://github.com/wso2/identity-apps/commit/2310dde3b346c505cacf0189865c1c0959b65b7a)]:
  - @wso2is/admin.identity-providers.v1@2.22.3
  - @wso2is/admin.connections.v1@2.23.3
  - @wso2is/admin.extensions.v1@2.30.3
  - @wso2is/admin.core.v1@2.30.3
  - @wso2is/i18n@2.5.32
  - @wso2is/admin.applications.v1@2.26.3
  - @wso2is/admin.organizations.v1@2.22.3
  - @wso2is/admin.server-configurations.v1@2.24.3
  - @wso2is/admin.users.v1@2.23.3
  - @wso2is/admin.groups.v1@2.21.3
  - @wso2is/admin.remote-userstores.v1@1.1.3
  - @wso2is/admin.userstores.v1@2.21.3
  - @wso2is/admin.api-resources.v2@2.21.3
  - @wso2is/admin.authorization.v1@2.21.1

## 2.22.2

### Patch Changes

- Updated dependencies []:
  - @wso2is/admin.core.v1@2.30.2
  - @wso2is/admin.api-resources.v2@2.21.2
  - @wso2is/admin.applications.v1@2.26.2
  - @wso2is/admin.connections.v1@2.23.2
  - @wso2is/admin.extensions.v1@2.30.2
  - @wso2is/admin.groups.v1@2.21.2
  - @wso2is/admin.identity-providers.v1@2.22.2
  - @wso2is/admin.organizations.v1@2.22.2
  - @wso2is/admin.remote-userstores.v1@1.1.2
  - @wso2is/admin.server-configurations.v1@2.24.2
  - @wso2is/admin.users.v1@2.23.2
  - @wso2is/admin.userstores.v1@2.21.2

## 2.22.1

### Patch Changes

- Updated dependencies []:
  - @wso2is/admin.applications.v1@2.26.1
  - @wso2is/admin.core.v1@2.30.1
  - @wso2is/admin.connections.v1@2.23.1
  - @wso2is/admin.extensions.v1@2.30.1
  - @wso2is/admin.identity-providers.v1@2.22.1
  - @wso2is/admin.organizations.v1@2.22.1
  - @wso2is/admin.remote-userstores.v1@1.1.1
  - @wso2is/admin.api-resources.v2@2.21.1
  - @wso2is/admin.groups.v1@2.21.1
  - @wso2is/admin.server-configurations.v1@2.24.1
  - @wso2is/admin.users.v1@2.23.1
  - @wso2is/admin.userstores.v1@2.21.1

## 2.22.0

### Minor Changes

- [#6894](https://github.com/wso2/identity-apps/pull/6894) [`e7bf2ba65101f54e8b32cf75588ce1bf79bb0b07`](https://github.com/wso2/identity-apps/commit/e7bf2ba65101f54e8b32cf75588ce1bf79bb0b07) Thanks [@DonOmalVindula](https://github.com/DonOmalVindula)! - Bump auth-react and auth-spa to latest versions

### Patch Changes

- Updated dependencies [[`e7bf2ba65101f54e8b32cf75588ce1bf79bb0b07`](https://github.com/wso2/identity-apps/commit/e7bf2ba65101f54e8b32cf75588ce1bf79bb0b07)]:
  - @wso2is/admin.server-configurations.v1@2.24.0
  - @wso2is/admin.identity-providers.v1@2.22.0
  - @wso2is/admin.remote-userstores.v1@1.1.0
  - @wso2is/admin.api-resources.v2@2.21.0
  - @wso2is/admin.authorization.v1@2.21.0
  - @wso2is/admin.organizations.v1@2.22.0
  - @wso2is/admin.applications.v1@2.26.0
  - @wso2is/admin.connections.v1@2.23.0
  - @wso2is/admin.extensions.v1@2.30.0
  - @wso2is/admin.userstores.v1@2.21.0
  - @wso2is/admin.groups.v1@2.21.0
  - @wso2is/admin.users.v1@2.23.0
  - @wso2is/admin.core.v1@2.30.0
  - @wso2is/core@2.1.0
  - @wso2is/access-control@3.0.24
  - @wso2is/dynamic-forms@2.0.107
  - @wso2is/form@2.1.15
  - @wso2is/forms@2.0.54
  - @wso2is/i18n@2.5.31
  - @wso2is/react-components@2.4.14

## 2.21.30

### Patch Changes

- [#6887](https://github.com/wso2/identity-apps/pull/6887) [`cf93bd5d1017bea864075ff2cd80247be3fb27ed`](https://github.com/wso2/identity-apps/commit/cf93bd5d1017bea864075ff2cd80247be3fb27ed) Thanks [@DonOmalVindula](https://github.com/DonOmalVindula)! - Downgrade SDK to 5.1.0

- Updated dependencies [[`cf93bd5d1017bea864075ff2cd80247be3fb27ed`](https://github.com/wso2/identity-apps/commit/cf93bd5d1017bea864075ff2cd80247be3fb27ed)]:
  - @wso2is/admin.server-configurations.v1@2.23.13
  - @wso2is/admin.identity-providers.v1@2.21.93
  - @wso2is/admin.remote-userstores.v1@1.0.30
  - @wso2is/admin.api-resources.v2@2.20.163
  - @wso2is/admin.authorization.v1@2.20.70
  - @wso2is/admin.organizations.v1@2.21.56
  - @wso2is/admin.applications.v1@2.25.15
  - @wso2is/admin.connections.v1@2.22.19
  - @wso2is/admin.extensions.v1@2.29.13
  - @wso2is/admin.userstores.v1@2.20.163
  - @wso2is/admin.groups.v1@2.20.163
  - @wso2is/admin.users.v1@2.22.19
  - @wso2is/admin.core.v1@2.29.15
  - @wso2is/core@2.0.63
  - @wso2is/access-control@3.0.23
  - @wso2is/dynamic-forms@2.0.106
  - @wso2is/form@2.1.14
  - @wso2is/forms@2.0.53
  - @wso2is/i18n@2.5.30
  - @wso2is/react-components@2.4.13

## 2.21.29

### Patch Changes

- [#6881](https://github.com/wso2/identity-apps/pull/6881) [`92abc34d6d2586d12b9daa1da208d48451c3c269`](https://github.com/wso2/identity-apps/commit/92abc34d6d2586d12b9daa1da208d48451c3c269) Thanks [@DonOmalVindula](https://github.com/DonOmalVindula)! - Bump auth-react and auth-spa to latest version

- Updated dependencies [[`92abc34d6d2586d12b9daa1da208d48451c3c269`](https://github.com/wso2/identity-apps/commit/92abc34d6d2586d12b9daa1da208d48451c3c269)]:
  - @wso2is/admin.server-configurations.v1@2.23.12
  - @wso2is/admin.identity-providers.v1@2.21.92
  - @wso2is/admin.remote-userstores.v1@1.0.29
  - @wso2is/admin.api-resources.v2@2.20.162
  - @wso2is/admin.authorization.v1@2.20.69
  - @wso2is/admin.organizations.v1@2.21.55
  - @wso2is/admin.applications.v1@2.25.14
  - @wso2is/admin.connections.v1@2.22.18
  - @wso2is/admin.extensions.v1@2.29.12
  - @wso2is/admin.userstores.v1@2.20.162
  - @wso2is/admin.groups.v1@2.20.162
  - @wso2is/admin.users.v1@2.22.18
  - @wso2is/admin.core.v1@2.29.14
  - @wso2is/core@2.0.62
  - @wso2is/access-control@3.0.22
  - @wso2is/dynamic-forms@2.0.105
  - @wso2is/form@2.1.13
  - @wso2is/forms@2.0.52
  - @wso2is/i18n@2.5.29
  - @wso2is/react-components@2.4.12

## 2.21.28

### Patch Changes

- Updated dependencies [[`03ce70a9ce524dcc2b7176784077de5c478ebf0f`](https://github.com/wso2/identity-apps/commit/03ce70a9ce524dcc2b7176784077de5c478ebf0f)]:
  - @wso2is/admin.users.v1@2.22.17
  - @wso2is/admin.applications.v1@2.25.13
  - @wso2is/admin.core.v1@2.29.13
  - @wso2is/admin.extensions.v1@2.29.11
  - @wso2is/admin.groups.v1@2.20.161
  - @wso2is/admin.organizations.v1@2.21.54
  - @wso2is/admin.remote-userstores.v1@1.0.28
  - @wso2is/admin.server-configurations.v1@2.23.11
  - @wso2is/admin.connections.v1@2.22.17
  - @wso2is/admin.identity-providers.v1@2.21.91
  - @wso2is/admin.api-resources.v2@2.20.161
  - @wso2is/admin.userstores.v1@2.20.161

## 2.21.27

### Patch Changes

- [#6875](https://github.com/wso2/identity-apps/pull/6875) [`a6b8c8c1dd5496ab6aadb7374d412b74cd70dffd`](https://github.com/wso2/identity-apps/commit/a6b8c8c1dd5496ab6aadb7374d412b74cd70dffd) Thanks [@Achintha444](https://github.com/Achintha444)! - bump oxygen-ui to 1.13.10

- Updated dependencies [[`a6b8c8c1dd5496ab6aadb7374d412b74cd70dffd`](https://github.com/wso2/identity-apps/commit/a6b8c8c1dd5496ab6aadb7374d412b74cd70dffd)]:
  - @wso2is/admin.server-configurations.v1@2.23.10
  - @wso2is/admin.identity-providers.v1@2.21.90
  - @wso2is/admin.remote-userstores.v1@1.0.27
  - @wso2is/admin.api-resources.v2@2.20.160
  - @wso2is/admin.authorization.v1@2.20.68
  - @wso2is/admin.organizations.v1@2.21.53
  - @wso2is/admin.applications.v1@2.25.12
  - @wso2is/admin.connections.v1@2.22.16
  - @wso2is/admin.extensions.v1@2.29.10
  - @wso2is/admin.userstores.v1@2.20.160
  - @wso2is/admin.groups.v1@2.20.160
  - @wso2is/react-components@2.4.11
  - @wso2is/admin.users.v1@2.22.16
  - @wso2is/dynamic-forms@2.0.104
  - @wso2is/admin.core.v1@2.29.12
  - @wso2is/form@2.1.12

## 2.21.26

### Patch Changes

- Updated dependencies []:
  - @wso2is/admin.core.v1@2.29.11
  - @wso2is/admin.api-resources.v2@2.20.159
  - @wso2is/admin.applications.v1@2.25.11
  - @wso2is/admin.connections.v1@2.22.15
  - @wso2is/admin.extensions.v1@2.29.9
  - @wso2is/admin.groups.v1@2.20.159
  - @wso2is/admin.identity-providers.v1@2.21.89
  - @wso2is/admin.organizations.v1@2.21.52
  - @wso2is/admin.remote-userstores.v1@1.0.26
  - @wso2is/admin.server-configurations.v1@2.23.9
  - @wso2is/admin.users.v1@2.22.15
  - @wso2is/admin.userstores.v1@2.20.159

## 2.21.25

### Patch Changes

- Updated dependencies [[`70ab2d6c424442532ce4286efc293651da772657`](https://github.com/wso2/identity-apps/commit/70ab2d6c424442532ce4286efc293651da772657)]:
  - @wso2is/admin.organizations.v1@2.21.51
  - @wso2is/admin.applications.v1@2.25.10
  - @wso2is/admin.extensions.v1@2.29.8
  - @wso2is/admin.users.v1@2.22.14
  - @wso2is/admin.connections.v1@2.22.14
  - @wso2is/admin.core.v1@2.29.10
  - @wso2is/admin.groups.v1@2.20.158
  - @wso2is/admin.identity-providers.v1@2.21.88
  - @wso2is/admin.server-configurations.v1@2.23.8
  - @wso2is/admin.remote-userstores.v1@1.0.25
  - @wso2is/admin.userstores.v1@2.20.158
  - @wso2is/admin.api-resources.v2@2.20.158

## 2.21.24

### Patch Changes

- Updated dependencies [[`fae3342cc1e1e54c44d51ac6deb9e01d2d060720`](https://github.com/wso2/identity-apps/commit/fae3342cc1e1e54c44d51ac6deb9e01d2d060720)]:
  - @wso2is/i18n@2.5.28
  - @wso2is/admin.applications.v1@2.25.9
  - @wso2is/admin.authorization.v1@2.20.67
  - @wso2is/admin.connections.v1@2.22.13
  - @wso2is/admin.core.v1@2.29.9
  - @wso2is/admin.extensions.v1@2.29.7
  - @wso2is/admin.groups.v1@2.20.157
  - @wso2is/admin.identity-providers.v1@2.21.87
  - @wso2is/admin.organizations.v1@2.21.50
  - @wso2is/admin.server-configurations.v1@2.23.7
  - @wso2is/admin.users.v1@2.22.13
  - @wso2is/admin.userstores.v1@2.20.157
  - @wso2is/admin.remote-userstores.v1@1.0.24
  - @wso2is/admin.api-resources.v2@2.20.157

## 2.21.23

### Patch Changes

- Updated dependencies [[`2f1063e00b42e7f5a3886c16812c2240d51f7594`](https://github.com/wso2/identity-apps/commit/2f1063e00b42e7f5a3886c16812c2240d51f7594)]:
  - @wso2is/admin.applications.v1@2.25.8
  - @wso2is/react-components@2.4.10
  - @wso2is/admin.core.v1@2.29.8
  - @wso2is/admin.connections.v1@2.22.12
  - @wso2is/admin.extensions.v1@2.29.6
  - @wso2is/admin.identity-providers.v1@2.21.86
  - @wso2is/admin.organizations.v1@2.21.49
  - @wso2is/admin.remote-userstores.v1@1.0.23
  - @wso2is/admin.api-resources.v2@2.20.156
  - @wso2is/admin.authorization.v1@2.20.66
  - @wso2is/admin.groups.v1@2.20.156
  - @wso2is/admin.server-configurations.v1@2.23.6
  - @wso2is/admin.users.v1@2.22.12
  - @wso2is/admin.userstores.v1@2.20.156
  - @wso2is/dynamic-forms@2.0.103
  - @wso2is/form@2.1.11

## 2.21.22

### Patch Changes

- Updated dependencies [[`26785522cc1c6e675cb91e8976d77b75e9dc3ecf`](https://github.com/wso2/identity-apps/commit/26785522cc1c6e675cb91e8976d77b75e9dc3ecf)]:
  - @wso2is/theme@2.1.4
  - @wso2is/admin.authorization.v1@2.20.65
  - @wso2is/admin.connections.v1@2.22.11
  - @wso2is/admin.extensions.v1@2.29.5
  - @wso2is/admin.groups.v1@2.20.155
  - @wso2is/admin.identity-providers.v1@2.21.85
  - @wso2is/admin.organizations.v1@2.21.48
  - @wso2is/admin.server-configurations.v1@2.23.5
  - @wso2is/admin.users.v1@2.22.11
  - @wso2is/admin.userstores.v1@2.20.155
  - @wso2is/react-components@2.4.9
  - @wso2is/admin.applications.v1@2.25.7
  - @wso2is/admin.core.v1@2.29.7
  - @wso2is/admin.remote-userstores.v1@1.0.22
  - @wso2is/admin.api-resources.v2@2.20.155
  - @wso2is/dynamic-forms@2.0.102
  - @wso2is/form@2.1.10

## 2.21.21

### Patch Changes

- Updated dependencies [[`60c435a2288880cab85bcec41f84ab4f707fa101`](https://github.com/wso2/identity-apps/commit/60c435a2288880cab85bcec41f84ab4f707fa101)]:
  - @wso2is/i18n@2.5.27
  - @wso2is/admin.core.v1@2.29.6
  - @wso2is/admin.extensions.v1@2.29.4
  - @wso2is/admin.remote-userstores.v1@1.0.21
  - @wso2is/admin.server-configurations.v1@2.23.4
  - @wso2is/admin.users.v1@2.22.10
  - @wso2is/admin.applications.v1@2.25.6
  - @wso2is/admin.authorization.v1@2.20.64
  - @wso2is/admin.connections.v1@2.22.10
  - @wso2is/admin.groups.v1@2.20.154
  - @wso2is/admin.identity-providers.v1@2.21.84
  - @wso2is/admin.organizations.v1@2.21.47
  - @wso2is/admin.userstores.v1@2.20.154
  - @wso2is/admin.api-resources.v2@2.20.154

## 2.21.20

### Patch Changes

- Updated dependencies [[`22dcbbe1383cfdb1b388f3f02e51ccc0dab653dd`](https://github.com/wso2/identity-apps/commit/22dcbbe1383cfdb1b388f3f02e51ccc0dab653dd), [`1cb81cec3954eb14d1e294bed089782c0b8fe3b7`](https://github.com/wso2/identity-apps/commit/1cb81cec3954eb14d1e294bed089782c0b8fe3b7), [`9484f943790ef9dd8e78655de266d8bfc8c4dcbf`](https://github.com/wso2/identity-apps/commit/9484f943790ef9dd8e78655de266d8bfc8c4dcbf)]:
  - @wso2is/admin.extensions.v1@2.29.3
  - @wso2is/admin.groups.v1@2.20.153
  - @wso2is/theme@2.1.3
  - @wso2is/react-components@2.4.8
  - @wso2is/admin.applications.v1@2.25.5
  - @wso2is/admin.connections.v1@2.22.9
  - @wso2is/admin.core.v1@2.29.5
  - @wso2is/admin.identity-providers.v1@2.21.83
  - @wso2is/admin.organizations.v1@2.21.46
  - @wso2is/admin.remote-userstores.v1@1.0.20
  - @wso2is/admin.server-configurations.v1@2.23.3
  - @wso2is/admin.users.v1@2.22.9
  - @wso2is/admin.userstores.v1@2.20.153
  - @wso2is/admin.authorization.v1@2.20.63
  - @wso2is/admin.api-resources.v2@2.20.153
  - @wso2is/dynamic-forms@2.0.101
  - @wso2is/form@2.1.9

## 2.21.19

### Patch Changes

- [#6856](https://github.com/wso2/identity-apps/pull/6856) [`e8b882b2c9837535e53ac032a77bbc4e6a776e13`](https://github.com/wso2/identity-apps/commit/e8b882b2c9837535e53ac032a77bbc4e6a776e13) Thanks [@Achintha444](https://github.com/Achintha444)! - Change filter icon to `HorizontalBarsFilterIcon` and change the search icon to `MagnifyingGlassIcon` in the advanced search

- Updated dependencies [[`e8b882b2c9837535e53ac032a77bbc4e6a776e13`](https://github.com/wso2/identity-apps/commit/e8b882b2c9837535e53ac032a77bbc4e6a776e13)]:
  - @wso2is/admin.server-configurations.v1@2.23.2
  - @wso2is/admin.identity-providers.v1@2.21.82
  - @wso2is/admin.remote-userstores.v1@1.0.19
  - @wso2is/admin.api-resources.v2@2.20.152
  - @wso2is/admin.authorization.v1@2.20.62
  - @wso2is/admin.organizations.v1@2.21.45
  - @wso2is/admin.applications.v1@2.25.4
  - @wso2is/admin.connections.v1@2.22.8
  - @wso2is/admin.extensions.v1@2.29.2
  - @wso2is/admin.userstores.v1@2.20.152
  - @wso2is/admin.groups.v1@2.20.152
  - @wso2is/react-components@2.4.7
  - @wso2is/admin.users.v1@2.22.8
  - @wso2is/dynamic-forms@2.0.100
  - @wso2is/admin.core.v1@2.29.4
  - @wso2is/form@2.1.8

## 2.21.18

### Patch Changes

- Updated dependencies [[`bc295dd68271816535f575e7c27ddae8d3d2f2b4`](https://github.com/wso2/identity-apps/commit/bc295dd68271816535f575e7c27ddae8d3d2f2b4)]:
  - @wso2is/admin.applications.v1@2.25.3
  - @wso2is/admin.connections.v1@2.22.7
  - @wso2is/admin.core.v1@2.29.3
  - @wso2is/admin.extensions.v1@2.29.1
  - @wso2is/admin.identity-providers.v1@2.21.81
  - @wso2is/admin.organizations.v1@2.21.44
  - @wso2is/admin.remote-userstores.v1@1.0.18
  - @wso2is/admin.api-resources.v2@2.20.151
  - @wso2is/admin.groups.v1@2.20.151
  - @wso2is/admin.server-configurations.v1@2.23.1
  - @wso2is/admin.users.v1@2.22.7
  - @wso2is/admin.userstores.v1@2.20.151

## 2.21.17

### Patch Changes

- Updated dependencies [[`ca1acd66b5da706b2e2618a6d19a72dc8967d027`](https://github.com/wso2/identity-apps/commit/ca1acd66b5da706b2e2618a6d19a72dc8967d027)]:
  - @wso2is/admin.server-configurations.v1@2.23.0
  - @wso2is/admin.extensions.v1@2.29.0
  - @wso2is/i18n@2.5.26
  - @wso2is/admin.applications.v1@2.25.2
  - @wso2is/admin.core.v1@2.29.2
  - @wso2is/admin.identity-providers.v1@2.21.80
  - @wso2is/admin.users.v1@2.22.6
  - @wso2is/admin.connections.v1@2.22.6
  - @wso2is/admin.groups.v1@2.20.150
  - @wso2is/admin.organizations.v1@2.21.43
  - @wso2is/admin.remote-userstores.v1@1.0.17
  - @wso2is/admin.userstores.v1@2.20.150
  - @wso2is/admin.authorization.v1@2.20.61
  - @wso2is/admin.api-resources.v2@2.20.150

## 2.21.16

### Patch Changes

- Updated dependencies [[`47824646cba3146cf7e6561377ca4e6b293dbda8`](https://github.com/wso2/identity-apps/commit/47824646cba3146cf7e6561377ca4e6b293dbda8)]:
  - @wso2is/i18n@2.5.25
  - @wso2is/admin.applications.v1@2.25.1
  - @wso2is/admin.authorization.v1@2.20.60
  - @wso2is/admin.connections.v1@2.22.5
  - @wso2is/admin.core.v1@2.29.1
  - @wso2is/admin.extensions.v1@2.28.1
  - @wso2is/admin.groups.v1@2.20.149
  - @wso2is/admin.identity-providers.v1@2.21.79
  - @wso2is/admin.organizations.v1@2.21.42
  - @wso2is/admin.server-configurations.v1@2.22.5
  - @wso2is/admin.users.v1@2.22.5
  - @wso2is/admin.userstores.v1@2.20.149
  - @wso2is/admin.remote-userstores.v1@1.0.16
  - @wso2is/admin.api-resources.v2@2.20.149

## 2.21.15

### Patch Changes

- Updated dependencies [[`6f5f708ed4a72a19e45d9f0c3a65f9486bd7166c`](https://github.com/wso2/identity-apps/commit/6f5f708ed4a72a19e45d9f0c3a65f9486bd7166c)]:
  - @wso2is/admin.applications.v1@2.25.0
  - @wso2is/admin.extensions.v1@2.28.0
  - @wso2is/admin.core.v1@2.29.0
  - @wso2is/admin.connections.v1@2.22.4
  - @wso2is/admin.identity-providers.v1@2.21.78
  - @wso2is/admin.organizations.v1@2.21.41
  - @wso2is/admin.remote-userstores.v1@1.0.15
  - @wso2is/admin.groups.v1@2.20.148
  - @wso2is/admin.server-configurations.v1@2.22.4
  - @wso2is/admin.users.v1@2.22.4
  - @wso2is/admin.userstores.v1@2.20.148
  - @wso2is/admin.api-resources.v2@2.20.148

## 2.21.14

### Patch Changes

- Updated dependencies [[`f577960bd1b5f013d95de2888a17076d4134c7c8`](https://github.com/wso2/identity-apps/commit/f577960bd1b5f013d95de2888a17076d4134c7c8)]:
  - @wso2is/admin.extensions.v1@2.27.0
  - @wso2is/admin.applications.v1@2.24.3
  - @wso2is/admin.connections.v1@2.22.3
  - @wso2is/admin.core.v1@2.28.3
  - @wso2is/admin.groups.v1@2.20.147
  - @wso2is/admin.identity-providers.v1@2.21.77
  - @wso2is/admin.organizations.v1@2.21.40
  - @wso2is/admin.remote-userstores.v1@1.0.14
  - @wso2is/admin.server-configurations.v1@2.22.3
  - @wso2is/admin.users.v1@2.22.3
  - @wso2is/admin.userstores.v1@2.20.147
  - @wso2is/admin.api-resources.v2@2.20.147

## 2.21.13

### Patch Changes

- Updated dependencies [[`95468f500f9e7d82b1d62140888f64be52e0cd1f`](https://github.com/wso2/identity-apps/commit/95468f500f9e7d82b1d62140888f64be52e0cd1f)]:
  - @wso2is/admin.extensions.v1@2.26.0
  - @wso2is/admin.applications.v1@2.24.2
  - @wso2is/admin.connections.v1@2.22.2
  - @wso2is/admin.core.v1@2.28.2
  - @wso2is/admin.groups.v1@2.20.146
  - @wso2is/admin.identity-providers.v1@2.21.76
  - @wso2is/admin.organizations.v1@2.21.39
  - @wso2is/admin.remote-userstores.v1@1.0.13
  - @wso2is/admin.server-configurations.v1@2.22.2
  - @wso2is/admin.users.v1@2.22.2
  - @wso2is/admin.userstores.v1@2.20.146
  - @wso2is/admin.api-resources.v2@2.20.146

## 2.21.12

### Patch Changes

- Updated dependencies [[`a4fb4106bace0826911b8a385bd39167d84f9ac0`](https://github.com/wso2/identity-apps/commit/a4fb4106bace0826911b8a385bd39167d84f9ac0), [`c28c89ff852ec2b4aa28da4c4dce123b54f87d61`](https://github.com/wso2/identity-apps/commit/c28c89ff852ec2b4aa28da4c4dce123b54f87d61)]:
  - @wso2is/theme@2.1.2
  - @wso2is/admin.applications.v1@2.24.1
  - @wso2is/admin.connections.v1@2.22.1
  - @wso2is/admin.authorization.v1@2.20.59
  - @wso2is/admin.extensions.v1@2.25.1
  - @wso2is/admin.groups.v1@2.20.145
  - @wso2is/admin.identity-providers.v1@2.21.75
  - @wso2is/admin.organizations.v1@2.21.38
  - @wso2is/admin.server-configurations.v1@2.22.1
  - @wso2is/admin.users.v1@2.22.1
  - @wso2is/admin.userstores.v1@2.20.145
  - @wso2is/react-components@2.4.6
  - @wso2is/admin.core.v1@2.28.1
  - @wso2is/admin.remote-userstores.v1@1.0.12
  - @wso2is/admin.api-resources.v2@2.20.145
  - @wso2is/dynamic-forms@2.0.99
  - @wso2is/form@2.1.7

## 2.21.11

### Patch Changes

- Updated dependencies [[`862d20ae987422010ba53b3825f86a8ba5685910`](https://github.com/wso2/identity-apps/commit/862d20ae987422010ba53b3825f86a8ba5685910)]:
  - @wso2is/admin.applications.v1@2.24.0
  - @wso2is/admin.connections.v1@2.22.0
  - @wso2is/admin.core.v1@2.28.0
  - @wso2is/admin.extensions.v1@2.25.0
  - @wso2is/admin.server-configurations.v1@2.22.0
  - @wso2is/admin.users.v1@2.22.0
  - @wso2is/admin.identity-providers.v1@2.21.74
  - @wso2is/admin.organizations.v1@2.21.37
  - @wso2is/admin.remote-userstores.v1@1.0.11
  - @wso2is/admin.api-resources.v2@2.20.144
  - @wso2is/admin.groups.v1@2.20.144
  - @wso2is/admin.userstores.v1@2.20.144

## 2.21.10

### Patch Changes

- Updated dependencies [[`47a7d939097403b8374324515efa7a5e52977ecc`](https://github.com/wso2/identity-apps/commit/47a7d939097403b8374324515efa7a5e52977ecc), [`8c2203a5dcdb6d6603d0bc2a4942c8e3e811eb8f`](https://github.com/wso2/identity-apps/commit/8c2203a5dcdb6d6603d0bc2a4942c8e3e811eb8f), [`8edd6ef505273008851f1b98d7c6db2b45407a54`](https://github.com/wso2/identity-apps/commit/8edd6ef505273008851f1b98d7c6db2b45407a54), [`2c5971f384ca9fce857cb74162759b2b785658cb`](https://github.com/wso2/identity-apps/commit/2c5971f384ca9fce857cb74162759b2b785658cb)]:
  - @wso2is/core@2.0.61
  - @wso2is/admin.users.v1@2.21.15
  - @wso2is/admin.extensions.v1@2.24.16
  - @wso2is/admin.groups.v1@2.20.143
  - @wso2is/admin.api-resources.v2@2.20.143
  - @wso2is/admin.applications.v1@2.23.31
  - @wso2is/admin.authorization.v1@2.20.58
  - @wso2is/admin.connections.v1@2.21.73
  - @wso2is/admin.core.v1@2.27.13
  - @wso2is/admin.identity-providers.v1@2.21.73
  - @wso2is/admin.organizations.v1@2.21.36
  - @wso2is/admin.remote-userstores.v1@1.0.10
  - @wso2is/admin.server-configurations.v1@2.21.85
  - @wso2is/admin.userstores.v1@2.20.143
  - @wso2is/access-control@3.0.21
  - @wso2is/dynamic-forms@2.0.98
  - @wso2is/form@2.1.6
  - @wso2is/forms@2.0.51
  - @wso2is/i18n@2.5.24
  - @wso2is/react-components@2.4.5

## 2.21.9

### Patch Changes

- Updated dependencies [[`19751f62ed1923a0c75b342407c9048148489b25`](https://github.com/wso2/identity-apps/commit/19751f62ed1923a0c75b342407c9048148489b25)]:
  - @wso2is/admin.groups.v1@2.20.142
  - @wso2is/theme@2.1.1
  - @wso2is/admin.core.v1@2.27.12
  - @wso2is/admin.extensions.v1@2.24.15
  - @wso2is/admin.organizations.v1@2.21.35
  - @wso2is/admin.users.v1@2.21.14
  - @wso2is/admin.authorization.v1@2.20.57
  - @wso2is/admin.connections.v1@2.21.72
  - @wso2is/admin.identity-providers.v1@2.21.72
  - @wso2is/admin.server-configurations.v1@2.21.84
  - @wso2is/admin.userstores.v1@2.20.142
  - @wso2is/react-components@2.4.4
  - @wso2is/admin.api-resources.v2@2.20.142
  - @wso2is/admin.applications.v1@2.23.30
  - @wso2is/admin.remote-userstores.v1@1.0.9
  - @wso2is/dynamic-forms@2.0.97
  - @wso2is/form@2.1.5

## 2.21.8

### Patch Changes

- Updated dependencies [[`c90b19b00c409c3f3e448db397f937ddb1640a45`](https://github.com/wso2/identity-apps/commit/c90b19b00c409c3f3e448db397f937ddb1640a45)]:
  - @wso2is/admin.applications.v1@2.23.29
  - @wso2is/admin.connections.v1@2.21.71
  - @wso2is/admin.core.v1@2.27.11
  - @wso2is/admin.extensions.v1@2.24.14
  - @wso2is/admin.identity-providers.v1@2.21.71
  - @wso2is/admin.organizations.v1@2.21.34
  - @wso2is/admin.remote-userstores.v1@1.0.8
  - @wso2is/admin.api-resources.v2@2.20.141
  - @wso2is/admin.groups.v1@2.20.141
  - @wso2is/admin.server-configurations.v1@2.21.83
  - @wso2is/admin.users.v1@2.21.13
  - @wso2is/admin.userstores.v1@2.20.141

## 2.21.7

### Patch Changes

- [#6820](https://github.com/wso2/identity-apps/pull/6820) [`24189079ee5159ad4b312a15f0a1d4f3b99e34f8`](https://github.com/wso2/identity-apps/commit/24189079ee5159ad4b312a15f0a1d4f3b99e34f8) Thanks [@shashimalcse](https://github.com/shashimalcse)! - Bump oxygen ui version

- Updated dependencies [[`93b7a97b335a22b7a6ffc3b476051e96946951a9`](https://github.com/wso2/identity-apps/commit/93b7a97b335a22b7a6ffc3b476051e96946951a9), [`24189079ee5159ad4b312a15f0a1d4f3b99e34f8`](https://github.com/wso2/identity-apps/commit/24189079ee5159ad4b312a15f0a1d4f3b99e34f8)]:
  - @wso2is/admin.applications.v1@2.23.28
  - @wso2is/admin.server-configurations.v1@2.21.82
  - @wso2is/admin.identity-providers.v1@2.21.70
  - @wso2is/admin.remote-userstores.v1@1.0.7
  - @wso2is/admin.api-resources.v2@2.20.140
  - @wso2is/admin.authorization.v1@2.20.56
  - @wso2is/admin.organizations.v1@2.21.33
  - @wso2is/admin.connections.v1@2.21.70
  - @wso2is/admin.extensions.v1@2.24.13
  - @wso2is/admin.userstores.v1@2.20.140
  - @wso2is/admin.groups.v1@2.20.140
  - @wso2is/react-components@2.4.3
  - @wso2is/admin.users.v1@2.21.12
  - @wso2is/dynamic-forms@2.0.96
  - @wso2is/admin.core.v1@2.27.10
  - @wso2is/form@2.1.4

## 2.21.6

### Patch Changes

- Updated dependencies [[`69eb105c01baaf13ae452f38e9f74231238afdaa`](https://github.com/wso2/identity-apps/commit/69eb105c01baaf13ae452f38e9f74231238afdaa)]:
  - @wso2is/admin.groups.v1@2.20.139
  - @wso2is/admin.core.v1@2.27.9
  - @wso2is/admin.extensions.v1@2.24.12
  - @wso2is/admin.organizations.v1@2.21.32
  - @wso2is/admin.users.v1@2.21.11
  - @wso2is/admin.api-resources.v2@2.20.139
  - @wso2is/admin.applications.v1@2.23.27
  - @wso2is/admin.connections.v1@2.21.69
  - @wso2is/admin.identity-providers.v1@2.21.69
  - @wso2is/admin.remote-userstores.v1@1.0.6
  - @wso2is/admin.server-configurations.v1@2.21.81
  - @wso2is/admin.userstores.v1@2.20.139

## 2.21.5

### Patch Changes

- Updated dependencies [[`4d0dd2ebaddb56b874140873665c759913542949`](https://github.com/wso2/identity-apps/commit/4d0dd2ebaddb56b874140873665c759913542949), [`7ef03d17b51408970bef290acb6a48b222e89524`](https://github.com/wso2/identity-apps/commit/7ef03d17b51408970bef290acb6a48b222e89524)]:
  - @wso2is/admin.groups.v1@2.20.138
  - @wso2is/admin.core.v1@2.27.8
  - @wso2is/admin.extensions.v1@2.24.11
  - @wso2is/admin.organizations.v1@2.21.31
  - @wso2is/admin.users.v1@2.21.10
  - @wso2is/admin.api-resources.v2@2.20.138
  - @wso2is/admin.applications.v1@2.23.26
  - @wso2is/admin.connections.v1@2.21.68
  - @wso2is/admin.identity-providers.v1@2.21.68
  - @wso2is/admin.remote-userstores.v1@1.0.5
  - @wso2is/admin.server-configurations.v1@2.21.80
  - @wso2is/admin.userstores.v1@2.20.138

## 2.21.4

### Patch Changes

- Updated dependencies []:
  - @wso2is/admin.core.v1@2.27.7
  - @wso2is/admin.api-resources.v2@2.20.137
  - @wso2is/admin.applications.v1@2.23.25
  - @wso2is/admin.connections.v1@2.21.67
  - @wso2is/admin.extensions.v1@2.24.10
  - @wso2is/admin.groups.v1@2.20.137
  - @wso2is/admin.identity-providers.v1@2.21.67
  - @wso2is/admin.organizations.v1@2.21.30
  - @wso2is/admin.remote-userstores.v1@1.0.4
  - @wso2is/admin.server-configurations.v1@2.21.79
  - @wso2is/admin.users.v1@2.21.9
  - @wso2is/admin.userstores.v1@2.20.137

## 2.21.3

### Patch Changes

- Updated dependencies [[`1d8f2a9b051645e69100e76bf49b452fc0ff0f8e`](https://github.com/wso2/identity-apps/commit/1d8f2a9b051645e69100e76bf49b452fc0ff0f8e)]:
  - @wso2is/admin.applications.v1@2.23.24
  - @wso2is/admin.extensions.v1@2.24.9
  - @wso2is/admin.connections.v1@2.21.66
  - @wso2is/admin.core.v1@2.27.6
  - @wso2is/admin.identity-providers.v1@2.21.66
  - @wso2is/admin.organizations.v1@2.21.29
  - @wso2is/admin.remote-userstores.v1@1.0.3
  - @wso2is/admin.groups.v1@2.20.136
  - @wso2is/admin.server-configurations.v1@2.21.78
  - @wso2is/admin.users.v1@2.21.8
  - @wso2is/admin.userstores.v1@2.20.136
  - @wso2is/admin.api-resources.v2@2.20.136

## 2.21.2

### Patch Changes

- Updated dependencies [[`b9e2ecb66dc6fc98031c4f574d57173fd3f08275`](https://github.com/wso2/identity-apps/commit/b9e2ecb66dc6fc98031c4f574d57173fd3f08275)]:
  - @wso2is/admin.remote-userstores.v1@1.0.2
  - @wso2is/admin.extensions.v1@2.24.8
  - @wso2is/admin.core.v1@2.27.5
  - @wso2is/admin.applications.v1@2.23.23
  - @wso2is/admin.connections.v1@2.21.65
  - @wso2is/admin.groups.v1@2.20.135
  - @wso2is/admin.identity-providers.v1@2.21.65
  - @wso2is/admin.organizations.v1@2.21.28
  - @wso2is/admin.server-configurations.v1@2.21.77
  - @wso2is/admin.users.v1@2.21.7
  - @wso2is/admin.userstores.v1@2.20.135
  - @wso2is/admin.api-resources.v2@2.20.135

## 2.21.1

### Patch Changes

- Updated dependencies [[`b2af4ec80a8e2d58b82ef855636ef4fb51d442b5`](https://github.com/wso2/identity-apps/commit/b2af4ec80a8e2d58b82ef855636ef4fb51d442b5)]:
  - @wso2is/admin.extensions.v1@2.24.7
  - @wso2is/admin.applications.v1@2.23.22
  - @wso2is/admin.connections.v1@2.21.64
  - @wso2is/admin.core.v1@2.27.4
  - @wso2is/admin.groups.v1@2.20.134
  - @wso2is/admin.identity-providers.v1@2.21.64
  - @wso2is/admin.organizations.v1@2.21.27
  - @wso2is/admin.remote-userstores.v1@1.0.1
  - @wso2is/admin.server-configurations.v1@2.21.76
  - @wso2is/admin.users.v1@2.21.6
  - @wso2is/admin.userstores.v1@2.20.134
  - @wso2is/admin.api-resources.v2@2.20.134

## 2.21.0

### Minor Changes

- [#6798](https://github.com/wso2/identity-apps/pull/6798) [`7f46b3c3677d7650b18871f76cfa66e4c9bff685`](https://github.com/wso2/identity-apps/commit/7f46b3c3677d7650b18871f76cfa66e4c9bff685) Thanks [@brionmario](https://github.com/brionmario)! - Separare out `admin.remote-userstores.v1` feature

### Patch Changes

- Updated dependencies [[`7f46b3c3677d7650b18871f76cfa66e4c9bff685`](https://github.com/wso2/identity-apps/commit/7f46b3c3677d7650b18871f76cfa66e4c9bff685)]:
  - @wso2is/admin.remote-userstores.v1@1.0.0
  - @wso2is/admin.core.v1@2.27.3
  - @wso2is/admin.applications.v1@2.23.21
  - @wso2is/admin.connections.v1@2.21.63
  - @wso2is/admin.extensions.v1@2.24.6
  - @wso2is/admin.groups.v1@2.20.133
  - @wso2is/admin.identity-providers.v1@2.21.63
  - @wso2is/admin.organizations.v1@2.21.26
  - @wso2is/admin.users.v1@2.21.5
  - @wso2is/admin.api-resources.v2@2.20.133
  - @wso2is/admin.server-configurations.v1@2.21.75
  - @wso2is/admin.userstores.v1@2.20.133

## 2.20.132

### Patch Changes

- Updated dependencies []:
  - @wso2is/admin.applications.v1@2.23.20
  - @wso2is/admin.core.v1@2.27.2
  - @wso2is/admin.connections.v1@2.21.62
  - @wso2is/admin.extensions.v1@2.24.5
  - @wso2is/admin.identity-providers.v1@2.21.62
  - @wso2is/admin.organizations.v1@2.21.25
  - @wso2is/admin.api-resources.v2@2.20.132
  - @wso2is/admin.groups.v1@2.20.132
  - @wso2is/admin.server-configurations.v1@2.21.74
  - @wso2is/admin.users.v1@2.21.4
  - @wso2is/admin.userstores.v1@2.20.132

## 2.20.131

### Patch Changes

- Updated dependencies [[`087a548e2f5c4565b6da489ff1632154c566772f`](https://github.com/wso2/identity-apps/commit/087a548e2f5c4565b6da489ff1632154c566772f)]:
  - @wso2is/admin.users.v1@2.21.3
  - @wso2is/i18n@2.5.23
  - @wso2is/admin.applications.v1@2.23.19
  - @wso2is/admin.core.v1@2.27.1
  - @wso2is/admin.extensions.v1@2.24.4
  - @wso2is/admin.groups.v1@2.20.131
  - @wso2is/admin.organizations.v1@2.21.24
  - @wso2is/admin.server-configurations.v1@2.21.73
  - @wso2is/admin.authorization.v1@2.20.55
  - @wso2is/admin.connections.v1@2.21.61
  - @wso2is/admin.identity-providers.v1@2.21.61
  - @wso2is/admin.userstores.v1@2.20.131
  - @wso2is/admin.api-resources.v2@2.20.131

## 2.20.130

### Patch Changes

- Updated dependencies [[`6fd5b32c01294438785c9f6ac9ad15ad310036f8`](https://github.com/wso2/identity-apps/commit/6fd5b32c01294438785c9f6ac9ad15ad310036f8)]:
  - @wso2is/admin.core.v1@2.27.0
  - @wso2is/admin.api-resources.v2@2.20.130
  - @wso2is/admin.applications.v1@2.23.18
  - @wso2is/admin.connections.v1@2.21.60
  - @wso2is/admin.extensions.v1@2.24.3
  - @wso2is/admin.groups.v1@2.20.130
  - @wso2is/admin.identity-providers.v1@2.21.60
  - @wso2is/admin.organizations.v1@2.21.23
  - @wso2is/admin.server-configurations.v1@2.21.72
  - @wso2is/admin.users.v1@2.21.2
  - @wso2is/admin.userstores.v1@2.20.130

## 2.20.129

### Patch Changes

- Updated dependencies [[`c35e28e3d811841b3bc4762486b80c255e82a54e`](https://github.com/wso2/identity-apps/commit/c35e28e3d811841b3bc4762486b80c255e82a54e)]:
  - @wso2is/admin.groups.v1@2.20.129
  - @wso2is/admin.users.v1@2.21.1
  - @wso2is/admin.core.v1@2.26.1
  - @wso2is/i18n@2.5.22
  - @wso2is/admin.extensions.v1@2.24.2
  - @wso2is/admin.organizations.v1@2.21.22
  - @wso2is/admin.applications.v1@2.23.17
  - @wso2is/admin.server-configurations.v1@2.21.71
  - @wso2is/admin.api-resources.v2@2.20.129
  - @wso2is/admin.connections.v1@2.21.59
  - @wso2is/admin.identity-providers.v1@2.21.59
  - @wso2is/admin.userstores.v1@2.20.129
  - @wso2is/admin.authorization.v1@2.20.54

## 2.20.128

### Patch Changes

- Updated dependencies [[`b7ba328bd2a29881c5cbb06b9d3bc8968c5b3da2`](https://github.com/wso2/identity-apps/commit/b7ba328bd2a29881c5cbb06b9d3bc8968c5b3da2)]:
  - @wso2is/admin.users.v1@2.21.0
  - @wso2is/admin.core.v1@2.26.0
  - @wso2is/admin.extensions.v1@2.24.1
  - @wso2is/admin.organizations.v1@2.21.21
  - @wso2is/admin.applications.v1@2.23.16
  - @wso2is/admin.groups.v1@2.20.128
  - @wso2is/admin.server-configurations.v1@2.21.70
  - @wso2is/admin.api-resources.v2@2.20.128
  - @wso2is/admin.connections.v1@2.21.58
  - @wso2is/admin.identity-providers.v1@2.21.58
  - @wso2is/admin.userstores.v1@2.20.128

## 2.20.127

### Patch Changes

- Updated dependencies [[`0d0fcfee8dd4a48a69ae12690c9382b49bfd0f2a`](https://github.com/wso2/identity-apps/commit/0d0fcfee8dd4a48a69ae12690c9382b49bfd0f2a)]:
  - @wso2is/admin.extensions.v1@2.24.0
  - @wso2is/admin.core.v1@2.25.0
  - @wso2is/theme@2.1.0
  - @wso2is/admin.applications.v1@2.23.15
  - @wso2is/admin.connections.v1@2.21.57
  - @wso2is/admin.groups.v1@2.20.127
  - @wso2is/admin.identity-providers.v1@2.21.57
  - @wso2is/admin.organizations.v1@2.21.20
  - @wso2is/admin.server-configurations.v1@2.21.69
  - @wso2is/admin.users.v1@2.20.127
  - @wso2is/admin.userstores.v1@2.20.127
  - @wso2is/admin.api-resources.v2@2.20.127
  - @wso2is/admin.authorization.v1@2.20.53
  - @wso2is/react-components@2.4.2
  - @wso2is/dynamic-forms@2.0.95
  - @wso2is/form@2.1.3

## 2.20.126

### Patch Changes

- Updated dependencies [[`6f69a172c082afc6b7485dccff089835141ac567`](https://github.com/wso2/identity-apps/commit/6f69a172c082afc6b7485dccff089835141ac567)]:
  - @wso2is/admin.users.v1@2.20.126
  - @wso2is/admin.applications.v1@2.23.14
  - @wso2is/admin.core.v1@2.24.19
  - @wso2is/admin.extensions.v1@2.23.1
  - @wso2is/admin.groups.v1@2.20.126
  - @wso2is/admin.organizations.v1@2.21.19
  - @wso2is/admin.server-configurations.v1@2.21.68
  - @wso2is/admin.connections.v1@2.21.56
  - @wso2is/admin.identity-providers.v1@2.21.56
  - @wso2is/admin.api-resources.v2@2.20.126
  - @wso2is/admin.userstores.v1@2.20.126

## 2.20.125

### Patch Changes

- Updated dependencies [[`c29b2f1a11930a4ddf06d5f91828122139df0891`](https://github.com/wso2/identity-apps/commit/c29b2f1a11930a4ddf06d5f91828122139df0891)]:
  - @wso2is/admin.extensions.v1@2.23.0
  - @wso2is/admin.applications.v1@2.23.13
  - @wso2is/admin.connections.v1@2.21.55
  - @wso2is/admin.core.v1@2.24.18
  - @wso2is/admin.groups.v1@2.20.125
  - @wso2is/admin.identity-providers.v1@2.21.55
  - @wso2is/admin.organizations.v1@2.21.18
  - @wso2is/admin.server-configurations.v1@2.21.67
  - @wso2is/admin.users.v1@2.20.125
  - @wso2is/admin.userstores.v1@2.20.125
  - @wso2is/admin.api-resources.v2@2.20.125

## 2.20.124

### Patch Changes

- Updated dependencies []:
  - @wso2is/admin.core.v1@2.24.17
  - @wso2is/admin.api-resources.v2@2.20.124
  - @wso2is/admin.applications.v1@2.23.12
  - @wso2is/admin.connections.v1@2.21.54
  - @wso2is/admin.extensions.v1@2.22.12
  - @wso2is/admin.groups.v1@2.20.124
  - @wso2is/admin.identity-providers.v1@2.21.54
  - @wso2is/admin.organizations.v1@2.21.17
  - @wso2is/admin.server-configurations.v1@2.21.66
  - @wso2is/admin.users.v1@2.20.124
  - @wso2is/admin.userstores.v1@2.20.124

## 2.20.123

### Patch Changes

- Updated dependencies [[`6349ffa59c542b1be0304aabad766455fceabf25`](https://github.com/wso2/identity-apps/commit/6349ffa59c542b1be0304aabad766455fceabf25)]:
  - @wso2is/i18n@2.5.21
  - @wso2is/admin.core.v1@2.24.16
  - @wso2is/admin.applications.v1@2.23.11
  - @wso2is/admin.authorization.v1@2.20.52
  - @wso2is/admin.connections.v1@2.21.53
  - @wso2is/admin.extensions.v1@2.22.11
  - @wso2is/admin.groups.v1@2.20.123
  - @wso2is/admin.identity-providers.v1@2.21.53
  - @wso2is/admin.organizations.v1@2.21.16
  - @wso2is/admin.server-configurations.v1@2.21.65
  - @wso2is/admin.users.v1@2.20.123
  - @wso2is/admin.userstores.v1@2.20.123
  - @wso2is/admin.api-resources.v2@2.20.123

## 2.20.122

### Patch Changes

- Updated dependencies [[`ec3fae95750df6503d6d6286c4e700e3b66cd18f`](https://github.com/wso2/identity-apps/commit/ec3fae95750df6503d6d6286c4e700e3b66cd18f)]:
  - @wso2is/admin.core.v1@2.24.15
  - @wso2is/i18n@2.5.20
  - @wso2is/admin.api-resources.v2@2.20.122
  - @wso2is/admin.applications.v1@2.23.10
  - @wso2is/admin.connections.v1@2.21.52
  - @wso2is/admin.extensions.v1@2.22.10
  - @wso2is/admin.groups.v1@2.20.122
  - @wso2is/admin.identity-providers.v1@2.21.52
  - @wso2is/admin.organizations.v1@2.21.15
  - @wso2is/admin.server-configurations.v1@2.21.64
  - @wso2is/admin.users.v1@2.20.122
  - @wso2is/admin.userstores.v1@2.20.122
  - @wso2is/admin.authorization.v1@2.20.51

## 2.20.121

### Patch Changes

- Updated dependencies [[`790818d7544cf65cfcdcef685aad276ba8ed2b59`](https://github.com/wso2/identity-apps/commit/790818d7544cf65cfcdcef685aad276ba8ed2b59)]:
  - @wso2is/admin.applications.v1@2.23.9
  - @wso2is/admin.connections.v1@2.21.51
  - @wso2is/admin.core.v1@2.24.14
  - @wso2is/admin.extensions.v1@2.22.9
  - @wso2is/admin.identity-providers.v1@2.21.51
  - @wso2is/admin.organizations.v1@2.21.14
  - @wso2is/admin.api-resources.v2@2.20.121
  - @wso2is/admin.groups.v1@2.20.121
  - @wso2is/admin.server-configurations.v1@2.21.63
  - @wso2is/admin.users.v1@2.20.121
  - @wso2is/admin.userstores.v1@2.20.121

## 2.20.120

### Patch Changes

- Updated dependencies [[`74e82b2f465d11c02969f7fef52f83a1956214b8`](https://github.com/wso2/identity-apps/commit/74e82b2f465d11c02969f7fef52f83a1956214b8)]:
  - @wso2is/admin.extensions.v1@2.22.8
  - @wso2is/admin.core.v1@2.24.13
  - @wso2is/i18n@2.5.19
  - @wso2is/admin.applications.v1@2.23.8
  - @wso2is/admin.connections.v1@2.21.50
  - @wso2is/admin.groups.v1@2.20.120
  - @wso2is/admin.identity-providers.v1@2.21.50
  - @wso2is/admin.organizations.v1@2.21.13
  - @wso2is/admin.server-configurations.v1@2.21.62
  - @wso2is/admin.users.v1@2.20.120
  - @wso2is/admin.userstores.v1@2.20.120
  - @wso2is/admin.api-resources.v2@2.20.120
  - @wso2is/admin.authorization.v1@2.20.50

## 2.20.119

### Patch Changes

- [#6744](https://github.com/wso2/identity-apps/pull/6744) [`dec724ba75c4937cd84ec7afcd2ec0bc00058d2e`](https://github.com/wso2/identity-apps/commit/dec724ba75c4937cd84ec7afcd2ec0bc00058d2e) Thanks [@brionmario](https://github.com/brionmario)! - Refactor `admin.extensions.v1/components/application`

- Updated dependencies [[`dec724ba75c4937cd84ec7afcd2ec0bc00058d2e`](https://github.com/wso2/identity-apps/commit/dec724ba75c4937cd84ec7afcd2ec0bc00058d2e)]:
  - @wso2is/admin.applications.v1@2.23.7
  - @wso2is/admin.extensions.v1@2.22.7
  - @wso2is/theme@2.0.99
  - @wso2is/admin.connections.v1@2.21.49
  - @wso2is/admin.core.v1@2.24.12
  - @wso2is/admin.identity-providers.v1@2.21.49
  - @wso2is/admin.organizations.v1@2.21.12
  - @wso2is/admin.groups.v1@2.20.119
  - @wso2is/admin.server-configurations.v1@2.21.61
  - @wso2is/admin.users.v1@2.20.119
  - @wso2is/admin.userstores.v1@2.20.119
  - @wso2is/admin.authorization.v1@2.20.49
  - @wso2is/react-components@2.4.1
  - @wso2is/admin.api-resources.v2@2.20.119
  - @wso2is/dynamic-forms@2.0.94
  - @wso2is/form@2.1.2

## 2.20.118

### Patch Changes

- Updated dependencies [[`e61f67bfb6f516f72b0e496a0a27fd781830f664`](https://github.com/wso2/identity-apps/commit/e61f67bfb6f516f72b0e496a0a27fd781830f664)]:
  - @wso2is/admin.applications.v1@2.23.6
  - @wso2is/admin.connections.v1@2.21.48
  - @wso2is/admin.core.v1@2.24.11
  - @wso2is/admin.extensions.v1@2.22.6
  - @wso2is/admin.identity-providers.v1@2.21.48
  - @wso2is/admin.organizations.v1@2.21.11
  - @wso2is/admin.api-resources.v2@2.20.118
  - @wso2is/admin.groups.v1@2.20.118
  - @wso2is/admin.server-configurations.v1@2.21.60
  - @wso2is/admin.users.v1@2.20.118
  - @wso2is/admin.userstores.v1@2.20.118

## 2.20.117

### Patch Changes

- [#6757](https://github.com/wso2/identity-apps/pull/6757) [`1669568cf17b4aa9dda387194bd38cdf32ac3212`](https://github.com/wso2/identity-apps/commit/1669568cf17b4aa9dda387194bd38cdf32ac3212) Thanks [@DonOmalVindula](https://github.com/DonOmalVindula)! - Fix appearance of learn more links in the console UI

- Updated dependencies [[`f9b6d524b2049650a1dc7d81c8df0845f2a295a7`](https://github.com/wso2/identity-apps/commit/f9b6d524b2049650a1dc7d81c8df0845f2a295a7), [`1669568cf17b4aa9dda387194bd38cdf32ac3212`](https://github.com/wso2/identity-apps/commit/1669568cf17b4aa9dda387194bd38cdf32ac3212)]:
  - @wso2is/admin.applications.v1@2.23.5
  - @wso2is/admin.organizations.v1@2.21.10
  - @wso2is/admin.extensions.v1@2.22.5
  - @wso2is/admin.groups.v1@2.20.117
  - @wso2is/admin.users.v1@2.20.117
  - @wso2is/admin.connections.v1@2.21.47
  - @wso2is/admin.core.v1@2.24.10
  - @wso2is/admin.identity-providers.v1@2.21.47
  - @wso2is/admin.server-configurations.v1@2.21.59
  - @wso2is/admin.userstores.v1@2.20.117
  - @wso2is/admin.api-resources.v2@2.20.117

## 2.20.116

### Patch Changes

- Updated dependencies [[`8d49cc893d99c65802efb5787ccb24deddc1eb2d`](https://github.com/wso2/identity-apps/commit/8d49cc893d99c65802efb5787ccb24deddc1eb2d)]:
  - @wso2is/admin.applications.v1@2.23.4
  - @wso2is/admin.connections.v1@2.21.46
  - @wso2is/admin.core.v1@2.24.9
  - @wso2is/admin.extensions.v1@2.22.4
  - @wso2is/admin.identity-providers.v1@2.21.46
  - @wso2is/admin.organizations.v1@2.21.9
  - @wso2is/admin.api-resources.v2@2.20.116
  - @wso2is/admin.groups.v1@2.20.116
  - @wso2is/admin.server-configurations.v1@2.21.58
  - @wso2is/admin.users.v1@2.20.116
  - @wso2is/admin.userstores.v1@2.20.116

## 2.20.115

### Patch Changes

- Updated dependencies [[`1281af1dca7078ba22cbab3323b281e84b80a3d7`](https://github.com/wso2/identity-apps/commit/1281af1dca7078ba22cbab3323b281e84b80a3d7)]:
  - @wso2is/admin.extensions.v1@2.22.3
  - @wso2is/admin.applications.v1@2.23.3
  - @wso2is/admin.core.v1@2.24.8
  - @wso2is/admin.connections.v1@2.21.45
  - @wso2is/admin.groups.v1@2.20.115
  - @wso2is/admin.identity-providers.v1@2.21.45
  - @wso2is/admin.organizations.v1@2.21.8
  - @wso2is/admin.server-configurations.v1@2.21.57
  - @wso2is/admin.users.v1@2.20.115
  - @wso2is/admin.userstores.v1@2.20.115
  - @wso2is/admin.api-resources.v2@2.20.115

## 2.20.114

### Patch Changes

- Updated dependencies [[`327e4a7a1462e5529d53fb63bf7247d9ec40d043`](https://github.com/wso2/identity-apps/commit/327e4a7a1462e5529d53fb63bf7247d9ec40d043)]:
  - @wso2is/admin.extensions.v1@2.22.2
  - @wso2is/admin.applications.v1@2.23.2
  - @wso2is/admin.connections.v1@2.21.44
  - @wso2is/admin.core.v1@2.24.7
  - @wso2is/admin.groups.v1@2.20.114
  - @wso2is/admin.identity-providers.v1@2.21.44
  - @wso2is/admin.organizations.v1@2.21.7
  - @wso2is/admin.server-configurations.v1@2.21.56
  - @wso2is/admin.users.v1@2.20.114
  - @wso2is/admin.userstores.v1@2.20.114
  - @wso2is/admin.api-resources.v2@2.20.114

## 2.20.113

### Patch Changes

- Updated dependencies [[`d5b3f7c8d61759691a8fd6e271fbb145d39b68d3`](https://github.com/wso2/identity-apps/commit/d5b3f7c8d61759691a8fd6e271fbb145d39b68d3), [`d646c0baa3e0cdba239cc9fd8b4acf60ca336f84`](https://github.com/wso2/identity-apps/commit/d646c0baa3e0cdba239cc9fd8b4acf60ca336f84)]:
  - @wso2is/admin.core.v1@2.24.6
  - @wso2is/admin.extensions.v1@2.22.1
  - @wso2is/form@2.1.1
  - @wso2is/i18n@2.5.18
  - @wso2is/admin.api-resources.v2@2.20.113
  - @wso2is/admin.applications.v1@2.23.1
  - @wso2is/admin.connections.v1@2.21.43
  - @wso2is/admin.groups.v1@2.20.113
  - @wso2is/admin.identity-providers.v1@2.21.43
  - @wso2is/admin.organizations.v1@2.21.6
  - @wso2is/admin.server-configurations.v1@2.21.55
  - @wso2is/admin.users.v1@2.20.113
  - @wso2is/admin.userstores.v1@2.20.113
  - @wso2is/admin.authorization.v1@2.20.48

## 2.20.112

### Patch Changes

- Updated dependencies [[`00ee3fbc87f646c936fcda1534d75f9359ad03db`](https://github.com/wso2/identity-apps/commit/00ee3fbc87f646c936fcda1534d75f9359ad03db), [`00ee3fbc87f646c936fcda1534d75f9359ad03db`](https://github.com/wso2/identity-apps/commit/00ee3fbc87f646c936fcda1534d75f9359ad03db), [`00ee3fbc87f646c936fcda1534d75f9359ad03db`](https://github.com/wso2/identity-apps/commit/00ee3fbc87f646c936fcda1534d75f9359ad03db), [`48e1d0d66298fe8cd0ae822d5dc85abfc64cb610`](https://github.com/wso2/identity-apps/commit/48e1d0d66298fe8cd0ae822d5dc85abfc64cb610), [`0677cb68e4985fc573836bb2050ce24b1ed4baac`](https://github.com/wso2/identity-apps/commit/0677cb68e4985fc573836bb2050ce24b1ed4baac)]:
  - @wso2is/admin.applications.v1@2.23.0
  - @wso2is/admin.connections.v1@2.21.42
  - @wso2is/admin.extensions.v1@2.22.0
  - @wso2is/admin.core.v1@2.24.5
  - @wso2is/i18n@2.5.17
  - @wso2is/react-components@2.4.0
  - @wso2is/form@2.1.0
  - @wso2is/admin.organizations.v1@2.21.5
  - @wso2is/admin.identity-providers.v1@2.21.42
  - @wso2is/admin.groups.v1@2.20.112
  - @wso2is/admin.server-configurations.v1@2.21.54
  - @wso2is/admin.users.v1@2.20.112
  - @wso2is/admin.userstores.v1@2.20.112
  - @wso2is/admin.api-resources.v2@2.20.112
  - @wso2is/admin.authorization.v1@2.20.47
  - @wso2is/dynamic-forms@2.0.93

## 2.20.111

### Patch Changes

- Updated dependencies [[`f708548a9cf9846788ba620264f57f5298e76c96`](https://github.com/wso2/identity-apps/commit/f708548a9cf9846788ba620264f57f5298e76c96)]:
  - @wso2is/admin.organizations.v1@2.21.4
  - @wso2is/admin.applications.v1@2.22.41
  - @wso2is/admin.connections.v1@2.21.41
  - @wso2is/admin.core.v1@2.24.4
  - @wso2is/admin.extensions.v1@2.21.81
  - @wso2is/admin.groups.v1@2.20.111
  - @wso2is/admin.identity-providers.v1@2.21.41
  - @wso2is/admin.users.v1@2.20.111
  - @wso2is/admin.api-resources.v2@2.20.111
  - @wso2is/admin.server-configurations.v1@2.21.53
  - @wso2is/admin.userstores.v1@2.20.111

## 2.20.110

### Patch Changes

- Updated dependencies [[`19af0c45fd8fb2c5255b3486ef192710851d11a7`](https://github.com/wso2/identity-apps/commit/19af0c45fd8fb2c5255b3486ef192710851d11a7), [`6da9bb307f8b0168777a7d8ea44f67619c99d493`](https://github.com/wso2/identity-apps/commit/6da9bb307f8b0168777a7d8ea44f67619c99d493)]:
  - @wso2is/admin.applications.v1@2.22.40
  - @wso2is/admin.connections.v1@2.21.40
  - @wso2is/admin.extensions.v1@2.21.80
  - @wso2is/react-components@2.3.1
  - @wso2is/admin.core.v1@2.24.3
  - @wso2is/admin.identity-providers.v1@2.21.40
  - @wso2is/admin.organizations.v1@2.21.3
  - @wso2is/admin.groups.v1@2.20.110
  - @wso2is/admin.server-configurations.v1@2.21.52
  - @wso2is/admin.users.v1@2.20.110
  - @wso2is/admin.userstores.v1@2.20.110
  - @wso2is/admin.api-resources.v2@2.20.110
  - @wso2is/admin.authorization.v1@2.20.46
  - @wso2is/dynamic-forms@2.0.92
  - @wso2is/form@2.0.93

## 2.20.109

### Patch Changes

- Updated dependencies [[`21b2c8b62090ab72135c91a531af8d34af1d8101`](https://github.com/wso2/identity-apps/commit/21b2c8b62090ab72135c91a531af8d34af1d8101)]:
  - @wso2is/admin.core.v1@2.24.2
  - @wso2is/admin.api-resources.v2@2.20.109
  - @wso2is/admin.applications.v1@2.22.39
  - @wso2is/admin.connections.v1@2.21.39
  - @wso2is/admin.extensions.v1@2.21.79
  - @wso2is/admin.groups.v1@2.20.109
  - @wso2is/admin.identity-providers.v1@2.21.39
  - @wso2is/admin.organizations.v1@2.21.2
  - @wso2is/admin.server-configurations.v1@2.21.51
  - @wso2is/admin.users.v1@2.20.109
  - @wso2is/admin.userstores.v1@2.20.109

## 2.20.108

### Patch Changes

- Updated dependencies [[`ee25d3569594bd821d04cf18f6fc283622913d31`](https://github.com/wso2/identity-apps/commit/ee25d3569594bd821d04cf18f6fc283622913d31)]:
  - @wso2is/admin.organizations.v1@2.21.1
  - @wso2is/admin.applications.v1@2.22.38
  - @wso2is/admin.connections.v1@2.21.38
  - @wso2is/admin.core.v1@2.24.1
  - @wso2is/admin.extensions.v1@2.21.78
  - @wso2is/admin.groups.v1@2.20.108
  - @wso2is/admin.identity-providers.v1@2.21.38
  - @wso2is/admin.users.v1@2.20.108
  - @wso2is/admin.api-resources.v2@2.20.108
  - @wso2is/admin.server-configurations.v1@2.21.50
  - @wso2is/admin.userstores.v1@2.20.108

## 2.20.107

### Patch Changes

- Updated dependencies [[`dc9ac2782b9faa497d06d376c1e1fcf63168ee85`](https://github.com/wso2/identity-apps/commit/dc9ac2782b9faa497d06d376c1e1fcf63168ee85)]:
  - @wso2is/admin.organizations.v1@2.21.0
  - @wso2is/react-components@2.3.0
  - @wso2is/admin.core.v1@2.24.0
  - @wso2is/i18n@2.5.16
  - @wso2is/admin.applications.v1@2.22.37
  - @wso2is/admin.connections.v1@2.21.37
  - @wso2is/admin.extensions.v1@2.21.77
  - @wso2is/admin.groups.v1@2.20.107
  - @wso2is/admin.identity-providers.v1@2.21.37
  - @wso2is/admin.users.v1@2.20.107
  - @wso2is/admin.api-resources.v2@2.20.107
  - @wso2is/admin.authorization.v1@2.20.45
  - @wso2is/admin.server-configurations.v1@2.21.49
  - @wso2is/admin.userstores.v1@2.20.107
  - @wso2is/dynamic-forms@2.0.91
  - @wso2is/form@2.0.92

## 2.20.106

### Patch Changes

- Updated dependencies [[`8d2e9fced7e60158fb1fcdc35ab09bf93271d3e6`](https://github.com/wso2/identity-apps/commit/8d2e9fced7e60158fb1fcdc35ab09bf93271d3e6)]:
  - @wso2is/react-components@2.2.32
  - @wso2is/admin.api-resources.v2@2.20.106
  - @wso2is/admin.applications.v1@2.22.36
  - @wso2is/admin.authorization.v1@2.20.44
  - @wso2is/admin.connections.v1@2.21.36
  - @wso2is/admin.core.v1@2.23.36
  - @wso2is/admin.extensions.v1@2.21.76
  - @wso2is/admin.groups.v1@2.20.106
  - @wso2is/admin.identity-providers.v1@2.21.36
  - @wso2is/admin.organizations.v1@2.20.106
  - @wso2is/admin.server-configurations.v1@2.21.48
  - @wso2is/admin.users.v1@2.20.106
  - @wso2is/admin.userstores.v1@2.20.106
  - @wso2is/dynamic-forms@2.0.90
  - @wso2is/form@2.0.91

## 2.20.105

### Patch Changes

- Updated dependencies [[`f814c6b981e11bbc2c98b04f8a123b54d087b82c`](https://github.com/wso2/identity-apps/commit/f814c6b981e11bbc2c98b04f8a123b54d087b82c)]:
  - @wso2is/admin.extensions.v1@2.21.75
  - @wso2is/admin.applications.v1@2.22.35
  - @wso2is/admin.connections.v1@2.21.35
  - @wso2is/admin.core.v1@2.23.35
  - @wso2is/admin.groups.v1@2.20.105
  - @wso2is/admin.identity-providers.v1@2.21.35
  - @wso2is/admin.organizations.v1@2.20.105
  - @wso2is/admin.server-configurations.v1@2.21.47
  - @wso2is/admin.users.v1@2.20.105
  - @wso2is/admin.userstores.v1@2.20.105
  - @wso2is/admin.api-resources.v2@2.20.105

## 2.20.104

### Patch Changes

- [#6707](https://github.com/wso2/identity-apps/pull/6707) [`64d1d40cf664987e22e18a3cd7983a5e845829f3`](https://github.com/wso2/identity-apps/commit/64d1d40cf664987e22e18a3cd7983a5e845829f3) Thanks [@DonOmalVindula](https://github.com/DonOmalVindula)! - Add missing learn more doc links

* [#6699](https://github.com/wso2/identity-apps/pull/6699) [`7c7606bd87ec736bf9845c1e1b44e41abb717b7c`](https://github.com/wso2/identity-apps/commit/7c7606bd87ec736bf9845c1e1b44e41abb717b7c) Thanks [@JayaShakthi97](https://github.com/JayaShakthi97)! - Restructure constants in connections feature

* Updated dependencies [[`64d1d40cf664987e22e18a3cd7983a5e845829f3`](https://github.com/wso2/identity-apps/commit/64d1d40cf664987e22e18a3cd7983a5e845829f3), [`7c7606bd87ec736bf9845c1e1b44e41abb717b7c`](https://github.com/wso2/identity-apps/commit/7c7606bd87ec736bf9845c1e1b44e41abb717b7c)]:
  - @wso2is/admin.organizations.v1@2.20.104
  - @wso2is/admin.extensions.v1@2.21.74
  - @wso2is/admin.groups.v1@2.20.104
  - @wso2is/react-components@2.2.31
  - @wso2is/admin.users.v1@2.20.104
  - @wso2is/admin.identity-providers.v1@2.21.34
  - @wso2is/admin.applications.v1@2.22.34
  - @wso2is/admin.connections.v1@2.21.34
  - @wso2is/admin.core.v1@2.23.34
  - @wso2is/admin.server-configurations.v1@2.21.46
  - @wso2is/admin.userstores.v1@2.20.104
  - @wso2is/admin.api-resources.v2@2.20.104
  - @wso2is/admin.authorization.v1@2.20.43
  - @wso2is/dynamic-forms@2.0.89
  - @wso2is/form@2.0.90

## 2.20.103

### Patch Changes

- Updated dependencies [[`b073a12775ff5acf9b2d8247e2e1b5d7bff24fd2`](https://github.com/wso2/identity-apps/commit/b073a12775ff5acf9b2d8247e2e1b5d7bff24fd2)]:
  - @wso2is/admin.extensions.v1@2.21.73
  - @wso2is/admin.applications.v1@2.22.33
  - @wso2is/admin.connections.v1@2.21.33
  - @wso2is/admin.core.v1@2.23.33
  - @wso2is/admin.groups.v1@2.20.103
  - @wso2is/admin.identity-providers.v1@2.21.33
  - @wso2is/admin.organizations.v1@2.20.103
  - @wso2is/admin.server-configurations.v1@2.21.45
  - @wso2is/admin.users.v1@2.20.103
  - @wso2is/admin.userstores.v1@2.20.103
  - @wso2is/admin.api-resources.v2@2.20.103

## 2.20.102

### Patch Changes

- Updated dependencies [[`3520652d01ac8521d6685002a3c2135397580f86`](https://github.com/wso2/identity-apps/commit/3520652d01ac8521d6685002a3c2135397580f86)]:
  - @wso2is/admin.applications.v1@2.22.32
  - @wso2is/admin.connections.v1@2.21.32
  - @wso2is/admin.core.v1@2.23.32
  - @wso2is/admin.extensions.v1@2.21.72
  - @wso2is/admin.identity-providers.v1@2.21.32
  - @wso2is/admin.organizations.v1@2.20.102
  - @wso2is/admin.api-resources.v2@2.20.102
  - @wso2is/admin.groups.v1@2.20.102
  - @wso2is/admin.server-configurations.v1@2.21.44
  - @wso2is/admin.users.v1@2.20.102
  - @wso2is/admin.userstores.v1@2.20.102

## 2.20.101

### Patch Changes

- [#6715](https://github.com/wso2/identity-apps/pull/6715) [`afeb344ddbc6a674f342893b3f8135977e52a468`](https://github.com/wso2/identity-apps/commit/afeb344ddbc6a674f342893b3f8135977e52a468) Thanks [@ashanthamara](https://github.com/ashanthamara)! - Bump oxygen ui version

- Updated dependencies [[`afeb344ddbc6a674f342893b3f8135977e52a468`](https://github.com/wso2/identity-apps/commit/afeb344ddbc6a674f342893b3f8135977e52a468)]:
  - @wso2is/admin.server-configurations.v1@2.21.43
  - @wso2is/admin.identity-providers.v1@2.21.31
  - @wso2is/admin.api-resources.v2@2.20.101
  - @wso2is/admin.authorization.v1@2.20.42
  - @wso2is/admin.organizations.v1@2.20.101
  - @wso2is/admin.applications.v1@2.22.31
  - @wso2is/admin.connections.v1@2.21.31
  - @wso2is/admin.extensions.v1@2.21.71
  - @wso2is/admin.userstores.v1@2.20.101
  - @wso2is/admin.groups.v1@2.20.101
  - @wso2is/react-components@2.2.30
  - @wso2is/admin.users.v1@2.20.101
  - @wso2is/admin.core.v1@2.23.31
  - @wso2is/dynamic-forms@2.0.88
  - @wso2is/form@2.0.89

## 2.20.100

### Patch Changes

- Updated dependencies [[`3533ef2c2cc693af44884f32e42e506d462704aa`](https://github.com/wso2/identity-apps/commit/3533ef2c2cc693af44884f32e42e506d462704aa)]:
  - @wso2is/admin.extensions.v1@2.21.70
  - @wso2is/admin.applications.v1@2.22.30
  - @wso2is/admin.connections.v1@2.21.30
  - @wso2is/admin.core.v1@2.23.30
  - @wso2is/admin.groups.v1@2.20.100
  - @wso2is/admin.identity-providers.v1@2.21.30
  - @wso2is/admin.organizations.v1@2.20.100
  - @wso2is/admin.server-configurations.v1@2.21.42
  - @wso2is/admin.users.v1@2.20.100
  - @wso2is/admin.userstores.v1@2.20.100
  - @wso2is/admin.api-resources.v2@2.20.100

## 2.20.99

### Patch Changes

- Updated dependencies [[`1f7f75c007d4c8c562c0d72d29db6760f20a15e6`](https://github.com/wso2/identity-apps/commit/1f7f75c007d4c8c562c0d72d29db6760f20a15e6)]:
  - @wso2is/admin.applications.v1@2.22.29
  - @wso2is/admin.extensions.v1@2.21.69
  - @wso2is/admin.connections.v1@2.21.29
  - @wso2is/admin.core.v1@2.23.29
  - @wso2is/admin.identity-providers.v1@2.21.29
  - @wso2is/admin.organizations.v1@2.20.99
  - @wso2is/admin.groups.v1@2.20.99
  - @wso2is/admin.server-configurations.v1@2.21.41
  - @wso2is/admin.users.v1@2.20.99
  - @wso2is/admin.userstores.v1@2.20.99
  - @wso2is/admin.api-resources.v2@2.20.99

## 2.20.98

### Patch Changes

- Updated dependencies [[`198c2432e6eacdc2bcf1bb9e7432ea7d700f7534`](https://github.com/wso2/identity-apps/commit/198c2432e6eacdc2bcf1bb9e7432ea7d700f7534)]:
  - @wso2is/react-components@2.2.29
  - @wso2is/admin.core.v1@2.23.28
  - @wso2is/admin.api-resources.v2@2.20.98
  - @wso2is/admin.applications.v1@2.22.28
  - @wso2is/admin.authorization.v1@2.20.41
  - @wso2is/admin.connections.v1@2.21.28
  - @wso2is/admin.extensions.v1@2.21.68
  - @wso2is/admin.groups.v1@2.20.98
  - @wso2is/admin.identity-providers.v1@2.21.28
  - @wso2is/admin.organizations.v1@2.20.98
  - @wso2is/admin.server-configurations.v1@2.21.40
  - @wso2is/admin.users.v1@2.20.98
  - @wso2is/admin.userstores.v1@2.20.98
  - @wso2is/dynamic-forms@2.0.87
  - @wso2is/form@2.0.88

## 2.20.97

### Patch Changes

- Updated dependencies [[`51f97383095dd3c797c596bb67027a35b92b15cf`](https://github.com/wso2/identity-apps/commit/51f97383095dd3c797c596bb67027a35b92b15cf)]:
  - @wso2is/admin.extensions.v1@2.21.67
  - @wso2is/admin.core.v1@2.23.27
  - @wso2is/admin.applications.v1@2.22.27
  - @wso2is/admin.connections.v1@2.21.27
  - @wso2is/admin.groups.v1@2.20.97
  - @wso2is/admin.identity-providers.v1@2.21.27
  - @wso2is/admin.organizations.v1@2.20.97
  - @wso2is/admin.server-configurations.v1@2.21.39
  - @wso2is/admin.users.v1@2.20.97
  - @wso2is/admin.userstores.v1@2.20.97
  - @wso2is/admin.api-resources.v2@2.20.97

## 2.20.96

### Patch Changes

- Updated dependencies [[`40fee44a8d9ca90909c0470fe1b38b8a919318c5`](https://github.com/wso2/identity-apps/commit/40fee44a8d9ca90909c0470fe1b38b8a919318c5)]:
  - @wso2is/admin.identity-providers.v1@2.21.26
  - @wso2is/admin.applications.v1@2.22.26
  - @wso2is/admin.connections.v1@2.21.26
  - @wso2is/admin.extensions.v1@2.21.66
  - @wso2is/admin.core.v1@2.23.26
  - @wso2is/admin.organizations.v1@2.20.96
  - @wso2is/admin.server-configurations.v1@2.21.38
  - @wso2is/admin.users.v1@2.20.96
  - @wso2is/admin.groups.v1@2.20.96
  - @wso2is/admin.userstores.v1@2.20.96
  - @wso2is/admin.api-resources.v2@2.20.96

## 2.20.95

### Patch Changes

- [#6689](https://github.com/wso2/identity-apps/pull/6689) [`8a642b219422f09a4be1d105bcf8521cd7957128`](https://github.com/wso2/identity-apps/commit/8a642b219422f09a4be1d105bcf8521cd7957128) Thanks [@NipuniBhagya](https://github.com/NipuniBhagya)! - Bump React SDK version

- Updated dependencies [[`d9615827f6e7c2f087c1debdb377e02e66ac4e62`](https://github.com/wso2/identity-apps/commit/d9615827f6e7c2f087c1debdb377e02e66ac4e62), [`8a642b219422f09a4be1d105bcf8521cd7957128`](https://github.com/wso2/identity-apps/commit/8a642b219422f09a4be1d105bcf8521cd7957128), [`f1bd6dea60145fbd49e446c1b60b61ea0145e6ba`](https://github.com/wso2/identity-apps/commit/f1bd6dea60145fbd49e446c1b60b61ea0145e6ba)]:
  - @wso2is/admin.extensions.v1@2.21.65
  - @wso2is/admin.core.v1@2.23.25
  - @wso2is/theme@2.0.98
  - @wso2is/admin.api-resources.v2@2.20.95
  - @wso2is/admin.applications.v1@2.22.25
  - @wso2is/admin.authorization.v1@2.20.40
  - @wso2is/admin.connections.v1@2.21.25
  - @wso2is/admin.groups.v1@2.20.95
  - @wso2is/admin.identity-providers.v1@2.21.25
  - @wso2is/admin.organizations.v1@2.20.95
  - @wso2is/admin.server-configurations.v1@2.21.37
  - @wso2is/admin.users.v1@2.20.95
  - @wso2is/admin.userstores.v1@2.20.95
  - @wso2is/react-components@2.2.28
  - @wso2is/dynamic-forms@2.0.86
  - @wso2is/form@2.0.87

## 2.20.94

### Patch Changes

- Updated dependencies [[`c835a430af9d39dfca7c7b04cff9f1bc571c21c6`](https://github.com/wso2/identity-apps/commit/c835a430af9d39dfca7c7b04cff9f1bc571c21c6)]:
  - @wso2is/admin.organizations.v1@2.20.94
  - @wso2is/admin.core.v1@2.23.24
  - @wso2is/admin.extensions.v1@2.21.64
  - @wso2is/admin.users.v1@2.20.94
  - @wso2is/admin.applications.v1@2.22.24
  - @wso2is/admin.connections.v1@2.21.24
  - @wso2is/admin.groups.v1@2.20.94
  - @wso2is/admin.identity-providers.v1@2.21.24
  - @wso2is/admin.api-resources.v2@2.20.94
  - @wso2is/admin.server-configurations.v1@2.21.36
  - @wso2is/admin.userstores.v1@2.20.94

## 2.20.93

### Patch Changes

- Updated dependencies [[`d742d26e18b04f96ec63d9bf54361a537402a3dc`](https://github.com/wso2/identity-apps/commit/d742d26e18b04f96ec63d9bf54361a537402a3dc)]:
  - @wso2is/admin.core.v1@2.23.23
  - @wso2is/admin.api-resources.v2@2.20.93
  - @wso2is/admin.applications.v1@2.22.23
  - @wso2is/admin.connections.v1@2.21.23
  - @wso2is/admin.extensions.v1@2.21.63
  - @wso2is/admin.groups.v1@2.20.93
  - @wso2is/admin.identity-providers.v1@2.21.23
  - @wso2is/admin.organizations.v1@2.20.93
  - @wso2is/admin.server-configurations.v1@2.21.35
  - @wso2is/admin.users.v1@2.20.93
  - @wso2is/admin.userstores.v1@2.20.93

## 2.20.92

### Patch Changes

- Updated dependencies [[`f30d2e0962fb1ee35063f9baf2f80490d6ff62e4`](https://github.com/wso2/identity-apps/commit/f30d2e0962fb1ee35063f9baf2f80490d6ff62e4)]:
  - @wso2is/admin.server-configurations.v1@2.21.34
  - @wso2is/admin.core.v1@2.23.22
  - @wso2is/admin.applications.v1@2.22.22
  - @wso2is/admin.extensions.v1@2.21.62
  - @wso2is/admin.identity-providers.v1@2.21.22
  - @wso2is/admin.users.v1@2.20.92
  - @wso2is/admin.api-resources.v2@2.20.92
  - @wso2is/admin.connections.v1@2.21.22
  - @wso2is/admin.groups.v1@2.20.92
  - @wso2is/admin.organizations.v1@2.20.92
  - @wso2is/admin.userstores.v1@2.20.92

## 2.20.91

### Patch Changes

- Updated dependencies [[`b1b54acfd683976df10605e757785e8b492d5f8b`](https://github.com/wso2/identity-apps/commit/b1b54acfd683976df10605e757785e8b492d5f8b)]:
  - @wso2is/admin.connections.v1@2.21.21
  - @wso2is/admin.applications.v1@2.22.21
  - @wso2is/admin.core.v1@2.23.21
  - @wso2is/admin.extensions.v1@2.21.61
  - @wso2is/admin.identity-providers.v1@2.21.21
  - @wso2is/admin.organizations.v1@2.20.91
  - @wso2is/admin.api-resources.v2@2.20.91
  - @wso2is/admin.groups.v1@2.20.91
  - @wso2is/admin.server-configurations.v1@2.21.33
  - @wso2is/admin.users.v1@2.20.91
  - @wso2is/admin.userstores.v1@2.20.91

## 2.20.90

### Patch Changes

- Updated dependencies [[`6cea776ef17bfc5ffce4590bb2785153408528b1`](https://github.com/wso2/identity-apps/commit/6cea776ef17bfc5ffce4590bb2785153408528b1)]:
  - @wso2is/admin.extensions.v1@2.21.60
  - @wso2is/admin.applications.v1@2.22.20
  - @wso2is/admin.connections.v1@2.21.20
  - @wso2is/admin.core.v1@2.23.20
  - @wso2is/admin.groups.v1@2.20.90
  - @wso2is/admin.identity-providers.v1@2.21.20
  - @wso2is/admin.organizations.v1@2.20.90
  - @wso2is/admin.server-configurations.v1@2.21.32
  - @wso2is/admin.users.v1@2.20.90
  - @wso2is/admin.userstores.v1@2.20.90
  - @wso2is/admin.api-resources.v2@2.20.90

## 2.20.89

### Patch Changes

- [#6676](https://github.com/wso2/identity-apps/pull/6676) [`43c13ae8c8067f87b65c95f8ec8416cd297024da`](https://github.com/wso2/identity-apps/commit/43c13ae8c8067f87b65c95f8ec8416cd297024da) Thanks [@Achintha444](https://github.com/Achintha444)! - Update oxygen-ui to `1.13.3`

- Updated dependencies [[`43c13ae8c8067f87b65c95f8ec8416cd297024da`](https://github.com/wso2/identity-apps/commit/43c13ae8c8067f87b65c95f8ec8416cd297024da)]:
  - @wso2is/admin.server-configurations.v1@2.21.31
  - @wso2is/admin.identity-providers.v1@2.21.19
  - @wso2is/admin.api-resources.v2@2.20.89
  - @wso2is/admin.authorization.v1@2.20.39
  - @wso2is/admin.organizations.v1@2.20.89
  - @wso2is/admin.applications.v1@2.22.19
  - @wso2is/admin.connections.v1@2.21.19
  - @wso2is/admin.extensions.v1@2.21.59
  - @wso2is/admin.userstores.v1@2.20.89
  - @wso2is/admin.groups.v1@2.20.89
  - @wso2is/react-components@2.2.27
  - @wso2is/admin.users.v1@2.20.89
  - @wso2is/admin.core.v1@2.23.19
  - @wso2is/access-control@3.0.20
  - @wso2is/dynamic-forms@2.0.85
  - @wso2is/validation@2.0.9
  - @wso2is/forms@2.0.50
  - @wso2is/theme@2.0.97
  - @wso2is/core@2.0.60
  - @wso2is/form@2.0.86
  - @wso2is/i18n@2.5.15

## 2.20.88

### Patch Changes

- [#6673](https://github.com/wso2/identity-apps/pull/6673) [`5711502923725307d3c3dfb6e3953e493e9a3ab6`](https://github.com/wso2/identity-apps/commit/5711502923725307d3c3dfb6e3953e493e9a3ab6) Thanks [@pavinduLakshan](https://github.com/pavinduLakshan)! - Gracefully handle server configuration retrieval errors

- Updated dependencies [[`5711502923725307d3c3dfb6e3953e493e9a3ab6`](https://github.com/wso2/identity-apps/commit/5711502923725307d3c3dfb6e3953e493e9a3ab6)]:
  - @wso2is/admin.extensions.v1@2.21.58
  - @wso2is/admin.core.v1@2.23.18
  - @wso2is/admin.applications.v1@2.22.18
  - @wso2is/admin.connections.v1@2.21.18
  - @wso2is/admin.groups.v1@2.20.88
  - @wso2is/admin.identity-providers.v1@2.21.18
  - @wso2is/admin.organizations.v1@2.20.88
  - @wso2is/admin.server-configurations.v1@2.21.30
  - @wso2is/admin.users.v1@2.20.88
  - @wso2is/admin.userstores.v1@2.20.88
  - @wso2is/admin.api-resources.v2@2.20.88

## 2.20.87

### Patch Changes

- Updated dependencies [[`ee0dc227a7e86ad7356ec222c1284e66d634d935`](https://github.com/wso2/identity-apps/commit/ee0dc227a7e86ad7356ec222c1284e66d634d935), [`ee0dc227a7e86ad7356ec222c1284e66d634d935`](https://github.com/wso2/identity-apps/commit/ee0dc227a7e86ad7356ec222c1284e66d634d935)]:
  - @wso2is/core@2.0.59
  - @wso2is/admin.identity-providers.v1@2.21.17
  - @wso2is/admin.applications.v1@2.22.17
  - @wso2is/admin.connections.v1@2.21.17
  - @wso2is/admin.extensions.v1@2.21.57
  - @wso2is/admin.core.v1@2.23.17
  - @wso2is/admin.api-resources.v2@2.20.87
  - @wso2is/admin.authorization.v1@2.20.38
  - @wso2is/admin.groups.v1@2.20.87
  - @wso2is/admin.organizations.v1@2.20.87
  - @wso2is/admin.server-configurations.v1@2.21.29
  - @wso2is/admin.users.v1@2.20.87
  - @wso2is/admin.userstores.v1@2.20.87
  - @wso2is/access-control@3.0.19
  - @wso2is/dynamic-forms@2.0.84
  - @wso2is/form@2.0.85
  - @wso2is/forms@2.0.49
  - @wso2is/i18n@2.5.14
  - @wso2is/react-components@2.2.26

## 2.20.86

### Patch Changes

- Updated dependencies []:
  - @wso2is/admin.applications.v1@2.22.16
  - @wso2is/admin.connections.v1@2.21.16
  - @wso2is/admin.core.v1@2.23.16
  - @wso2is/admin.extensions.v1@2.21.56
  - @wso2is/admin.identity-providers.v1@2.21.16
  - @wso2is/admin.organizations.v1@2.20.86
  - @wso2is/admin.api-resources.v2@2.20.86
  - @wso2is/admin.groups.v1@2.20.86
  - @wso2is/admin.server-configurations.v1@2.21.28
  - @wso2is/admin.users.v1@2.20.86
  - @wso2is/admin.userstores.v1@2.20.86

## 2.20.85

### Patch Changes

- Updated dependencies [[`6b02ab6bdf7323798ec96467cf93e3ac68dd4690`](https://github.com/wso2/identity-apps/commit/6b02ab6bdf7323798ec96467cf93e3ac68dd4690)]:
  - @wso2is/admin.applications.v1@2.22.15
  - @wso2is/admin.connections.v1@2.21.15
  - @wso2is/admin.core.v1@2.23.15
  - @wso2is/admin.extensions.v1@2.21.55
  - @wso2is/admin.identity-providers.v1@2.21.15
  - @wso2is/admin.organizations.v1@2.20.85
  - @wso2is/admin.api-resources.v2@2.20.85
  - @wso2is/admin.groups.v1@2.20.85
  - @wso2is/admin.server-configurations.v1@2.21.27
  - @wso2is/admin.users.v1@2.20.85
  - @wso2is/admin.userstores.v1@2.20.85

## 2.20.84

### Patch Changes

- Updated dependencies [[`bb65dfe1d4c9f1c4d873f0edc58f05f903aa443d`](https://github.com/wso2/identity-apps/commit/bb65dfe1d4c9f1c4d873f0edc58f05f903aa443d)]:
  - @wso2is/admin.users.v1@2.20.84
  - @wso2is/admin.applications.v1@2.22.14
  - @wso2is/admin.core.v1@2.23.14
  - @wso2is/admin.extensions.v1@2.21.54
  - @wso2is/admin.groups.v1@2.20.84
  - @wso2is/admin.organizations.v1@2.20.84
  - @wso2is/admin.server-configurations.v1@2.21.26
  - @wso2is/admin.connections.v1@2.21.14
  - @wso2is/admin.identity-providers.v1@2.21.14
  - @wso2is/admin.api-resources.v2@2.20.84
  - @wso2is/admin.userstores.v1@2.20.84

## 2.20.83

### Patch Changes

- [#6651](https://github.com/wso2/identity-apps/pull/6651) [`6bdf8d9c726e3ee2bf575af014098ee5768ee672`](https://github.com/wso2/identity-apps/commit/6bdf8d9c726e3ee2bf575af014098ee5768ee672) Thanks [@Achintha444](https://github.com/Achintha444)! - Update the oxygen version to 1.13.2

- Updated dependencies [[`6bdf8d9c726e3ee2bf575af014098ee5768ee672`](https://github.com/wso2/identity-apps/commit/6bdf8d9c726e3ee2bf575af014098ee5768ee672)]:
  - @wso2is/admin.server-configurations.v1@2.21.25
  - @wso2is/admin.identity-providers.v1@2.21.13
  - @wso2is/admin.api-resources.v2@2.20.83
  - @wso2is/admin.authorization.v1@2.20.37
  - @wso2is/admin.organizations.v1@2.20.83
  - @wso2is/admin.applications.v1@2.22.13
  - @wso2is/admin.connections.v1@2.21.13
  - @wso2is/admin.extensions.v1@2.21.53
  - @wso2is/admin.userstores.v1@2.20.83
  - @wso2is/admin.groups.v1@2.20.83
  - @wso2is/react-components@2.2.25
  - @wso2is/admin.users.v1@2.20.83
  - @wso2is/admin.core.v1@2.23.13
  - @wso2is/access-control@3.0.18
  - @wso2is/dynamic-forms@2.0.83
  - @wso2is/validation@2.0.8
  - @wso2is/forms@2.0.48
  - @wso2is/theme@2.0.96
  - @wso2is/core@2.0.58
  - @wso2is/form@2.0.84
  - @wso2is/i18n@2.5.13

## 2.20.82

### Patch Changes

- Updated dependencies [[`6eea3816bd7cabfbf2137a9a8390ef72d8fe7b9d`](https://github.com/wso2/identity-apps/commit/6eea3816bd7cabfbf2137a9a8390ef72d8fe7b9d)]:
  - @wso2is/admin.organizations.v1@2.20.82
  - @wso2is/admin.extensions.v1@2.21.52
  - @wso2is/admin.applications.v1@2.22.12
  - @wso2is/admin.connections.v1@2.21.12
  - @wso2is/admin.core.v1@2.23.12
  - @wso2is/admin.groups.v1@2.20.82
  - @wso2is/admin.identity-providers.v1@2.21.12
  - @wso2is/admin.users.v1@2.20.82
  - @wso2is/admin.server-configurations.v1@2.21.24
  - @wso2is/admin.userstores.v1@2.20.82
  - @wso2is/admin.api-resources.v2@2.20.82

## 2.20.81

### Patch Changes

- Updated dependencies [[`a3f99a44971f28c54f037ca96436e8863222432e`](https://github.com/wso2/identity-apps/commit/a3f99a44971f28c54f037ca96436e8863222432e)]:
  - @wso2is/admin.applications.v1@2.22.11
  - @wso2is/admin.connections.v1@2.21.11
  - @wso2is/admin.core.v1@2.23.11
  - @wso2is/admin.extensions.v1@2.21.51
  - @wso2is/admin.identity-providers.v1@2.21.11
  - @wso2is/admin.organizations.v1@2.20.81
  - @wso2is/admin.api-resources.v2@2.20.81
  - @wso2is/admin.groups.v1@2.20.81
  - @wso2is/admin.server-configurations.v1@2.21.23
  - @wso2is/admin.users.v1@2.20.81
  - @wso2is/admin.userstores.v1@2.20.81

## 2.20.80

### Patch Changes

- Updated dependencies [[`31c268c3ca49e1e7a91773f96f56e3d0f2931ec6`](https://github.com/wso2/identity-apps/commit/31c268c3ca49e1e7a91773f96f56e3d0f2931ec6)]:
  - @wso2is/admin.applications.v1@2.22.10
  - @wso2is/admin.connections.v1@2.21.10
  - @wso2is/admin.core.v1@2.23.10
  - @wso2is/admin.extensions.v1@2.21.50
  - @wso2is/admin.identity-providers.v1@2.21.10
  - @wso2is/admin.organizations.v1@2.20.80
  - @wso2is/admin.api-resources.v2@2.20.80
  - @wso2is/admin.groups.v1@2.20.80
  - @wso2is/admin.server-configurations.v1@2.21.22
  - @wso2is/admin.users.v1@2.20.80
  - @wso2is/admin.userstores.v1@2.20.80

## 2.20.79

### Patch Changes

- Updated dependencies [[`9f8577942314da8308aeae398f6d7d0eaf1b93ed`](https://github.com/wso2/identity-apps/commit/9f8577942314da8308aeae398f6d7d0eaf1b93ed), [`196e3426e7f99b6741e5aada839d2ee3000f005a`](https://github.com/wso2/identity-apps/commit/196e3426e7f99b6741e5aada839d2ee3000f005a), [`bf97792c29aca3670755e35825b2dfcdd6317f15`](https://github.com/wso2/identity-apps/commit/bf97792c29aca3670755e35825b2dfcdd6317f15)]:
  - @wso2is/admin.applications.v1@2.22.9
  - @wso2is/i18n@2.5.12
  - @wso2is/theme@2.0.95
  - @wso2is/admin.identity-providers.v1@2.21.9
  - @wso2is/admin.connections.v1@2.21.9
  - @wso2is/admin.core.v1@2.23.9
  - @wso2is/admin.extensions.v1@2.21.49
  - @wso2is/admin.organizations.v1@2.20.79
  - @wso2is/admin.authorization.v1@2.20.36
  - @wso2is/admin.groups.v1@2.20.79
  - @wso2is/admin.server-configurations.v1@2.21.21
  - @wso2is/admin.users.v1@2.20.79
  - @wso2is/admin.userstores.v1@2.20.79
  - @wso2is/react-components@2.2.24
  - @wso2is/admin.api-resources.v2@2.20.79
  - @wso2is/dynamic-forms@2.0.82
  - @wso2is/form@2.0.83

## 2.20.78

### Patch Changes

- [#6635](https://github.com/wso2/identity-apps/pull/6635) [`411658f1efc46cf71ea40b6bae511f42891c7a43`](https://github.com/wso2/identity-apps/commit/411658f1efc46cf71ea40b6bae511f42891c7a43) Thanks [@pavinduLakshan](https://github.com/pavinduLakshan)! - Fix some eslint warnings not being shown in vscode editor

* [#6487](https://github.com/wso2/identity-apps/pull/6487) [`0683e51ac6194dfa54c2a5f508d0a33b487b6ebf`](https://github.com/wso2/identity-apps/commit/0683e51ac6194dfa54c2a5f508d0a33b487b6ebf) Thanks [@pavinduLakshan](https://github.com/pavinduLakshan)! - Remove unnecessary legacy mode configs and its usage

* Updated dependencies [[`411658f1efc46cf71ea40b6bae511f42891c7a43`](https://github.com/wso2/identity-apps/commit/411658f1efc46cf71ea40b6bae511f42891c7a43), [`0683e51ac6194dfa54c2a5f508d0a33b487b6ebf`](https://github.com/wso2/identity-apps/commit/0683e51ac6194dfa54c2a5f508d0a33b487b6ebf)]:
  - @wso2is/admin.server-configurations.v1@2.21.20
  - @wso2is/admin.identity-providers.v1@2.21.8
  - @wso2is/admin.authorization.v1@2.20.35
  - @wso2is/admin.organizations.v1@2.20.78
  - @wso2is/admin.connections.v1@2.21.8
  - @wso2is/admin.extensions.v1@2.21.48
  - @wso2is/admin.userstores.v1@2.20.78
  - @wso2is/admin.groups.v1@2.20.78
  - @wso2is/react-components@2.2.23
  - @wso2is/admin.users.v1@2.20.78
  - @wso2is/admin.core.v1@2.23.8
  - @wso2is/access-control@3.0.17
  - @wso2is/dynamic-forms@2.0.81
  - @wso2is/validation@2.0.7
  - @wso2is/forms@2.0.47
  - @wso2is/theme@2.0.94
  - @wso2is/core@2.0.57
  - @wso2is/form@2.0.82
  - @wso2is/i18n@2.5.11
  - @wso2is/admin.applications.v1@2.22.8
  - @wso2is/admin.api-resources.v2@2.20.78

## 2.20.77

### Patch Changes

- [#6632](https://github.com/wso2/identity-apps/pull/6632) [`9ad69fa0a41cc3e6ecbfbe26ecdb7f615242ef8a`](https://github.com/wso2/identity-apps/commit/9ad69fa0a41cc3e6ecbfbe26ecdb7f615242ef8a) Thanks [@Achintha444](https://github.com/Achintha444)! - Update the oxygen version to `1.13.1` to fix the issue in the design of the default Chip design.

- Updated dependencies [[`9ad69fa0a41cc3e6ecbfbe26ecdb7f615242ef8a`](https://github.com/wso2/identity-apps/commit/9ad69fa0a41cc3e6ecbfbe26ecdb7f615242ef8a)]:
  - @wso2is/admin.server-configurations.v1@2.21.19
  - @wso2is/admin.identity-providers.v1@2.21.7
  - @wso2is/admin.api-resources.v2@2.20.77
  - @wso2is/admin.authorization.v1@2.20.34
  - @wso2is/admin.organizations.v1@2.20.77
  - @wso2is/admin.applications.v1@2.22.7
  - @wso2is/admin.connections.v1@2.21.7
  - @wso2is/admin.extensions.v1@2.21.47
  - @wso2is/admin.userstores.v1@2.20.77
  - @wso2is/admin.groups.v1@2.20.77
  - @wso2is/react-components@2.2.22
  - @wso2is/admin.users.v1@2.20.77
  - @wso2is/admin.core.v1@2.23.7
  - @wso2is/access-control@3.0.16
  - @wso2is/dynamic-forms@2.0.80
  - @wso2is/forms@2.0.46
  - @wso2is/theme@2.0.93
  - @wso2is/core@2.0.56
  - @wso2is/form@2.0.81
  - @wso2is/i18n@2.5.10

## 2.20.76

### Patch Changes

- Updated dependencies [[`7071e4f719bbd10ae62f7bfc18fc12e6d9127bc3`](https://github.com/wso2/identity-apps/commit/7071e4f719bbd10ae62f7bfc18fc12e6d9127bc3)]:
  - @wso2is/admin.server-configurations.v1@2.21.18
  - @wso2is/admin.core.v1@2.23.6
  - @wso2is/i18n@2.5.9
  - @wso2is/admin.applications.v1@2.22.6
  - @wso2is/admin.extensions.v1@2.21.46
  - @wso2is/admin.identity-providers.v1@2.21.6
  - @wso2is/admin.users.v1@2.20.76
  - @wso2is/admin.api-resources.v2@2.20.76
  - @wso2is/admin.connections.v1@2.21.6
  - @wso2is/admin.groups.v1@2.20.76
  - @wso2is/admin.organizations.v1@2.20.76
  - @wso2is/admin.userstores.v1@2.20.76
  - @wso2is/admin.authorization.v1@2.20.33

## 2.20.75

### Patch Changes

- Updated dependencies [[`98ae1e51e5e4c1bbaf52ac814af1da1722efb596`](https://github.com/wso2/identity-apps/commit/98ae1e51e5e4c1bbaf52ac814af1da1722efb596)]:
  - @wso2is/admin.applications.v1@2.22.5
  - @wso2is/theme@2.0.92
  - @wso2is/admin.connections.v1@2.21.5
  - @wso2is/admin.core.v1@2.23.5
  - @wso2is/admin.extensions.v1@2.21.45
  - @wso2is/admin.identity-providers.v1@2.21.5
  - @wso2is/admin.organizations.v1@2.20.75
  - @wso2is/admin.authorization.v1@2.20.32
  - @wso2is/admin.groups.v1@2.20.75
  - @wso2is/admin.server-configurations.v1@2.21.17
  - @wso2is/admin.users.v1@2.20.75
  - @wso2is/admin.userstores.v1@2.20.75
  - @wso2is/react-components@2.2.21
  - @wso2is/admin.api-resources.v2@2.20.75
  - @wso2is/dynamic-forms@2.0.79
  - @wso2is/form@2.0.80

## 2.20.74

### Patch Changes

- Updated dependencies [[`2f2d951279511a96c1d98bbd96ac71fc8be02eba`](https://github.com/wso2/identity-apps/commit/2f2d951279511a96c1d98bbd96ac71fc8be02eba), [`6b0c7f6a7398b12f933ba753cf1f69ff4eabf853`](https://github.com/wso2/identity-apps/commit/6b0c7f6a7398b12f933ba753cf1f69ff4eabf853)]:
  - @wso2is/admin.applications.v1@2.22.4
  - @wso2is/admin.server-configurations.v1@2.21.16
  - @wso2is/admin.connections.v1@2.21.4
  - @wso2is/admin.core.v1@2.23.4
  - @wso2is/admin.extensions.v1@2.21.44
  - @wso2is/admin.identity-providers.v1@2.21.4
  - @wso2is/admin.organizations.v1@2.20.74
  - @wso2is/admin.users.v1@2.20.74
  - @wso2is/admin.api-resources.v2@2.20.74
  - @wso2is/admin.groups.v1@2.20.74
  - @wso2is/admin.userstores.v1@2.20.74

## 2.20.73

### Patch Changes

- Updated dependencies [[`0981cd4b6901ae53119de1bd63f36fba79ebd533`](https://github.com/wso2/identity-apps/commit/0981cd4b6901ae53119de1bd63f36fba79ebd533)]:
  - @wso2is/admin.applications.v1@2.22.3
  - @wso2is/i18n@2.5.8
  - @wso2is/admin.connections.v1@2.21.3
  - @wso2is/admin.core.v1@2.23.3
  - @wso2is/admin.extensions.v1@2.21.43
  - @wso2is/admin.identity-providers.v1@2.21.3
  - @wso2is/admin.organizations.v1@2.20.73
  - @wso2is/admin.authorization.v1@2.20.31
  - @wso2is/admin.groups.v1@2.20.73
  - @wso2is/admin.server-configurations.v1@2.21.15
  - @wso2is/admin.users.v1@2.20.73
  - @wso2is/admin.userstores.v1@2.20.73
  - @wso2is/admin.api-resources.v2@2.20.73

## 2.20.72

### Patch Changes

- [#6617](https://github.com/wso2/identity-apps/pull/6617) [`7e3bfd46f7a76dc74727dfe23ebbca66675dff85`](https://github.com/wso2/identity-apps/commit/7e3bfd46f7a76dc74727dfe23ebbca66675dff85) Thanks [@Achintha444](https://github.com/Achintha444)! - update the design of the Chip component

- Updated dependencies [[`7e3bfd46f7a76dc74727dfe23ebbca66675dff85`](https://github.com/wso2/identity-apps/commit/7e3bfd46f7a76dc74727dfe23ebbca66675dff85)]:
  - @wso2is/admin.server-configurations.v1@2.21.14
  - @wso2is/admin.identity-providers.v1@2.21.2
  - @wso2is/admin.api-resources.v2@2.20.72
  - @wso2is/admin.authorization.v1@2.20.30
  - @wso2is/admin.organizations.v1@2.20.72
  - @wso2is/admin.applications.v1@2.22.2
  - @wso2is/admin.connections.v1@2.21.2
  - @wso2is/admin.extensions.v1@2.21.42
  - @wso2is/admin.userstores.v1@2.20.72
  - @wso2is/admin.groups.v1@2.20.72
  - @wso2is/react-components@2.2.20
  - @wso2is/admin.users.v1@2.20.72
  - @wso2is/admin.core.v1@2.23.2
  - @wso2is/access-control@3.0.15
  - @wso2is/dynamic-forms@2.0.78
  - @wso2is/forms@2.0.45
  - @wso2is/theme@2.0.91
  - @wso2is/core@2.0.55
  - @wso2is/form@2.0.79
  - @wso2is/i18n@2.5.7

## 2.20.71

### Patch Changes

- [#6616](https://github.com/wso2/identity-apps/pull/6616) [`768bb7367149129d198d65d69f07e6f97a6a2ed7`](https://github.com/wso2/identity-apps/commit/768bb7367149129d198d65d69f07e6f97a6a2ed7) Thanks [@pavinduLakshan](https://github.com/pavinduLakshan)! - Upgrade asgardeo react sdk version

- Updated dependencies [[`a11be2907a610c8b4d71942c49ba38cdd76ee9e8`](https://github.com/wso2/identity-apps/commit/a11be2907a610c8b4d71942c49ba38cdd76ee9e8), [`768bb7367149129d198d65d69f07e6f97a6a2ed7`](https://github.com/wso2/identity-apps/commit/768bb7367149129d198d65d69f07e6f97a6a2ed7)]:
  - @wso2is/admin.applications.v1@2.22.1
  - @wso2is/admin.server-configurations.v1@2.21.13
  - @wso2is/admin.identity-providers.v1@2.21.1
  - @wso2is/admin.api-resources.v2@2.20.71
  - @wso2is/admin.authorization.v1@2.20.29
  - @wso2is/admin.organizations.v1@2.20.71
  - @wso2is/admin.connections.v1@2.21.1
  - @wso2is/admin.extensions.v1@2.21.41
  - @wso2is/admin.userstores.v1@2.20.71
  - @wso2is/admin.groups.v1@2.20.71
  - @wso2is/admin.users.v1@2.20.71
  - @wso2is/admin.core.v1@2.23.1
  - @wso2is/core@2.0.54
  - @wso2is/access-control@3.0.14
  - @wso2is/dynamic-forms@2.0.77
  - @wso2is/form@2.0.78
  - @wso2is/forms@2.0.44
  - @wso2is/i18n@2.5.6
  - @wso2is/react-components@2.2.19

## 2.20.70

### Patch Changes

- Updated dependencies [[`5fc75427e1f0533085be5eea41f5eb1ada894b67`](https://github.com/wso2/identity-apps/commit/5fc75427e1f0533085be5eea41f5eb1ada894b67), [`2fcba18b79408465216e000a09d230f274f70fb3`](https://github.com/wso2/identity-apps/commit/2fcba18b79408465216e000a09d230f274f70fb3)]:
  - @wso2is/admin.core.v1@2.23.0
  - @wso2is/admin.identity-providers.v1@2.21.0
  - @wso2is/admin.applications.v1@2.22.0
  - @wso2is/admin.connections.v1@2.21.0
  - @wso2is/admin.api-resources.v2@2.20.70
  - @wso2is/admin.extensions.v1@2.21.40
  - @wso2is/admin.groups.v1@2.20.70
  - @wso2is/admin.organizations.v1@2.20.70
  - @wso2is/admin.server-configurations.v1@2.21.12
  - @wso2is/admin.users.v1@2.20.70
  - @wso2is/admin.userstores.v1@2.20.70

## 2.20.69

### Patch Changes

- [#6608](https://github.com/wso2/identity-apps/pull/6608) [`5d49c2defe346f4e2a4391f20689f5039d9b6066`](https://github.com/wso2/identity-apps/commit/5d49c2defe346f4e2a4391f20689f5039d9b6066) Thanks [@pavinduLakshan](https://github.com/pavinduLakshan)! - Update asgardeo react sdk version

- Updated dependencies [[`5d49c2defe346f4e2a4391f20689f5039d9b6066`](https://github.com/wso2/identity-apps/commit/5d49c2defe346f4e2a4391f20689f5039d9b6066)]:
  - @wso2is/admin.server-configurations.v1@2.21.11
  - @wso2is/admin.identity-providers.v1@2.20.69
  - @wso2is/admin.api-resources.v2@2.20.69
  - @wso2is/admin.authorization.v1@2.20.28
  - @wso2is/admin.organizations.v1@2.20.69
  - @wso2is/admin.applications.v1@2.21.39
  - @wso2is/admin.connections.v1@2.20.69
  - @wso2is/admin.extensions.v1@2.21.39
  - @wso2is/admin.userstores.v1@2.20.69
  - @wso2is/admin.groups.v1@2.20.69
  - @wso2is/admin.users.v1@2.20.69
  - @wso2is/admin.core.v1@2.22.11
  - @wso2is/core@2.0.53
  - @wso2is/access-control@3.0.13
  - @wso2is/dynamic-forms@2.0.76
  - @wso2is/form@2.0.77
  - @wso2is/forms@2.0.43
  - @wso2is/i18n@2.5.5
  - @wso2is/react-components@2.2.18

## 2.20.68

### Patch Changes

- Updated dependencies [[`91db151942242a5829066d4b1d42cf8ce4feafe9`](https://github.com/wso2/identity-apps/commit/91db151942242a5829066d4b1d42cf8ce4feafe9)]:
  - @wso2is/admin.applications.v1@2.21.38
  - @wso2is/i18n@2.5.4
  - @wso2is/admin.connections.v1@2.20.68
  - @wso2is/admin.core.v1@2.22.10
  - @wso2is/admin.extensions.v1@2.21.38
  - @wso2is/admin.identity-providers.v1@2.20.68
  - @wso2is/admin.organizations.v1@2.20.68
  - @wso2is/admin.authorization.v1@2.20.27
  - @wso2is/admin.groups.v1@2.20.68
  - @wso2is/admin.server-configurations.v1@2.21.10
  - @wso2is/admin.users.v1@2.20.68
  - @wso2is/admin.userstores.v1@2.20.68
  - @wso2is/admin.api-resources.v2@2.20.68

## 2.20.67

### Patch Changes

- Updated dependencies [[`c958ec82e451e0b7b30eb6fa2a25de59abefe31e`](https://github.com/wso2/identity-apps/commit/c958ec82e451e0b7b30eb6fa2a25de59abefe31e)]:
  - @wso2is/admin.extensions.v1@2.21.37
  - @wso2is/admin.applications.v1@2.21.37
  - @wso2is/admin.connections.v1@2.20.67
  - @wso2is/admin.core.v1@2.22.9
  - @wso2is/admin.groups.v1@2.20.67
  - @wso2is/admin.identity-providers.v1@2.20.67
  - @wso2is/admin.organizations.v1@2.20.67
  - @wso2is/admin.server-configurations.v1@2.21.9
  - @wso2is/admin.users.v1@2.20.67
  - @wso2is/admin.userstores.v1@2.20.67
  - @wso2is/admin.api-resources.v2@2.20.67

## 2.20.66

### Patch Changes

- Updated dependencies []:
  - @wso2is/admin.core.v1@2.22.8
  - @wso2is/admin.extensions.v1@2.21.36
  - @wso2is/admin.organizations.v1@2.20.66
  - @wso2is/admin.api-resources.v2@2.20.66
  - @wso2is/admin.applications.v1@2.21.36
  - @wso2is/admin.connections.v1@2.20.66
  - @wso2is/admin.groups.v1@2.20.66
  - @wso2is/admin.identity-providers.v1@2.20.66
  - @wso2is/admin.server-configurations.v1@2.21.8
  - @wso2is/admin.users.v1@2.20.66
  - @wso2is/admin.userstores.v1@2.20.66

## 2.20.65

### Patch Changes

- Updated dependencies [[`898d86fa22f8819db0961c6de429484c097bb3ab`](https://github.com/wso2/identity-apps/commit/898d86fa22f8819db0961c6de429484c097bb3ab)]:
  - @wso2is/admin.identity-providers.v1@2.20.65
  - @wso2is/admin.extensions.v1@2.21.35
  - @wso2is/react-components@2.2.17
  - @wso2is/admin.core.v1@2.22.7
  - @wso2is/core@2.0.52
  - @wso2is/admin.applications.v1@2.21.35
  - @wso2is/admin.connections.v1@2.20.65
  - @wso2is/admin.organizations.v1@2.20.65
  - @wso2is/admin.server-configurations.v1@2.21.7
  - @wso2is/admin.users.v1@2.20.65
  - @wso2is/admin.groups.v1@2.20.65
  - @wso2is/admin.userstores.v1@2.20.65
  - @wso2is/admin.api-resources.v2@2.20.65
  - @wso2is/admin.authorization.v1@2.20.26
  - @wso2is/dynamic-forms@2.0.75
  - @wso2is/form@2.0.76
  - @wso2is/access-control@3.0.12
  - @wso2is/forms@2.0.42
  - @wso2is/i18n@2.5.3

## 2.20.64

### Patch Changes

- Updated dependencies [[`e5b95f9ed5ab1c50c8339364f15dfab1eb0ee27d`](https://github.com/wso2/identity-apps/commit/e5b95f9ed5ab1c50c8339364f15dfab1eb0ee27d)]:
  - @wso2is/i18n@2.5.2
  - @wso2is/admin.applications.v1@2.21.34
  - @wso2is/admin.authorization.v1@2.20.25
  - @wso2is/admin.connections.v1@2.20.64
  - @wso2is/admin.core.v1@2.22.6
  - @wso2is/admin.extensions.v1@2.21.34
  - @wso2is/admin.groups.v1@2.20.64
  - @wso2is/admin.identity-providers.v1@2.20.64
  - @wso2is/admin.organizations.v1@2.20.64
  - @wso2is/admin.server-configurations.v1@2.21.6
  - @wso2is/admin.users.v1@2.20.64
  - @wso2is/admin.userstores.v1@2.20.64
  - @wso2is/admin.api-resources.v2@2.20.64

## 2.20.63

### Patch Changes

- Updated dependencies [[`b0e396cc7b02051c9191337dc207a851d1aea360`](https://github.com/wso2/identity-apps/commit/b0e396cc7b02051c9191337dc207a851d1aea360)]:
  - @wso2is/theme@2.0.90
  - @wso2is/admin.core.v1@2.22.5
  - @wso2is/admin.extensions.v1@2.21.33
  - @wso2is/admin.organizations.v1@2.20.63
  - @wso2is/admin.authorization.v1@2.20.24
  - @wso2is/admin.connections.v1@2.20.63
  - @wso2is/admin.groups.v1@2.20.63
  - @wso2is/admin.identity-providers.v1@2.20.63
  - @wso2is/admin.server-configurations.v1@2.21.5
  - @wso2is/admin.users.v1@2.20.63
  - @wso2is/admin.userstores.v1@2.20.63
  - @wso2is/react-components@2.2.16
  - @wso2is/admin.api-resources.v2@2.20.63
  - @wso2is/admin.applications.v1@2.21.33
  - @wso2is/dynamic-forms@2.0.74
  - @wso2is/form@2.0.75

## 2.20.62

### Patch Changes

- Updated dependencies [[`2cb42f81fd5acddb6dcb534183f6c0332ec53bff`](https://github.com/wso2/identity-apps/commit/2cb42f81fd5acddb6dcb534183f6c0332ec53bff)]:
  - @wso2is/admin.core.v1@2.22.4
  - @wso2is/admin.api-resources.v2@2.20.62
  - @wso2is/admin.applications.v1@2.21.32
  - @wso2is/admin.connections.v1@2.20.62
  - @wso2is/admin.extensions.v1@2.21.32
  - @wso2is/admin.groups.v1@2.20.62
  - @wso2is/admin.identity-providers.v1@2.20.62
  - @wso2is/admin.organizations.v1@2.20.62
  - @wso2is/admin.server-configurations.v1@2.21.4
  - @wso2is/admin.users.v1@2.20.62
  - @wso2is/admin.userstores.v1@2.20.62

## 2.20.61

### Patch Changes

- Updated dependencies [[`6500ca1be1c4bbc939c7a0024b80f2aa5be123f1`](https://github.com/wso2/identity-apps/commit/6500ca1be1c4bbc939c7a0024b80f2aa5be123f1)]:
  - @wso2is/react-components@2.2.15
  - @wso2is/admin.api-resources.v2@2.20.61
  - @wso2is/admin.applications.v1@2.21.31
  - @wso2is/admin.authorization.v1@2.20.23
  - @wso2is/admin.connections.v1@2.20.61
  - @wso2is/admin.core.v1@2.22.3
  - @wso2is/admin.extensions.v1@2.21.31
  - @wso2is/admin.groups.v1@2.20.61
  - @wso2is/admin.identity-providers.v1@2.20.61
  - @wso2is/admin.organizations.v1@2.20.61
  - @wso2is/admin.server-configurations.v1@2.21.3
  - @wso2is/admin.users.v1@2.20.61
  - @wso2is/admin.userstores.v1@2.20.61
  - @wso2is/dynamic-forms@2.0.73
  - @wso2is/form@2.0.74

## 2.20.60

### Patch Changes

- Updated dependencies [[`3392011ce0dddf65ac9072a1a153f28c0e7e846f`](https://github.com/wso2/identity-apps/commit/3392011ce0dddf65ac9072a1a153f28c0e7e846f)]:
  - @wso2is/admin.core.v1@2.22.2
  - @wso2is/admin.api-resources.v2@2.20.60
  - @wso2is/admin.applications.v1@2.21.30
  - @wso2is/admin.connections.v1@2.20.60
  - @wso2is/admin.extensions.v1@2.21.30
  - @wso2is/admin.groups.v1@2.20.60
  - @wso2is/admin.identity-providers.v1@2.20.60
  - @wso2is/admin.organizations.v1@2.20.60
  - @wso2is/admin.server-configurations.v1@2.21.2
  - @wso2is/admin.users.v1@2.20.60
  - @wso2is/admin.userstores.v1@2.20.60

## 2.20.59

### Patch Changes

- Updated dependencies [[`7f50838d255ffeea0d8c65e1a696f6a923738146`](https://github.com/wso2/identity-apps/commit/7f50838d255ffeea0d8c65e1a696f6a923738146)]:
  - @wso2is/admin.applications.v1@2.21.29
  - @wso2is/react-components@2.2.14
  - @wso2is/i18n@2.5.1
  - @wso2is/admin.connections.v1@2.20.59
  - @wso2is/admin.core.v1@2.22.1
  - @wso2is/admin.extensions.v1@2.21.29
  - @wso2is/admin.identity-providers.v1@2.20.59
  - @wso2is/admin.organizations.v1@2.20.59
  - @wso2is/admin.api-resources.v2@2.20.59
  - @wso2is/admin.authorization.v1@2.20.22
  - @wso2is/admin.groups.v1@2.20.59
  - @wso2is/admin.server-configurations.v1@2.21.1
  - @wso2is/admin.users.v1@2.20.59
  - @wso2is/admin.userstores.v1@2.20.59
  - @wso2is/dynamic-forms@2.0.72
  - @wso2is/form@2.0.73

## 2.20.58

### Patch Changes

- Updated dependencies [[`a7d0c020b04ba382733280407fc202910f4fc8f4`](https://github.com/wso2/identity-apps/commit/a7d0c020b04ba382733280407fc202910f4fc8f4)]:
  - @wso2is/admin.server-configurations.v1@2.21.0
  - @wso2is/admin.core.v1@2.22.0
  - @wso2is/i18n@2.5.0
  - @wso2is/admin.applications.v1@2.21.28
  - @wso2is/admin.extensions.v1@2.21.28
  - @wso2is/admin.identity-providers.v1@2.20.58
  - @wso2is/admin.users.v1@2.20.58
  - @wso2is/admin.api-resources.v2@2.20.58
  - @wso2is/admin.connections.v1@2.20.58
  - @wso2is/admin.groups.v1@2.20.58
  - @wso2is/admin.organizations.v1@2.20.58
  - @wso2is/admin.userstores.v1@2.20.58
  - @wso2is/admin.authorization.v1@2.20.21

## 2.20.57

### Patch Changes

- Updated dependencies [[`f1d9b7ccbe14f1a42b6d3360da664acf39ba6909`](https://github.com/wso2/identity-apps/commit/f1d9b7ccbe14f1a42b6d3360da664acf39ba6909)]:
  - @wso2is/theme@2.0.89
  - @wso2is/admin.authorization.v1@2.20.20
  - @wso2is/admin.connections.v1@2.20.57
  - @wso2is/admin.extensions.v1@2.21.27
  - @wso2is/admin.groups.v1@2.20.57
  - @wso2is/admin.identity-providers.v1@2.20.57
  - @wso2is/admin.organizations.v1@2.20.57
  - @wso2is/admin.server-configurations.v1@2.20.57
  - @wso2is/admin.users.v1@2.20.57
  - @wso2is/admin.userstores.v1@2.20.57
  - @wso2is/react-components@2.2.13
  - @wso2is/admin.applications.v1@2.21.27
  - @wso2is/admin.core.v1@2.21.27
  - @wso2is/admin.api-resources.v2@2.20.57
  - @wso2is/dynamic-forms@2.0.71
  - @wso2is/form@2.0.72

## 2.20.56

### Patch Changes

- Updated dependencies [[`a0886211dba54c1c0266c24c5626f61657e6c209`](https://github.com/wso2/identity-apps/commit/a0886211dba54c1c0266c24c5626f61657e6c209)]:
  - @wso2is/admin.api-resources.v2@2.20.56
  - @wso2is/admin.applications.v1@2.21.26
  - @wso2is/admin.core.v1@2.21.26
  - @wso2is/admin.connections.v1@2.20.56
  - @wso2is/admin.extensions.v1@2.21.26
  - @wso2is/admin.identity-providers.v1@2.20.56
  - @wso2is/admin.organizations.v1@2.20.56
  - @wso2is/admin.groups.v1@2.20.56
  - @wso2is/admin.server-configurations.v1@2.20.56
  - @wso2is/admin.users.v1@2.20.56
  - @wso2is/admin.userstores.v1@2.20.56

## 2.20.55

### Patch Changes

- Updated dependencies [[`82bbbf2303853076342ef80ef7d987bed16df01f`](https://github.com/wso2/identity-apps/commit/82bbbf2303853076342ef80ef7d987bed16df01f)]:
  - @wso2is/admin.applications.v1@2.21.25
  - @wso2is/admin.core.v1@2.21.25
  - @wso2is/i18n@2.4.8
  - @wso2is/admin.connections.v1@2.20.55
  - @wso2is/admin.extensions.v1@2.21.25
  - @wso2is/admin.identity-providers.v1@2.20.55
  - @wso2is/admin.organizations.v1@2.20.55
  - @wso2is/admin.api-resources.v2@2.20.55
  - @wso2is/admin.groups.v1@2.20.55
  - @wso2is/admin.server-configurations.v1@2.20.55
  - @wso2is/admin.users.v1@2.20.55
  - @wso2is/admin.userstores.v1@2.20.55
  - @wso2is/admin.authorization.v1@2.20.19

## 2.20.54

### Patch Changes

- Updated dependencies [[`1820d54f7dd5fa826c4747964fd2c1af9b7c3d8c`](https://github.com/wso2/identity-apps/commit/1820d54f7dd5fa826c4747964fd2c1af9b7c3d8c)]:
  - @wso2is/admin.core.v1@2.21.24
  - @wso2is/admin.api-resources.v2@2.20.54
  - @wso2is/admin.applications.v1@2.21.24
  - @wso2is/admin.connections.v1@2.20.54
  - @wso2is/admin.extensions.v1@2.21.24
  - @wso2is/admin.groups.v1@2.20.54
  - @wso2is/admin.identity-providers.v1@2.20.54
  - @wso2is/admin.organizations.v1@2.20.54
  - @wso2is/admin.server-configurations.v1@2.20.54
  - @wso2is/admin.users.v1@2.20.54
  - @wso2is/admin.userstores.v1@2.20.54

## 2.20.53

### Patch Changes

- Updated dependencies [[`a533e58d21d759f0a27d804f17b042a2819a8955`](https://github.com/wso2/identity-apps/commit/a533e58d21d759f0a27d804f17b042a2819a8955)]:
  - @wso2is/admin.applications.v1@2.21.23
  - @wso2is/admin.extensions.v1@2.21.23
  - @wso2is/i18n@2.4.7
  - @wso2is/admin.connections.v1@2.20.53
  - @wso2is/admin.core.v1@2.21.23
  - @wso2is/admin.identity-providers.v1@2.20.53
  - @wso2is/admin.organizations.v1@2.20.53
  - @wso2is/admin.groups.v1@2.20.53
  - @wso2is/admin.server-configurations.v1@2.20.53
  - @wso2is/admin.users.v1@2.20.53
  - @wso2is/admin.userstores.v1@2.20.53
  - @wso2is/admin.authorization.v1@2.20.18
  - @wso2is/admin.api-resources.v2@2.20.53

## 2.20.52

### Patch Changes

- Updated dependencies [[`1201f1179cda981617c35b6d9839abe768d5a394`](https://github.com/wso2/identity-apps/commit/1201f1179cda981617c35b6d9839abe768d5a394)]:
  - @wso2is/admin.applications.v1@2.21.22
  - @wso2is/admin.extensions.v1@2.21.22
  - @wso2is/theme@2.0.88
  - @wso2is/admin.connections.v1@2.20.52
  - @wso2is/admin.core.v1@2.21.22
  - @wso2is/admin.identity-providers.v1@2.20.52
  - @wso2is/admin.organizations.v1@2.20.52
  - @wso2is/admin.groups.v1@2.20.52
  - @wso2is/admin.server-configurations.v1@2.20.52
  - @wso2is/admin.users.v1@2.20.52
  - @wso2is/admin.userstores.v1@2.20.52
  - @wso2is/admin.authorization.v1@2.20.17
  - @wso2is/react-components@2.2.12
  - @wso2is/admin.api-resources.v2@2.20.52
  - @wso2is/dynamic-forms@2.0.70
  - @wso2is/form@2.0.71

## 2.20.51

### Patch Changes

- Updated dependencies [[`8fa06039e0791823d9de3c290cb4e93557f77f81`](https://github.com/wso2/identity-apps/commit/8fa06039e0791823d9de3c290cb4e93557f77f81)]:
  - @wso2is/admin.connections.v1@2.20.51
  - @wso2is/admin.extensions.v1@2.21.21
  - @wso2is/admin.applications.v1@2.21.21
  - @wso2is/admin.core.v1@2.21.21
  - @wso2is/admin.identity-providers.v1@2.20.51
  - @wso2is/admin.organizations.v1@2.20.51
  - @wso2is/admin.groups.v1@2.20.51
  - @wso2is/admin.server-configurations.v1@2.20.51
  - @wso2is/admin.users.v1@2.20.51
  - @wso2is/admin.userstores.v1@2.20.51
  - @wso2is/admin.api-resources.v2@2.20.51

## 2.20.50

### Patch Changes

- Updated dependencies [[`d376f489cceae4ab415dcf6ae1ffd536baa47f9a`](https://github.com/wso2/identity-apps/commit/d376f489cceae4ab415dcf6ae1ffd536baa47f9a), [`55402e8eeb65021310621f0f8c643effbdc805a5`](https://github.com/wso2/identity-apps/commit/55402e8eeb65021310621f0f8c643effbdc805a5)]:
  - @wso2is/admin.extensions.v1@2.21.20
  - @wso2is/admin.applications.v1@2.21.20
  - @wso2is/admin.connections.v1@2.20.50
  - @wso2is/admin.core.v1@2.21.20
  - @wso2is/admin.groups.v1@2.20.50
  - @wso2is/admin.identity-providers.v1@2.20.50
  - @wso2is/admin.organizations.v1@2.20.50
  - @wso2is/admin.server-configurations.v1@2.20.50
  - @wso2is/admin.users.v1@2.20.50
  - @wso2is/admin.userstores.v1@2.20.50
  - @wso2is/admin.api-resources.v2@2.20.50

## 2.20.49

### Patch Changes

- Updated dependencies [[`8b4b5e35cc4ec7a96f5d68bf2cf65c8400c72b57`](https://github.com/wso2/identity-apps/commit/8b4b5e35cc4ec7a96f5d68bf2cf65c8400c72b57)]:
  - @wso2is/admin.users.v1@2.20.49
  - @wso2is/admin.core.v1@2.21.19
  - @wso2is/admin.extensions.v1@2.21.19
  - @wso2is/admin.groups.v1@2.20.49
  - @wso2is/admin.organizations.v1@2.20.49
  - @wso2is/admin.server-configurations.v1@2.20.49
  - @wso2is/admin.applications.v1@2.21.19
  - @wso2is/admin.connections.v1@2.20.49
  - @wso2is/admin.identity-providers.v1@2.20.49
  - @wso2is/admin.api-resources.v2@2.20.49
  - @wso2is/admin.userstores.v1@2.20.49

## 2.20.48

### Patch Changes

- Updated dependencies [[`1e079568c0ba1f4e158ec9a666df58c2f7c17d02`](https://github.com/wso2/identity-apps/commit/1e079568c0ba1f4e158ec9a666df58c2f7c17d02)]:
  - @wso2is/admin.identity-providers.v1@2.20.48
  - @wso2is/admin.connections.v1@2.20.48
  - @wso2is/admin.extensions.v1@2.21.18
  - @wso2is/admin.applications.v1@2.21.18
  - @wso2is/admin.core.v1@2.21.18
  - @wso2is/admin.organizations.v1@2.20.48
  - @wso2is/admin.server-configurations.v1@2.20.48
  - @wso2is/admin.users.v1@2.20.48
  - @wso2is/admin.groups.v1@2.20.48
  - @wso2is/admin.userstores.v1@2.20.48
  - @wso2is/admin.api-resources.v2@2.20.48

## 2.20.47

### Patch Changes

- Updated dependencies [[`c58df1f13afd6ccc28cc129518ac86bab6419744`](https://github.com/wso2/identity-apps/commit/c58df1f13afd6ccc28cc129518ac86bab6419744)]:
  - @wso2is/admin.extensions.v1@2.21.17
  - @wso2is/admin.applications.v1@2.21.17
  - @wso2is/admin.connections.v1@2.20.47
  - @wso2is/admin.core.v1@2.21.17
  - @wso2is/admin.groups.v1@2.20.47
  - @wso2is/admin.identity-providers.v1@2.20.47
  - @wso2is/admin.organizations.v1@2.20.47
  - @wso2is/admin.server-configurations.v1@2.20.47
  - @wso2is/admin.users.v1@2.20.47
  - @wso2is/admin.userstores.v1@2.20.47
  - @wso2is/admin.api-resources.v2@2.20.47

## 2.20.46

### Patch Changes

- Updated dependencies [[`85600f55bcb1db924b28681c903a4e98b9558116`](https://github.com/wso2/identity-apps/commit/85600f55bcb1db924b28681c903a4e98b9558116)]:
  - @wso2is/react-components@2.2.11
  - @wso2is/access-control@3.0.11
  - @wso2is/dynamic-forms@2.0.69
  - @wso2is/validation@2.0.6
  - @wso2is/forms@2.0.41
  - @wso2is/theme@2.0.87
  - @wso2is/core@2.0.51
  - @wso2is/form@2.0.70
  - @wso2is/i18n@2.4.6
  - @wso2is/admin.api-resources.v2@2.20.46
  - @wso2is/admin.applications.v1@2.21.16
  - @wso2is/admin.authorization.v1@2.20.16
  - @wso2is/admin.connections.v1@2.20.46
  - @wso2is/admin.core.v1@2.21.16
  - @wso2is/admin.extensions.v1@2.21.16
  - @wso2is/admin.groups.v1@2.20.46
  - @wso2is/admin.identity-providers.v1@2.20.46
  - @wso2is/admin.organizations.v1@2.20.46
  - @wso2is/admin.server-configurations.v1@2.20.46
  - @wso2is/admin.users.v1@2.20.46
  - @wso2is/admin.userstores.v1@2.20.46

## 2.20.45

### Patch Changes

- Updated dependencies []:
  - @wso2is/admin.core.v1@2.21.15
  - @wso2is/admin.extensions.v1@2.21.15
  - @wso2is/admin.organizations.v1@2.20.45
  - @wso2is/admin.api-resources.v2@2.20.45
  - @wso2is/admin.applications.v1@2.21.15
  - @wso2is/admin.connections.v1@2.20.45
  - @wso2is/admin.groups.v1@2.20.45
  - @wso2is/admin.identity-providers.v1@2.20.45
  - @wso2is/admin.server-configurations.v1@2.20.45
  - @wso2is/admin.users.v1@2.20.45
  - @wso2is/admin.userstores.v1@2.20.45

## 2.20.44

### Patch Changes

- Updated dependencies [[`2ba92ddb826fded335a6264d598a5183dc5d79d0`](https://github.com/wso2/identity-apps/commit/2ba92ddb826fded335a6264d598a5183dc5d79d0)]:
  - @wso2is/admin.extensions.v1@2.21.14
  - @wso2is/admin.users.v1@2.20.44
  - @wso2is/admin.applications.v1@2.21.14
  - @wso2is/admin.connections.v1@2.20.44
  - @wso2is/admin.core.v1@2.21.14
  - @wso2is/admin.groups.v1@2.20.44
  - @wso2is/admin.identity-providers.v1@2.20.44
  - @wso2is/admin.organizations.v1@2.20.44
  - @wso2is/admin.server-configurations.v1@2.20.44
  - @wso2is/admin.userstores.v1@2.20.44
  - @wso2is/admin.api-resources.v2@2.20.44

## 2.20.43

### Patch Changes

- Updated dependencies [[`f19ab7f15f718590204385c8522e3fc83a6055b3`](https://github.com/wso2/identity-apps/commit/f19ab7f15f718590204385c8522e3fc83a6055b3)]:
  - @wso2is/admin.extensions.v1@2.21.13
  - @wso2is/admin.applications.v1@2.21.13
  - @wso2is/admin.connections.v1@2.20.43
  - @wso2is/admin.core.v1@2.21.13
  - @wso2is/admin.groups.v1@2.20.43
  - @wso2is/admin.identity-providers.v1@2.20.43
  - @wso2is/admin.organizations.v1@2.20.43
  - @wso2is/admin.server-configurations.v1@2.20.43
  - @wso2is/admin.users.v1@2.20.43
  - @wso2is/admin.userstores.v1@2.20.43
  - @wso2is/admin.api-resources.v2@2.20.43

## 2.20.42

### Patch Changes

- Updated dependencies []:
  - @wso2is/admin.core.v1@2.21.12
  - @wso2is/admin.extensions.v1@2.21.12
  - @wso2is/admin.organizations.v1@2.20.42
  - @wso2is/admin.users.v1@2.20.42
  - @wso2is/admin.api-resources.v2@2.20.42
  - @wso2is/admin.applications.v1@2.21.12
  - @wso2is/admin.connections.v1@2.20.42
  - @wso2is/admin.groups.v1@2.20.42
  - @wso2is/admin.identity-providers.v1@2.20.42
  - @wso2is/admin.server-configurations.v1@2.20.42
  - @wso2is/admin.userstores.v1@2.20.42

## 2.20.41

### Patch Changes

- Updated dependencies [[`df3842a93f108a90146d8e8b9b1bb90fc6a32465`](https://github.com/wso2/identity-apps/commit/df3842a93f108a90146d8e8b9b1bb90fc6a32465), [`fb99538a3379188e56c3a537281a2ba880c34804`](https://github.com/wso2/identity-apps/commit/fb99538a3379188e56c3a537281a2ba880c34804)]:
  - @wso2is/admin.identity-providers.v1@2.20.41
  - @wso2is/admin.applications.v1@2.21.11
  - @wso2is/admin.connections.v1@2.20.41
  - @wso2is/admin.extensions.v1@2.21.11
  - @wso2is/i18n@2.4.5
  - @wso2is/admin.core.v1@2.21.11
  - @wso2is/admin.organizations.v1@2.20.41
  - @wso2is/admin.server-configurations.v1@2.20.41
  - @wso2is/admin.users.v1@2.20.41
  - @wso2is/admin.groups.v1@2.20.41
  - @wso2is/admin.userstores.v1@2.20.41
  - @wso2is/admin.authorization.v1@2.20.15
  - @wso2is/admin.api-resources.v2@2.20.41

## 2.20.40

### Patch Changes

- Updated dependencies [[`dea861307c887c802107a741662d0413399aba03`](https://github.com/wso2/identity-apps/commit/dea861307c887c802107a741662d0413399aba03)]:
  - @wso2is/admin.extensions.v1@2.21.10
  - @wso2is/admin.applications.v1@2.21.10
  - @wso2is/admin.connections.v1@2.20.40
  - @wso2is/admin.core.v1@2.21.10
  - @wso2is/admin.groups.v1@2.20.40
  - @wso2is/admin.identity-providers.v1@2.20.40
  - @wso2is/admin.organizations.v1@2.20.40
  - @wso2is/admin.server-configurations.v1@2.20.40
  - @wso2is/admin.users.v1@2.20.40
  - @wso2is/admin.userstores.v1@2.20.40
  - @wso2is/admin.api-resources.v2@2.20.40

## 2.20.39

### Patch Changes

- Updated dependencies [[`2a0f4df1570a146aaf079cfc50b2fb52ff3c9465`](https://github.com/wso2/identity-apps/commit/2a0f4df1570a146aaf079cfc50b2fb52ff3c9465)]:
  - @wso2is/i18n@2.4.4
  - @wso2is/admin.core.v1@2.21.9
  - @wso2is/admin.applications.v1@2.21.9
  - @wso2is/admin.authorization.v1@2.20.14
  - @wso2is/admin.connections.v1@2.20.39
  - @wso2is/admin.extensions.v1@2.21.9
  - @wso2is/admin.groups.v1@2.20.39
  - @wso2is/admin.identity-providers.v1@2.20.39
  - @wso2is/admin.organizations.v1@2.20.39
  - @wso2is/admin.server-configurations.v1@2.20.39
  - @wso2is/admin.users.v1@2.20.39
  - @wso2is/admin.userstores.v1@2.20.39
  - @wso2is/admin.api-resources.v2@2.20.39

## 2.20.38

### Patch Changes

- Updated dependencies [[`6cbe0406657561063905c5c35e6981f16ef87387`](https://github.com/wso2/identity-apps/commit/6cbe0406657561063905c5c35e6981f16ef87387)]:
  - @wso2is/admin.identity-providers.v1@2.20.38
  - @wso2is/admin.applications.v1@2.21.8
  - @wso2is/admin.connections.v1@2.20.38
  - @wso2is/admin.extensions.v1@2.21.8
  - @wso2is/admin.core.v1@2.21.8
  - @wso2is/admin.organizations.v1@2.20.38
  - @wso2is/admin.server-configurations.v1@2.20.38
  - @wso2is/admin.users.v1@2.20.38
  - @wso2is/admin.groups.v1@2.20.38
  - @wso2is/admin.userstores.v1@2.20.38
  - @wso2is/admin.api-resources.v2@2.20.38

## 2.20.37

### Patch Changes

- [#6501](https://github.com/wso2/identity-apps/pull/6501) [`14c6c8a32fd3743db494423cc0535f84dfc8e023`](https://github.com/wso2/identity-apps/commit/14c6c8a32fd3743db494423cc0535f84dfc8e023) Thanks [@pavinduLakshan](https://github.com/pavinduLakshan)! - Hide identity providers with no groups in the group assignment tab in role edit view

- Updated dependencies [[`14c6c8a32fd3743db494423cc0535f84dfc8e023`](https://github.com/wso2/identity-apps/commit/14c6c8a32fd3743db494423cc0535f84dfc8e023)]:
  - @wso2is/admin.identity-providers.v1@2.20.37
  - @wso2is/admin.applications.v1@2.21.7
  - @wso2is/admin.connections.v1@2.20.37
  - @wso2is/admin.core.v1@2.21.7
  - @wso2is/admin.extensions.v1@2.21.7
  - @wso2is/admin.organizations.v1@2.20.37
  - @wso2is/admin.server-configurations.v1@2.20.37
  - @wso2is/admin.users.v1@2.20.37
  - @wso2is/admin.groups.v1@2.20.37
  - @wso2is/admin.api-resources.v2@2.20.37
  - @wso2is/admin.userstores.v1@2.20.37

## 2.20.36

### Patch Changes

- Updated dependencies [[`e44d40bd90aeb8b04042aa3b4836f9b4883d0e34`](https://github.com/wso2/identity-apps/commit/e44d40bd90aeb8b04042aa3b4836f9b4883d0e34)]:
  - @wso2is/i18n@2.4.3
  - @wso2is/admin.applications.v1@2.21.6
  - @wso2is/admin.authorization.v1@2.20.13
  - @wso2is/admin.connections.v1@2.20.36
  - @wso2is/admin.core.v1@2.21.6
  - @wso2is/admin.extensions.v1@2.21.6
  - @wso2is/admin.groups.v1@2.20.36
  - @wso2is/admin.identity-providers.v1@2.20.36
  - @wso2is/admin.organizations.v1@2.20.36
  - @wso2is/admin.server-configurations.v1@2.20.36
  - @wso2is/admin.users.v1@2.20.36
  - @wso2is/admin.userstores.v1@2.20.36
  - @wso2is/admin.api-resources.v2@2.20.36

## 2.20.35

### Patch Changes

- Updated dependencies [[`b1e9c3064894e54fce5dcaa9c5afcf3be68cde49`](https://github.com/wso2/identity-apps/commit/b1e9c3064894e54fce5dcaa9c5afcf3be68cde49)]:
  - @wso2is/admin.identity-providers.v1@2.20.35
  - @wso2is/admin.applications.v1@2.21.5
  - @wso2is/admin.connections.v1@2.20.35
  - @wso2is/admin.extensions.v1@2.21.5
  - @wso2is/admin.core.v1@2.21.5
  - @wso2is/theme@2.0.86
  - @wso2is/admin.organizations.v1@2.20.35
  - @wso2is/admin.server-configurations.v1@2.20.35
  - @wso2is/admin.users.v1@2.20.35
  - @wso2is/admin.groups.v1@2.20.35
  - @wso2is/admin.userstores.v1@2.20.35
  - @wso2is/admin.api-resources.v2@2.20.35
  - @wso2is/admin.authorization.v1@2.20.12
  - @wso2is/react-components@2.2.10
  - @wso2is/dynamic-forms@2.0.68
  - @wso2is/form@2.0.69

## 2.20.34

### Patch Changes

- Updated dependencies [[`724b808017d8ed4649eb672ba53d95dc59251741`](https://github.com/wso2/identity-apps/commit/724b808017d8ed4649eb672ba53d95dc59251741)]:
  - @wso2is/admin.identity-providers.v1@2.20.34
  - @wso2is/admin.applications.v1@2.21.4
  - @wso2is/admin.connections.v1@2.20.34
  - @wso2is/admin.extensions.v1@2.21.4
  - @wso2is/admin.core.v1@2.21.4
  - @wso2is/admin.organizations.v1@2.20.34
  - @wso2is/admin.server-configurations.v1@2.20.34
  - @wso2is/admin.users.v1@2.20.34
  - @wso2is/admin.groups.v1@2.20.34
  - @wso2is/admin.userstores.v1@2.20.34
  - @wso2is/admin.api-resources.v2@2.20.34

## 2.20.33

### Patch Changes

- Updated dependencies [[`6cd6be837b6bee2ba92bb745bf9470f47d080a90`](https://github.com/wso2/identity-apps/commit/6cd6be837b6bee2ba92bb745bf9470f47d080a90)]:
  - @wso2is/admin.extensions.v1@2.21.3
  - @wso2is/admin.applications.v1@2.21.3
  - @wso2is/admin.connections.v1@2.20.33
  - @wso2is/admin.core.v1@2.21.3
  - @wso2is/admin.groups.v1@2.20.33
  - @wso2is/admin.identity-providers.v1@2.20.33
  - @wso2is/admin.organizations.v1@2.20.33
  - @wso2is/admin.server-configurations.v1@2.20.33
  - @wso2is/admin.users.v1@2.20.33
  - @wso2is/admin.userstores.v1@2.20.33
  - @wso2is/admin.api-resources.v2@2.20.33

## 2.20.32

### Patch Changes

- [#6478](https://github.com/wso2/identity-apps/pull/6478) [`d6a846aec10597470a11ecce90c27cdf0c6b240d`](https://github.com/wso2/identity-apps/commit/d6a846aec10597470a11ecce90c27cdf0c6b240d) Thanks [@pavinduLakshan](https://github.com/pavinduLakshan)! - Remove legacyAuthzRuntime config from the codebase

- Updated dependencies [[`d6a846aec10597470a11ecce90c27cdf0c6b240d`](https://github.com/wso2/identity-apps/commit/d6a846aec10597470a11ecce90c27cdf0c6b240d), [`1e59bc54a206b22f49ddeae4ef3645e5ca351188`](https://github.com/wso2/identity-apps/commit/1e59bc54a206b22f49ddeae4ef3645e5ca351188)]:
  - @wso2is/admin.authorization.v1@2.20.11
  - @wso2is/admin.organizations.v1@2.20.32
  - @wso2is/admin.applications.v1@2.21.2
  - @wso2is/admin.extensions.v1@2.21.2
  - @wso2is/admin.groups.v1@2.20.32
  - @wso2is/admin.users.v1@2.20.32
  - @wso2is/admin.core.v1@2.21.2
  - @wso2is/access-control@3.0.10
  - @wso2is/core@2.0.50
  - @wso2is/admin.server-configurations.v1@2.20.32
  - @wso2is/i18n@2.4.2
  - @wso2is/admin.connections.v1@2.20.32
  - @wso2is/admin.identity-providers.v1@2.20.32
  - @wso2is/admin.userstores.v1@2.20.32
  - @wso2is/admin.api-resources.v2@2.20.32
  - @wso2is/dynamic-forms@2.0.67
  - @wso2is/form@2.0.68
  - @wso2is/forms@2.0.40
  - @wso2is/react-components@2.2.9

## 2.20.31

### Patch Changes

- Updated dependencies [[`2539cb9a769fdeedb6c44985dd76fee91114ced6`](https://github.com/wso2/identity-apps/commit/2539cb9a769fdeedb6c44985dd76fee91114ced6), [`0215c1a74a2f8940d7049e54ec2425b996e50d78`](https://github.com/wso2/identity-apps/commit/0215c1a74a2f8940d7049e54ec2425b996e50d78), [`96825bedeec223ce201800cdef1c9bf736770e52`](https://github.com/wso2/identity-apps/commit/96825bedeec223ce201800cdef1c9bf736770e52)]:
  - @wso2is/i18n@2.4.1
  - @wso2is/core@2.0.49
  - @wso2is/admin.api-resources.v2@2.20.31
  - @wso2is/admin.applications.v1@2.21.1
  - @wso2is/admin.authorization.v1@2.20.10
  - @wso2is/admin.connections.v1@2.20.31
  - @wso2is/admin.core.v1@2.21.1
  - @wso2is/admin.extensions.v1@2.21.1
  - @wso2is/admin.groups.v1@2.20.31
  - @wso2is/admin.identity-providers.v1@2.20.31
  - @wso2is/admin.organizations.v1@2.20.31
  - @wso2is/admin.server-configurations.v1@2.20.31
  - @wso2is/admin.users.v1@2.20.31
  - @wso2is/admin.userstores.v1@2.20.31
  - @wso2is/access-control@3.0.9
  - @wso2is/dynamic-forms@2.0.66
  - @wso2is/form@2.0.67
  - @wso2is/forms@2.0.39
  - @wso2is/react-components@2.2.8

## 2.20.30

### Patch Changes

- Updated dependencies [[`5fb9e9e3037d4f04e586e4fd9c39d577b994c4b1`](https://github.com/wso2/identity-apps/commit/5fb9e9e3037d4f04e586e4fd9c39d577b994c4b1), [`b339d3a607f060015b115a90219989d663ec02bf`](https://github.com/wso2/identity-apps/commit/b339d3a607f060015b115a90219989d663ec02bf)]:
  - @wso2is/admin.extensions.v1@2.21.0
  - @wso2is/admin.applications.v1@2.21.0
  - @wso2is/admin.core.v1@2.21.0
  - @wso2is/i18n@2.4.0
  - @wso2is/admin.connections.v1@2.20.30
  - @wso2is/admin.groups.v1@2.20.30
  - @wso2is/admin.identity-providers.v1@2.20.30
  - @wso2is/admin.organizations.v1@2.20.30
  - @wso2is/admin.server-configurations.v1@2.20.30
  - @wso2is/admin.users.v1@2.20.30
  - @wso2is/admin.userstores.v1@2.20.30
  - @wso2is/admin.api-resources.v2@2.20.30
  - @wso2is/admin.authorization.v1@2.20.9

## 2.20.29

### Patch Changes

- Updated dependencies []:
  - @wso2is/admin.core.v1@2.20.29
  - @wso2is/admin.api-resources.v2@2.20.29
  - @wso2is/admin.applications.v1@2.20.29
  - @wso2is/admin.connections.v1@2.20.29
  - @wso2is/admin.extensions.v1@2.20.29
  - @wso2is/admin.groups.v1@2.20.29
  - @wso2is/admin.identity-providers.v1@2.20.29
  - @wso2is/admin.organizations.v1@2.20.29
  - @wso2is/admin.server-configurations.v1@2.20.29
  - @wso2is/admin.users.v1@2.20.29
  - @wso2is/admin.userstores.v1@2.20.29

## 2.20.28

### Patch Changes

- Updated dependencies [[`6f31b8cffa067bfd9c6df26ef425375c528985a6`](https://github.com/wso2/identity-apps/commit/6f31b8cffa067bfd9c6df26ef425375c528985a6), [`0d2c754bd252c3933db2709a5220240efa8bdd96`](https://github.com/wso2/identity-apps/commit/0d2c754bd252c3933db2709a5220240efa8bdd96), [`3bd1bdc4d403f3d4cd06a05813394fba91721e85`](https://github.com/wso2/identity-apps/commit/3bd1bdc4d403f3d4cd06a05813394fba91721e85)]:
  - @wso2is/admin.extensions.v1@2.20.28
  - @wso2is/admin.applications.v1@2.20.28
  - @wso2is/admin.connections.v1@2.20.28
  - @wso2is/admin.core.v1@2.20.28
  - @wso2is/admin.groups.v1@2.20.28
  - @wso2is/admin.identity-providers.v1@2.20.28
  - @wso2is/admin.organizations.v1@2.20.28
  - @wso2is/admin.server-configurations.v1@2.20.28
  - @wso2is/admin.users.v1@2.20.28
  - @wso2is/admin.userstores.v1@2.20.28
  - @wso2is/admin.api-resources.v2@2.20.28

## 2.20.27

### Patch Changes

- Updated dependencies [[`8af53128066b4b6368193fc9e77db0b5131725c7`](https://github.com/wso2/identity-apps/commit/8af53128066b4b6368193fc9e77db0b5131725c7), [`4b2a916ee2a152d9158f2f6746da35c5f0ec1e0d`](https://github.com/wso2/identity-apps/commit/4b2a916ee2a152d9158f2f6746da35c5f0ec1e0d)]:
  - @wso2is/admin.users.v1@2.20.27
  - @wso2is/admin.extensions.v1@2.20.27
  - @wso2is/admin.core.v1@2.20.27
  - @wso2is/admin.groups.v1@2.20.27
  - @wso2is/admin.organizations.v1@2.20.27
  - @wso2is/admin.server-configurations.v1@2.20.27
  - @wso2is/admin.applications.v1@2.20.27
  - @wso2is/admin.connections.v1@2.20.27
  - @wso2is/admin.identity-providers.v1@2.20.27
  - @wso2is/admin.userstores.v1@2.20.27
  - @wso2is/admin.api-resources.v2@2.20.27

## 2.20.26

### Patch Changes

- [#6446](https://github.com/wso2/identity-apps/pull/6446) [`b5fcdf028e090f8e5cbc589d2d75af0527b2ff49`](https://github.com/wso2/identity-apps/commit/b5fcdf028e090f8e5cbc589d2d75af0527b2ff49) Thanks [@pavinduLakshan](https://github.com/pavinduLakshan)! - Fix broken navigation to application roles tab

- Updated dependencies [[`b5fcdf028e090f8e5cbc589d2d75af0527b2ff49`](https://github.com/wso2/identity-apps/commit/b5fcdf028e090f8e5cbc589d2d75af0527b2ff49), [`5e25f9fc771bb4ec1284fd4aa56de5567774b26c`](https://github.com/wso2/identity-apps/commit/5e25f9fc771bb4ec1284fd4aa56de5567774b26c), [`31d2e8976ff8d02de3409840b979301ae8a2ea27`](https://github.com/wso2/identity-apps/commit/31d2e8976ff8d02de3409840b979301ae8a2ea27), [`70604ae98b23ca3d9c061c56c5bad7a6d144c0f4`](https://github.com/wso2/identity-apps/commit/70604ae98b23ca3d9c061c56c5bad7a6d144c0f4), [`305f37225bcb656a16ce616e0a48b3c27c7da3ab`](https://github.com/wso2/identity-apps/commit/305f37225bcb656a16ce616e0a48b3c27c7da3ab)]:
  - @wso2is/admin.applications.v1@2.20.26
  - @wso2is/admin.groups.v1@2.20.26
  - @wso2is/admin.server-configurations.v1@2.20.26
  - @wso2is/admin.extensions.v1@2.20.26
  - @wso2is/i18n@2.3.9
  - @wso2is/admin.connections.v1@2.20.26
  - @wso2is/admin.core.v1@2.20.26
  - @wso2is/admin.identity-providers.v1@2.20.26
  - @wso2is/admin.organizations.v1@2.20.26
  - @wso2is/admin.users.v1@2.20.26
  - @wso2is/admin.userstores.v1@2.20.26
  - @wso2is/admin.authorization.v1@2.20.8
  - @wso2is/admin.api-resources.v2@2.20.26

## 2.20.25

### Patch Changes

- Updated dependencies [[`9b3e0fdb829ec2f4bb9000f599ad2b1153a03642`](https://github.com/wso2/identity-apps/commit/9b3e0fdb829ec2f4bb9000f599ad2b1153a03642), [`76d6a48c92070eb6716197c5488f16fce7dc8bf2`](https://github.com/wso2/identity-apps/commit/76d6a48c92070eb6716197c5488f16fce7dc8bf2)]:
  - @wso2is/admin.core.v1@2.20.25
  - @wso2is/admin.api-resources.v2@2.20.25
  - @wso2is/admin.applications.v1@2.20.25
  - @wso2is/admin.connections.v1@2.20.25
  - @wso2is/admin.extensions.v1@2.20.25
  - @wso2is/admin.groups.v1@2.20.25
  - @wso2is/admin.identity-providers.v1@2.20.25
  - @wso2is/admin.organizations.v1@2.20.25
  - @wso2is/admin.server-configurations.v1@2.20.25
  - @wso2is/admin.users.v1@2.20.25
  - @wso2is/admin.userstores.v1@2.20.25

## 2.20.24

### Patch Changes

- Updated dependencies [[`1aedc77eff0290d8263e290fef298039e4c98e34`](https://github.com/wso2/identity-apps/commit/1aedc77eff0290d8263e290fef298039e4c98e34), [`333ae84dc00304ad13db3461647ec8e4a3ec2214`](https://github.com/wso2/identity-apps/commit/333ae84dc00304ad13db3461647ec8e4a3ec2214), [`1d69a31443cb004b5bcfef411bbf863022fefaec`](https://github.com/wso2/identity-apps/commit/1d69a31443cb004b5bcfef411bbf863022fefaec)]:
  - @wso2is/admin.applications.v1@2.20.24
  - @wso2is/admin.extensions.v1@2.20.24
  - @wso2is/admin.groups.v1@2.20.24
  - @wso2is/admin.connections.v1@2.20.24
  - @wso2is/admin.core.v1@2.20.24
  - @wso2is/admin.identity-providers.v1@2.20.24
  - @wso2is/admin.organizations.v1@2.20.24
  - @wso2is/admin.server-configurations.v1@2.20.24
  - @wso2is/admin.users.v1@2.20.24
  - @wso2is/admin.userstores.v1@2.20.24
  - @wso2is/admin.api-resources.v2@2.20.24

## 2.20.23

### Patch Changes

- Updated dependencies [[`08b11da87c09aa0b1cbcd400b4efaef0ca418513`](https://github.com/wso2/identity-apps/commit/08b11da87c09aa0b1cbcd400b4efaef0ca418513)]:
  - @wso2is/admin.applications.v1@2.20.23
  - @wso2is/admin.connections.v1@2.20.23
  - @wso2is/admin.core.v1@2.20.23
  - @wso2is/admin.extensions.v1@2.20.23
  - @wso2is/admin.identity-providers.v1@2.20.23
  - @wso2is/admin.organizations.v1@2.20.23
  - @wso2is/admin.api-resources.v2@2.20.23
  - @wso2is/admin.groups.v1@2.20.23
  - @wso2is/admin.server-configurations.v1@2.20.23
  - @wso2is/admin.users.v1@2.20.23
  - @wso2is/admin.userstores.v1@2.20.23

## 2.20.22

### Patch Changes

- Updated dependencies [[`7b935a53556b71947711536e95f548b28aa69eaf`](https://github.com/wso2/identity-apps/commit/7b935a53556b71947711536e95f548b28aa69eaf)]:
  - @wso2is/admin.core.v1@2.20.22
  - @wso2is/admin.api-resources.v2@2.20.22
  - @wso2is/admin.applications.v1@2.20.22
  - @wso2is/admin.connections.v1@2.20.22
  - @wso2is/admin.extensions.v1@2.20.22
  - @wso2is/admin.groups.v1@2.20.22
  - @wso2is/admin.identity-providers.v1@2.20.22
  - @wso2is/admin.organizations.v1@2.20.22
  - @wso2is/admin.server-configurations.v1@2.20.22
  - @wso2is/admin.users.v1@2.20.22
  - @wso2is/admin.userstores.v1@2.20.22

## 2.20.21

### Patch Changes

- Updated dependencies [[`16f16d3ed494a488bf5c0cda370371a047c0de3f`](https://github.com/wso2/identity-apps/commit/16f16d3ed494a488bf5c0cda370371a047c0de3f), [`e6a9e979f4cacc8b83770c374a93b3ae6b5805b8`](https://github.com/wso2/identity-apps/commit/e6a9e979f4cacc8b83770c374a93b3ae6b5805b8), [`cd34ad60e21e6106d6404c54d7f059c789062dc1`](https://github.com/wso2/identity-apps/commit/cd34ad60e21e6106d6404c54d7f059c789062dc1)]:
  - @wso2is/admin.organizations.v1@2.20.21
  - @wso2is/admin.applications.v1@2.20.21
  - @wso2is/admin.connections.v1@2.20.21
  - @wso2is/admin.core.v1@2.20.21
  - @wso2is/admin.extensions.v1@2.20.21
  - @wso2is/admin.groups.v1@2.20.21
  - @wso2is/admin.identity-providers.v1@2.20.21
  - @wso2is/admin.users.v1@2.20.21
  - @wso2is/admin.api-resources.v2@2.20.21
  - @wso2is/admin.server-configurations.v1@2.20.21
  - @wso2is/admin.userstores.v1@2.20.21

## 2.20.20

### Patch Changes

- Updated dependencies [[`bcbc6964f411192de78ed35f10d8628fa14f2c49`](https://github.com/wso2/identity-apps/commit/bcbc6964f411192de78ed35f10d8628fa14f2c49)]:
  - @wso2is/admin.extensions.v1@2.20.20
  - @wso2is/admin.core.v1@2.20.20
  - @wso2is/admin.applications.v1@2.20.20
  - @wso2is/admin.connections.v1@2.20.20
  - @wso2is/admin.groups.v1@2.20.20
  - @wso2is/admin.identity-providers.v1@2.20.20
  - @wso2is/admin.organizations.v1@2.20.20
  - @wso2is/admin.server-configurations.v1@2.20.20
  - @wso2is/admin.users.v1@2.20.20
  - @wso2is/admin.userstores.v1@2.20.20
  - @wso2is/admin.api-resources.v2@2.20.20

## 2.20.19

### Patch Changes

- Updated dependencies [[`873362943e2514b84759027c10a555827f12a1ef`](https://github.com/wso2/identity-apps/commit/873362943e2514b84759027c10a555827f12a1ef)]:
  - @wso2is/admin.extensions.v1@2.20.19
  - @wso2is/admin.applications.v1@2.20.19
  - @wso2is/admin.connections.v1@2.20.19
  - @wso2is/admin.core.v1@2.20.19
  - @wso2is/admin.groups.v1@2.20.19
  - @wso2is/admin.identity-providers.v1@2.20.19
  - @wso2is/admin.organizations.v1@2.20.19
  - @wso2is/admin.server-configurations.v1@2.20.19
  - @wso2is/admin.users.v1@2.20.19
  - @wso2is/admin.userstores.v1@2.20.19
  - @wso2is/admin.api-resources.v2@2.20.19

## 2.20.18

### Patch Changes

- Updated dependencies [[`2ed2890039a51739721918c224da1b0ffc51d7d0`](https://github.com/wso2/identity-apps/commit/2ed2890039a51739721918c224da1b0ffc51d7d0)]:
  - @wso2is/i18n@2.3.8
  - @wso2is/admin.applications.v1@2.20.18
  - @wso2is/admin.authorization.v1@2.20.7
  - @wso2is/admin.connections.v1@2.20.18
  - @wso2is/admin.core.v1@2.20.18
  - @wso2is/admin.extensions.v1@2.20.18
  - @wso2is/admin.groups.v1@2.20.18
  - @wso2is/admin.identity-providers.v1@2.20.18
  - @wso2is/admin.organizations.v1@2.20.18
  - @wso2is/admin.server-configurations.v1@2.20.18
  - @wso2is/admin.users.v1@2.20.18
  - @wso2is/admin.userstores.v1@2.20.18
  - @wso2is/admin.api-resources.v2@2.20.18

## 2.20.17

### Patch Changes

- Updated dependencies [[`1777f087c138d37bc23104e6fe23302ccd561953`](https://github.com/wso2/identity-apps/commit/1777f087c138d37bc23104e6fe23302ccd561953)]:
  - @wso2is/admin.extensions.v1@2.20.17
  - @wso2is/admin.groups.v1@2.20.17
  - @wso2is/admin.applications.v1@2.20.17
  - @wso2is/admin.connections.v1@2.20.17
  - @wso2is/admin.core.v1@2.20.17
  - @wso2is/admin.identity-providers.v1@2.20.17
  - @wso2is/admin.organizations.v1@2.20.17
  - @wso2is/admin.server-configurations.v1@2.20.17
  - @wso2is/admin.users.v1@2.20.17
  - @wso2is/admin.userstores.v1@2.20.17
  - @wso2is/admin.api-resources.v2@2.20.17

## 2.20.16

### Patch Changes

- Updated dependencies [[`e96de7f6afc24c3117a2e833eb5229ca1ebb88e4`](https://github.com/wso2/identity-apps/commit/e96de7f6afc24c3117a2e833eb5229ca1ebb88e4), [`3777b2553280fd18972e0fc728facfd18a55e160`](https://github.com/wso2/identity-apps/commit/3777b2553280fd18972e0fc728facfd18a55e160), [`5906e411dd31ceb41711159eddfdea025781288d`](https://github.com/wso2/identity-apps/commit/5906e411dd31ceb41711159eddfdea025781288d)]:
  - @wso2is/admin.server-configurations.v1@2.20.16
  - @wso2is/admin.applications.v1@2.20.16
  - @wso2is/admin.extensions.v1@2.20.16
  - @wso2is/admin.core.v1@2.20.16
  - @wso2is/admin.organizations.v1@2.20.16
  - @wso2is/i18n@2.3.7
  - @wso2is/admin.identity-providers.v1@2.20.16
  - @wso2is/admin.users.v1@2.20.16
  - @wso2is/admin.connections.v1@2.20.16
  - @wso2is/admin.groups.v1@2.20.16
  - @wso2is/admin.userstores.v1@2.20.16
  - @wso2is/admin.api-resources.v2@2.20.16
  - @wso2is/admin.authorization.v1@2.20.6

## 2.20.15

### Patch Changes

- Updated dependencies [[`e0b02dfaaa438e9ec1e0b7556738b4cafb17edfb`](https://github.com/wso2/identity-apps/commit/e0b02dfaaa438e9ec1e0b7556738b4cafb17edfb), [`9dd72ff479e019a6a342f501f14b7d3c6b45a1d3`](https://github.com/wso2/identity-apps/commit/9dd72ff479e019a6a342f501f14b7d3c6b45a1d3), [`d41eba80eed7f054a16278d7bc665b128fe2a220`](https://github.com/wso2/identity-apps/commit/d41eba80eed7f054a16278d7bc665b128fe2a220)]:
  - @wso2is/admin.applications.v1@2.20.15
  - @wso2is/admin.users.v1@2.20.15
  - @wso2is/admin.core.v1@2.20.15
  - @wso2is/admin.extensions.v1@2.20.15
  - @wso2is/admin.organizations.v1@2.20.15
  - @wso2is/admin.connections.v1@2.20.15
  - @wso2is/admin.identity-providers.v1@2.20.15
  - @wso2is/admin.groups.v1@2.20.15
  - @wso2is/admin.server-configurations.v1@2.20.15
  - @wso2is/admin.api-resources.v2@2.20.15
  - @wso2is/admin.userstores.v1@2.20.15

## 2.20.14

### Patch Changes

- Updated dependencies [[`47cfae5172361d9f121d35e332752b26ebeb14a5`](https://github.com/wso2/identity-apps/commit/47cfae5172361d9f121d35e332752b26ebeb14a5)]:
  - @wso2is/admin.applications.v1@2.20.14
  - @wso2is/admin.connections.v1@2.20.14
  - @wso2is/admin.core.v1@2.20.14
  - @wso2is/admin.extensions.v1@2.20.14
  - @wso2is/admin.identity-providers.v1@2.20.14
  - @wso2is/admin.organizations.v1@2.20.14
  - @wso2is/admin.api-resources.v2@2.20.14
  - @wso2is/admin.groups.v1@2.20.14
  - @wso2is/admin.server-configurations.v1@2.20.14
  - @wso2is/admin.users.v1@2.20.14
  - @wso2is/admin.userstores.v1@2.20.14

## 2.20.13

### Patch Changes

- [#6373](https://github.com/wso2/identity-apps/pull/6373) [`788230e914a98711b0b8643f0e3a5ce837e3bcb0`](https://github.com/wso2/identity-apps/commit/788230e914a98711b0b8643f0e3a5ce837e3bcb0) Thanks [@dasuni-30](https://github.com/dasuni-30)! - Add config to enable/disable the users tab in roles section and roles tab in users section

- Updated dependencies [[`788230e914a98711b0b8643f0e3a5ce837e3bcb0`](https://github.com/wso2/identity-apps/commit/788230e914a98711b0b8643f0e3a5ce837e3bcb0), [`ac34e645160b42ebdae83a8e3d157bd0ecb1d73a`](https://github.com/wso2/identity-apps/commit/ac34e645160b42ebdae83a8e3d157bd0ecb1d73a), [`1f57b6c10e29e820f0518f15c96e6f463f5bda41`](https://github.com/wso2/identity-apps/commit/1f57b6c10e29e820f0518f15c96e6f463f5bda41)]:
  - @wso2is/admin.users.v1@2.20.13
  - @wso2is/admin.applications.v1@2.20.13
  - @wso2is/admin.connections.v1@2.20.13
  - @wso2is/admin.core.v1@2.20.13
  - @wso2is/admin.extensions.v1@2.20.13
  - @wso2is/admin.groups.v1@2.20.13
  - @wso2is/admin.identity-providers.v1@2.20.13
  - @wso2is/admin.organizations.v1@2.20.13
  - @wso2is/admin.server-configurations.v1@2.20.13
  - @wso2is/admin.api-resources.v2@2.20.13
  - @wso2is/admin.userstores.v1@2.20.13

## 2.20.12

### Patch Changes

- Updated dependencies [[`4227f15f2ff1d223ce59a1b2643cd375574c751f`](https://github.com/wso2/identity-apps/commit/4227f15f2ff1d223ce59a1b2643cd375574c751f)]:
  - @wso2is/admin.applications.v1@2.20.12
  - @wso2is/admin.connections.v1@2.20.12
  - @wso2is/admin.core.v1@2.20.12
  - @wso2is/admin.extensions.v1@2.20.12
  - @wso2is/admin.identity-providers.v1@2.20.12
  - @wso2is/admin.organizations.v1@2.20.12
  - @wso2is/admin.api-resources.v2@2.20.12
  - @wso2is/admin.groups.v1@2.20.12
  - @wso2is/admin.server-configurations.v1@2.20.12
  - @wso2is/admin.users.v1@2.20.12
  - @wso2is/admin.userstores.v1@2.20.12

## 2.20.11

### Patch Changes

- Updated dependencies [[`5f2605962390d4a6055d744e138c5daf10f72b91`](https://github.com/wso2/identity-apps/commit/5f2605962390d4a6055d744e138c5daf10f72b91)]:
  - @wso2is/admin.extensions.v1@2.20.11
  - @wso2is/admin.core.v1@2.20.11
  - @wso2is/admin.organizations.v1@2.20.11
  - @wso2is/admin.users.v1@2.20.11
  - @wso2is/admin.applications.v1@2.20.11
  - @wso2is/admin.connections.v1@2.20.11
  - @wso2is/admin.groups.v1@2.20.11
  - @wso2is/admin.identity-providers.v1@2.20.11
  - @wso2is/admin.server-configurations.v1@2.20.11
  - @wso2is/admin.userstores.v1@2.20.11
  - @wso2is/admin.api-resources.v2@2.20.11

## 2.20.10

### Patch Changes

- Updated dependencies [[`aaee6df156311d50d3852ee332d6894fa5bfd2cf`](https://github.com/wso2/identity-apps/commit/aaee6df156311d50d3852ee332d6894fa5bfd2cf)]:
  - @wso2is/admin.extensions.v1@2.20.10
  - @wso2is/admin.applications.v1@2.20.10
  - @wso2is/admin.connections.v1@2.20.10
  - @wso2is/admin.core.v1@2.20.10
  - @wso2is/admin.groups.v1@2.20.10
  - @wso2is/admin.identity-providers.v1@2.20.10
  - @wso2is/admin.organizations.v1@2.20.10
  - @wso2is/admin.server-configurations.v1@2.20.10
  - @wso2is/admin.users.v1@2.20.10
  - @wso2is/admin.userstores.v1@2.20.10
  - @wso2is/admin.api-resources.v2@2.20.10

## 2.20.9

### Patch Changes

- Updated dependencies []:
  - @wso2is/admin.core.v1@2.20.9
  - @wso2is/admin.extensions.v1@2.20.9
  - @wso2is/admin.organizations.v1@2.20.9
  - @wso2is/admin.users.v1@2.20.9
  - @wso2is/admin.api-resources.v2@2.20.9
  - @wso2is/admin.applications.v1@2.20.9
  - @wso2is/admin.connections.v1@2.20.9
  - @wso2is/admin.groups.v1@2.20.9
  - @wso2is/admin.identity-providers.v1@2.20.9
  - @wso2is/admin.server-configurations.v1@2.20.9
  - @wso2is/admin.userstores.v1@2.20.9

## 2.20.8

### Patch Changes

- Updated dependencies [[`0ff9cb8e75c69d56465cc7b59e6c1649afe12254`](https://github.com/wso2/identity-apps/commit/0ff9cb8e75c69d56465cc7b59e6c1649afe12254)]:
  - @wso2is/admin.applications.v1@2.20.8
  - @wso2is/admin.connections.v1@2.20.8
  - @wso2is/admin.core.v1@2.20.8
  - @wso2is/admin.extensions.v1@2.20.8
  - @wso2is/admin.identity-providers.v1@2.20.8
  - @wso2is/admin.organizations.v1@2.20.8
  - @wso2is/admin.api-resources.v2@2.20.8
  - @wso2is/admin.groups.v1@2.20.8
  - @wso2is/admin.server-configurations.v1@2.20.8
  - @wso2is/admin.users.v1@2.20.8
  - @wso2is/admin.userstores.v1@2.20.8

## 2.20.7

### Patch Changes

- Updated dependencies [[`d538ba34a4c498696755f593a8c79e8cea1838c4`](https://github.com/wso2/identity-apps/commit/d538ba34a4c498696755f593a8c79e8cea1838c4)]:
  - @wso2is/admin.applications.v1@2.20.7
  - @wso2is/admin.connections.v1@2.20.7
  - @wso2is/admin.core.v1@2.20.7
  - @wso2is/admin.extensions.v1@2.20.7
  - @wso2is/admin.identity-providers.v1@2.20.7
  - @wso2is/admin.organizations.v1@2.20.7
  - @wso2is/admin.api-resources.v2@2.20.7
  - @wso2is/admin.groups.v1@2.20.7
  - @wso2is/admin.server-configurations.v1@2.20.7
  - @wso2is/admin.users.v1@2.20.7
  - @wso2is/admin.userstores.v1@2.20.7

## 2.20.6

### Patch Changes

- Updated dependencies [[`e01cad085da65461dce7337ef71a1ace2fbfff85`](https://github.com/wso2/identity-apps/commit/e01cad085da65461dce7337ef71a1ace2fbfff85)]:
  - @wso2is/admin.applications.v1@2.20.6
  - @wso2is/i18n@2.3.6
  - @wso2is/admin.connections.v1@2.20.6
  - @wso2is/admin.core.v1@2.20.6
  - @wso2is/admin.extensions.v1@2.20.6
  - @wso2is/admin.identity-providers.v1@2.20.6
  - @wso2is/admin.organizations.v1@2.20.6
  - @wso2is/admin.authorization.v1@2.20.5
  - @wso2is/admin.groups.v1@2.20.6
  - @wso2is/admin.server-configurations.v1@2.20.6
  - @wso2is/admin.users.v1@2.20.6
  - @wso2is/admin.userstores.v1@2.20.6
  - @wso2is/admin.api-resources.v2@2.20.6

## 2.20.5

### Patch Changes

- Updated dependencies [[`12c6333330c4e22d30f5644800dc9b57b4ca4471`](https://github.com/wso2/identity-apps/commit/12c6333330c4e22d30f5644800dc9b57b4ca4471)]:
  - @wso2is/admin.applications.v1@2.20.5
  - @wso2is/i18n@2.3.5
  - @wso2is/admin.connections.v1@2.20.5
  - @wso2is/admin.core.v1@2.20.5
  - @wso2is/admin.extensions.v1@2.20.5
  - @wso2is/admin.identity-providers.v1@2.20.5
  - @wso2is/admin.organizations.v1@2.20.5
  - @wso2is/admin.authorization.v1@2.20.4
  - @wso2is/admin.groups.v1@2.20.5
  - @wso2is/admin.server-configurations.v1@2.20.5
  - @wso2is/admin.users.v1@2.20.5
  - @wso2is/admin.userstores.v1@2.20.5
  - @wso2is/admin.api-resources.v2@2.20.5

## 2.20.4

### Patch Changes

- Updated dependencies [[`d615c10f5fd308dbfc8b5e14149dd29fcec1b99e`](https://github.com/wso2/identity-apps/commit/d615c10f5fd308dbfc8b5e14149dd29fcec1b99e), [`c1db36e743fa8429a1451980199b2295b3eb9c8a`](https://github.com/wso2/identity-apps/commit/c1db36e743fa8429a1451980199b2295b3eb9c8a)]:
  - @wso2is/theme@2.0.85
  - @wso2is/react-components@2.2.7
  - @wso2is/admin.applications.v1@2.20.4
  - @wso2is/admin.authorization.v1@2.20.3
  - @wso2is/admin.connections.v1@2.20.4
  - @wso2is/admin.extensions.v1@2.20.4
  - @wso2is/admin.groups.v1@2.20.4
  - @wso2is/admin.identity-providers.v1@2.20.4
  - @wso2is/admin.organizations.v1@2.20.4
  - @wso2is/admin.server-configurations.v1@2.20.4
  - @wso2is/admin.users.v1@2.20.4
  - @wso2is/admin.userstores.v1@2.20.4
  - @wso2is/admin.api-resources.v2@2.20.4
  - @wso2is/admin.core.v1@2.20.4
  - @wso2is/dynamic-forms@2.0.65
  - @wso2is/form@2.0.66

## 2.20.3

### Patch Changes

- [#6348](https://github.com/wso2/identity-apps/pull/6348) [`de4201d75c779ee49c5bea1a63955f88f4b6b966`](https://github.com/wso2/identity-apps/commit/de4201d75c779ee49c5bea1a63955f88f4b6b966) Thanks [@JayaShakthi97](https://github.com/JayaShakthi97)! - Remove unused dependencies and fix version inconsistencies

- Updated dependencies [[`de4201d75c779ee49c5bea1a63955f88f4b6b966`](https://github.com/wso2/identity-apps/commit/de4201d75c779ee49c5bea1a63955f88f4b6b966)]:
  - @wso2is/admin.server-configurations.v1@2.20.3
  - @wso2is/admin.identity-providers.v1@2.20.3
  - @wso2is/admin.api-resources.v2@2.20.3
  - @wso2is/admin.authorization.v1@2.20.2
  - @wso2is/admin.organizations.v1@2.20.3
  - @wso2is/admin.applications.v1@2.20.3
  - @wso2is/admin.connections.v1@2.20.3
  - @wso2is/admin.extensions.v1@2.20.3
  - @wso2is/admin.userstores.v1@2.20.3
  - @wso2is/admin.groups.v1@2.20.3
  - @wso2is/admin.users.v1@2.20.3
  - @wso2is/admin.core.v1@2.20.3

## 2.20.2

### Patch Changes

- Updated dependencies [[`6cee2b738be4d56d8eba01a78d7e3549ca54b717`](https://github.com/wso2/identity-apps/commit/6cee2b738be4d56d8eba01a78d7e3549ca54b717)]:
  - @wso2is/core@2.0.48
  - @wso2is/admin.api-resources.v2@2.20.2
  - @wso2is/admin.applications.v1@2.20.2
  - @wso2is/admin.authorization.v1@2.20.1
  - @wso2is/admin.connections.v1@2.20.2
  - @wso2is/admin.core.v1@2.20.2
  - @wso2is/admin.extensions.v1@2.20.2
  - @wso2is/admin.groups.v1@2.20.2
  - @wso2is/admin.identity-providers.v1@2.20.2
  - @wso2is/admin.organizations.v1@2.20.2
  - @wso2is/admin.server-configurations.v1@2.20.2
  - @wso2is/admin.users.v1@2.20.2
  - @wso2is/admin.userstores.v1@2.20.2
  - @wso2is/access-control@3.0.8
  - @wso2is/dynamic-forms@2.0.64
  - @wso2is/form@2.0.65
  - @wso2is/forms@2.0.38
  - @wso2is/i18n@2.3.4
  - @wso2is/react-components@2.2.6

## 2.20.1

### Patch Changes

- Updated dependencies [[`92a48d33e80f8090e86f18cedbbae275927a12eb`](https://github.com/wso2/identity-apps/commit/92a48d33e80f8090e86f18cedbbae275927a12eb)]:
  - @wso2is/admin.identity-providers.v1@2.20.1
  - @wso2is/admin.applications.v1@2.20.1
  - @wso2is/admin.connections.v1@2.20.1
  - @wso2is/admin.core.v1@2.20.1
  - @wso2is/admin.extensions.v1@2.20.1
  - @wso2is/admin.organizations.v1@2.20.1
  - @wso2is/admin.server-configurations.v1@2.20.1
  - @wso2is/admin.users.v1@2.20.1
  - @wso2is/admin.api-resources.v2@2.20.1
  - @wso2is/admin.groups.v1@2.20.1
  - @wso2is/admin.userstores.v1@2.20.1

## 2.20.0

### Minor Changes

- [#6328](https://github.com/wso2/identity-apps/pull/6328) [`a48348d610accf5e6d946579c71475a79bb7a0f8`](https://github.com/wso2/identity-apps/commit/a48348d610accf5e6d946579c71475a79bb7a0f8) Thanks [@jathushan-r](https://github.com/jathushan-r)! - Standardize import paths by changing relative paths to package names for consistency across features.

### Patch Changes

- Updated dependencies [[`a48348d610accf5e6d946579c71475a79bb7a0f8`](https://github.com/wso2/identity-apps/commit/a48348d610accf5e6d946579c71475a79bb7a0f8)]:
  - @wso2is/admin.server-configurations.v1@2.20.0
  - @wso2is/admin.identity-providers.v1@2.20.0
  - @wso2is/admin.api-resources.v2@2.20.0
  - @wso2is/admin.authorization.v1@2.20.0
  - @wso2is/admin.organizations.v1@2.20.0
  - @wso2is/admin.applications.v1@2.20.0
  - @wso2is/admin.connections.v1@2.20.0
  - @wso2is/admin.extensions.v1@2.20.0
  - @wso2is/admin.userstores.v1@2.20.0
  - @wso2is/admin.groups.v1@2.20.0
  - @wso2is/admin.users.v1@2.20.0
  - @wso2is/admin.core.v1@2.20.0<|MERGE_RESOLUTION|>--- conflicted
+++ resolved
@@ -1,7 +1,5 @@
 # @wso2is/admin.roles.v2
 
-<<<<<<< HEAD
-=======
 ## 2.27.59
 
 ### Patch Changes
@@ -276,7 +274,6 @@
   - @wso2is/admin.remote-userstores.v1@1.7.59
   - @wso2is/admin.api-resources.v2@2.25.103
 
->>>>>>> 4d9cfbc9
 ## 2.27.46
 
 ### Patch Changes
