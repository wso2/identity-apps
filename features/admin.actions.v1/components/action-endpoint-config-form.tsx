--- conflicted
+++ resolved
@@ -25,13 +25,8 @@
 import { SelectChangeEvent } from "@oxygen-ui/react/Select";
 import Typography from "@oxygen-ui/react/Typography";
 import { IdentifiableComponentInterface } from "@wso2is/core/models";
-<<<<<<< HEAD
-import { FinalFormField, FormSpy, SelectFieldAdapter, TextFieldAdapter } from "@wso2is/form/src";
+import { FinalFormField, FormSpy, TextFieldAdapter, __DEPRECATED__SelectFieldAdapter } from "@wso2is/form/src";
 import { Hint, URLInput } from "@wso2is/react-components";
-=======
-import { FinalFormField, FormSpy, TextFieldAdapter, __DEPRECATED__SelectFieldAdapter } from "@wso2is/form/src";
-import { Hint } from "@wso2is/react-components";
->>>>>>> 97bf7bb8
 import React, { FunctionComponent, ReactElement, useEffect, useState } from "react";
 import { Trans, useTranslation } from "react-i18next";
 import { Icon } from "semantic-ui-react";
@@ -635,21 +630,12 @@
                     >
                         <Trans i18nKey={ t("actions:fields.endpoint.validations.notHttps") }>
                             The URL is not secure (HTTP). Use HTTPS for a secure connection.
-<<<<<<< HEAD
-                    </Trans>
-                </Alert>
-            ) }
-            { showHeadersAndParams && renderAllowedHeadersAndParamsSection() }
-            <Divider className="divider-container"/>
-            <Typography variant="h6" className="heading-container" >
-=======
                         </Trans>
                     </Alert>
                 ) }
             </div>
             <Divider className="divider-container" />
             <Typography variant="h6" className="heading-container">
->>>>>>> 97bf7bb8
                 { t("actions:fields.authentication.label") }
             </Typography>
             { renderAuthenticationSection() }
