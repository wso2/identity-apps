{
    "private": true,
    "name": "@wso2is/admin.logs.v1",
    "version": "1.5.84",
    "description": "Query your logs to troubleshoot issues and monitor resource activities.",
    "author": "WSO2",
    "license": "Apache-2.0",
    "homepage": "https://github.com/wso2/identity-apps/tree/master/features/admin.logs.v1#readme",
    "bugs": {
        "url": "https://github.com/wso2/identity-apps/issues"
    },
    "repository": {
        "type": "git",
        "url": "https://github.com/wso2/identity-apps",
        "directory": "features/admin.logs.v1"
    },
    "keywords": [
        "wso2",
        "identity-server",
        "features",
        "admin.logs",
        "v1"
    ],
    "dependencies": {
        "@asgardeo/auth-react": "^5.1.2",
        "@emotion/react": "^11.11.0",
        "@emotion/styled": "^11.11.0",
        "@mui/icons-material": "^5.11.16",
        "@mui/lab": "5.0.0-alpha.129",
        "@mui/material": "^5.13.0",
        "@mui/system": "^5.12.3",
        "@mui/utils": "^5.12.3",
<<<<<<< HEAD
        "@oxygen-ui/react": "^2.3.0",
        "@wso2is/admin.core.v1": "^2.35.20",
=======
        "@oxygen-ui/react": "^2.2.0",
        "@wso2is/admin.core.v1": "^2.35.21",
>>>>>>> 1a48c431
        "@wso2is/core": "^2.5.5",
        "@wso2is/form": "^2.6.12",
        "@wso2is/forms": "^2.3.10",
        "@wso2is/i18n": "^2.14.6",
        "@wso2is/react-components": "^2.8.19",
        "axios": "^0.19.2",
        "i18next": "^21.9.1",
        "moment": "^2.24.0",
        "react-helmet": "^5.2.1",
        "react-i18next": "^11.18.5",
        "react-redux": "^7.2.9",
        "redux": "^4.0.4",
        "semantic-ui-react": "^2.1.3"
    },
    "devDependencies": {
        "@rollup/plugin-commonjs": "^25.0.7",
        "@rollup/plugin-dynamic-import-vars": "^2.1.2",
        "@rollup/plugin-image": "^3.0.3",
        "@rollup/plugin-json": "^6.1.0",
        "@rollup/plugin-node-resolve": "^15.2.3",
        "@rollup/plugin-typescript": "^11.1.6",
        "@svgr/rollup": "^6.2.1",
        "@types/react": "^18.0.18",
        "@types/react-redux": "^7.1.25",
        "rollup": "^4.17.2",
        "rollup-plugin-dts": "^6.1.1",
        "rollup-plugin-generate-package-json": "^3.2.0",
        "rollup-plugin-polyfill-node": "^0.13.0",
        "rollup-plugin-scss": "^4.0.0",
        "rollup-plugin-styles": "^4.0.0",
        "rollup-plugin-svg": "^2.0.0",
        "typescript": "^4.6.4"
    },
    "peerDependencies": {
        "react": "^18.2.0",
        "react-dom": "^18.2.0",
        "react-router-dom": "^4.3.1"
    },
    "browserslist": [
        "> 0.2%"
    ]
}<|MERGE_RESOLUTION|>--- conflicted
+++ resolved
@@ -30,13 +30,8 @@
         "@mui/material": "^5.13.0",
         "@mui/system": "^5.12.3",
         "@mui/utils": "^5.12.3",
-<<<<<<< HEAD
         "@oxygen-ui/react": "^2.3.0",
-        "@wso2is/admin.core.v1": "^2.35.20",
-=======
-        "@oxygen-ui/react": "^2.2.0",
         "@wso2is/admin.core.v1": "^2.35.21",
->>>>>>> 1a48c431
         "@wso2is/core": "^2.5.5",
         "@wso2is/form": "^2.6.12",
         "@wso2is/forms": "^2.3.10",
