--- conflicted
+++ resolved
@@ -259,16 +259,13 @@
         isRefreshTokenWithoutAllowedGrantType,
         setRefreshTokenWithoutAlllowdGrantType
     ] = useState<boolean>(false);
-<<<<<<< HEAD
     const [ activeOption, setActiveOption ] = useState<ExternalClaim>(undefined);
     const [ selectedTokenType, setSelectedTokenType ] = useState<string>(undefined);
     const [ selectedJwtAccessTokenAttributes, setSelectedJwtAccessTokenAttributes ] = useState<ExternalClaim[]>(undefined);
     const [ jwtAccessTokenAttributes, setJwtAccessTokenAttributes ] = useState<ExternalClaim[]>([]);
     const [ jwtAccessTokenAttributesEnabled, setJwtAccessTokenAttributesEnabled ] = useState<boolean>(false);
-=======
     const [ isSubjectTokenEnabled, setIsSubjectTokenEnabled ] = useState<boolean>(false);
     const [ isSubjectTokenFeatureAvailable, setIsSubjectTokenFeatureAvailable ] = useState<boolean>(false);
->>>>>>> 49aae891
     const config: ConfigReducerStateInterface = useSelector((state: AppState) => state.config);
 
     const clientSecret: MutableRefObject<HTMLElement> = useRef<HTMLElement>();
@@ -307,12 +304,9 @@
     const requestObjectSigningAlg: MutableRefObject<HTMLElement> = useRef<HTMLElement>();
     const requestObjectEncryptionAlgorithm: MutableRefObject<HTMLElement> = useRef<HTMLElement>();
     const requestObjectEncryptionMethod: MutableRefObject<HTMLElement> = useRef<HTMLElement>();
-<<<<<<< HEAD
     const jwtAccessTokenAttributesEnabledConfig: MutableRefObject<HTMLElement> = useRef<HTMLElement>();
-=======
     const subjectToken: MutableRefObject<HTMLElement> = useRef<HTMLElement>();
     const applicationSubjectTokenExpiryInSeconds: MutableRefObject<HTMLElement> = useRef<HTMLElement>();
->>>>>>> 49aae891
 
     const [ isSPAApplication, setSPAApplication ] = useState<boolean>(false);
     const [ isOIDCWebApplication, setOIDCWebApplication ] = useState<boolean>(false);
