/**
 * Copyright (c) 2023, WSO2 LLC. (https://www.wso2.com).
 *
 * WSO2 LLC. licenses this file to you under the Apache License,
 * Version 2.0 (the "License"); you may not use this file except
 * in compliance with the License.
 * You may obtain a copy of the License at
 *
 *     http://www.apache.org/licenses/LICENSE-2.0
 *
 * Unless required by applicable law or agreed to in writing,
 * software distributed under the License is distributed on an
 * "AS IS" BASIS, WITHOUT WARRANTIES OR CONDITIONS OF ANY
 * KIND, either express or implied. See the License for the
 * specific language governing permissions and limitations
 * under the License.
 */

import Autocomplete, {
    AutocompleteRenderGetTagProps,
    AutocompleteRenderInputParams
} from "@oxygen-ui/react/Autocomplete";
import Box from "@oxygen-ui/react/Box";
import Chip from "@oxygen-ui/react/Chip";
import TextField from "@oxygen-ui/react/TextField";
import { getAllExternalClaims, getAllLocalClaims } from "@wso2is/admin.claims.v1/api";
import { AppState, ConfigReducerStateInterface } from "@wso2is/admin.core.v1";
import useGlobalVariables from "@wso2is/admin.core.v1/hooks/use-global-variables";
import { applicationConfig } from "@wso2is/admin.extensions.v1";
import { FeatureStatusLabel } from "@wso2is/admin.feature-gate.v1/models/feature-status";
import { ImpersonationConfigConstants } from "@wso2is/admin.impersonation.v1/constants/impersonation-configuration";
import { getSharedOrganizations } from "@wso2is/admin.organizations.v1/api";
import { OrganizationType } from "@wso2is/admin.organizations.v1/constants";
import { OrganizationInterface, OrganizationResponseInterface } from "@wso2is/admin.organizations.v1/models";
import { IdentityAppsApiException } from "@wso2is/core/exceptions";
import { isFeatureEnabled } from "@wso2is/core/helpers";
import {
    AlertLevels,
    Claim,
    ExternalClaim,
    FeatureAccessConfigInterface,
    IdentifiableComponentInterface,
    TestableComponentInterface
} from "@wso2is/core/models";
import { addAlert } from "@wso2is/core/store";
import { URLUtils } from "@wso2is/core/utils";
import { CheckboxChild, Field, FormValue, Forms, RadioChild, Validation, useTrigger } from "@wso2is/forms";
import {
    Code,
    ConfirmationModal,
    ContentLoader,
    CopyInputField,
    DocumentationLink,
    GenericIcon,
    Heading,
    Hint,
    Message,
    Popup,
    StickyBar,
    Text,
    URLInput
} from "@wso2is/react-components";
import { FormValidation } from "@wso2is/validation";
import { AxiosResponse } from "axios";
import get from "lodash-es/get";
import intersection from "lodash-es/intersection";
import isEmpty from "lodash-es/isEmpty";
import union from "lodash-es/union";
import React, {
    ChangeEvent,
    Fragment,
    FunctionComponent,
    HTMLAttributes,
    MouseEvent,
    MutableRefObject,
    ReactElement,
    SyntheticEvent,
    useEffect,
    useRef,
    useState
} from "react";
import { Trans, useTranslation } from "react-i18next";
import { useDispatch, useSelector } from "react-redux";
import { Dispatch } from "redux";
import { Button, Container, Divider, DropdownProps, Form, Grid, Label, List, Table } from "semantic-ui-react";
import { OIDCScopesManagementConstants } from "../../../admin.oidc-scopes.v1/constants";
import { getGeneralIcons } from "../../configs/ui";
import { ApplicationManagementConstants } from "../../constants/application-management";
import CustomApplicationTemplate from
    "../../data/application-templates/templates/custom-application/custom-application.json";
import M2MApplicationTemplate from "../../data/application-templates/templates/m2m-application/m2m-application.json";
import MobileTemplate from "../../data/application-templates/templates/mobile-application/mobile-application.json";
import OIDCWebApplicationTemplate from
    "../../data/application-templates/templates/oidc-web-application/oidc-web-application.json";
import SinglePageApplicationTemplate from
    "../../data/application-templates/templates/single-page-application/single-page-application.json";
import {
    ApplicationInterface,
    ApplicationTemplateIdTypes,
    ApplicationTemplateListItemInterface,
    ApplicationTemplateNames,
    CertificateInterface,
    CertificateTypeInterface,
    additionalSpProperty
} from "../../models/application";
import {
    GrantTypeInterface,
    GrantTypeMetaDataInterface,
    MetadataPropertyInterface,
    OAuth2PKCEConfigurationInterface,
    OIDCDataInterface,
    OIDCMetadataInterface,
    State,
    SupportedAccessTokenBindingTypes,
    SupportedAuthProtocolTypes
} from "../../models/application-inbound";
import { ApplicationManagementUtils } from "../../utils/application-management-utils";
import { AccessTokenAttributeOption } from "../access-token-attribute-option";
import { ApplicationCertificateWrapper } from "../settings/certificate/application-certificate-wrapper";
import "./inbound-oidc-form.scss";

/**
 * Proptypes for the inbound OIDC form component.
 */
interface InboundOIDCFormPropsInterface extends TestableComponentInterface, IdentifiableComponentInterface {
    onUpdate: (id: string) => void;
    application: ApplicationInterface;
    /**
     * Current certificate configurations.
     */
    certificate: CertificateInterface;
    metadata?: OIDCMetadataInterface;
    initialValues?: OIDCDataInterface;
    onSubmit?: (values: any) => void;
    onApplicationRegenerate?: () => void;
    onApplicationRevoke?: () => void;
    /**
     * Make the form read only.
     */
    readOnly?: boolean;
    /**
     * CORS allowed origin list for the tenant.
     */
    allowedOriginList?: string[];
    /**
     * Tenant domain
     */
    tenantDomain?: string;
    /**
     * Application template.
     */
    template?: ApplicationTemplateListItemInterface;
    /**
     * Handles loading UI.
     */
    isLoading?: boolean;
    setIsLoading?: (isLoading: boolean) => void;
    containerRef?: MutableRefObject<HTMLElement>;
    /**
     * Flag to determine if the updated application a default application.
     * ex: My Account
     */
    isDefaultApplication?: boolean;
    /**
     * Flag to determine if the updated application a system application.
     * ex: Console
     */
    isSystemApplication?: boolean;
    documentationLink?: string;
}

/**
 * Interface for grant icons.
 */
interface GrantIconInterface {
    label: string | ReactElement;
    value: string;
    hint?: any;
    disabled?: boolean;
}

/**
 * Inbound OIDC protocol configurations form.
 *
 * @param props - Props injected to the component.
 *
 * @returns InboundOIDCForm component.
 */
export const InboundOIDCForm: FunctionComponent<InboundOIDCFormPropsInterface> = (
    props: InboundOIDCFormPropsInterface
): ReactElement => {

    const {
        onUpdate,
        application,
        certificate,
        documentationLink,
        metadata,
        initialValues,
        onSubmit,
        onApplicationRegenerate,
        onApplicationRevoke,
        readOnly,
        allowedOriginList,
        tenantDomain,
        template,
        isLoading,
        setIsLoading,
        containerRef,
        isDefaultApplication,
        isSystemApplication,
        [ "data-testid" ]: testId,
        [ "data-componentid" ]: componentId
    } = props;

    const { t } = useTranslation();

    const dispatch: Dispatch = useDispatch();

    const isClientSecretHashEnabled: boolean = useSelector((state: AppState) =>
        state.config.ui.isClientSecretHashEnabled);
    const orgType: OrganizationType = useSelector((state: AppState) =>
        state?.organization?.organizationType);
    const currentOrganization: OrganizationResponseInterface = useSelector((state: AppState) =>
        state.organization.organization);
    const disabledFeatures: string[] = useSelector((state: AppState) =>
        state?.config?.ui?.features?.applications?.disabledFeatures);

    const { isFAPIApplication } = initialValues;
    const { isOrganizationManagementEnabled } = useGlobalVariables();
    const [ isEncryptionEnabled, setEncryptionEnable ] = useState(false);
    const [ isPublicClient, setPublicClient ] = useState<boolean>(false);
    const [ callBackUrls, setCallBackUrls ] = useState("");
    const [ audienceUrls, setAudienceUrls ] = useState("");
    const [ showURLError, setShowURLError ] = useState(false);
    const [ showAudienceError, setShowAudienceError ] = useState(false);
    const [ showOriginError, setShowOriginError ] = useState(false);
    const [ showPKCEField, setPKCEField ] = useState<boolean>(undefined);
    const [ showHybridFlowEnableConfig, setHybridFlowEnableConfig ] = useState<boolean>(false);
    const [ showCallbackURLField, setShowCallbackURLField ] = useState<boolean>(undefined);
    const [ hideRefreshTokenGrantType, setHideRefreshTokenGrantType ] = useState<boolean>(false);
    const [ selectedGrantTypes, setSelectedGrantTypes ] = useState<string[]>(undefined);
<<<<<<< HEAD
=======
    const [ selectedHybridFlowResponseTypes, setSelectedHybridFlowResponseTypes ] = useState<string[]>([]);
>>>>>>> 4d9cfbc9
    const [ isJWTAccessTokenTypeSelected, setJWTAccessTokenTypeSelected ] = useState<boolean>(false);
    const [ isGrantChanged, setGrantChanged ] = useState<boolean>(false);
    const [ showRegenerateConfirmationModal, setShowRegenerateConfirmationModal ] = useState<boolean>(false);
    const [ showRevokeConfirmationModal, setShowRevokeConfirmationModal ] = useState<boolean>(false);
    const [ showReactiveConfirmationModal, setShowReactiveConfirmationModal ] = useState<boolean>(false);
    const [ showLowExpiryTimesConfirmationModal, setShowLowExpiryTimesConfirmationModal ] = useState<boolean>(false);
    const [ lowExpiryTimesConfirmationModal, setLowExpiryTimesConfirmationModal ] = useState<ReactElement>(null);
    const [ allowedOrigins, setAllowedOrigins ] = useState("");
    const [
        isTokenBindingTypeSelected,
        setIsTokenBindingTypeSelected
    ] = useState<boolean>(false);
    const [ callbackURLsErrorLabel, setCallbackURLsErrorLabel ] = useState<ReactElement>(null);
    const [ allowedOriginsErrorLabel, setAllowedOriginsErrorLabel ] = useState<ReactElement>(null);
    const [ , setPEMSelected ] = useState<boolean>(false);
    const [ , setPEMValue ] = useState<string>(undefined);
    const [ subjectDN, setTLSClientAuthSubjectDN ] = useState(initialValues?.clientAuthentication ?
        initialValues.clientAuthentication.tlsClientAuthSubjectDn : null);
    const [ selectedAuthMethod, setSelectedAuthMethod ] = useState<string>(undefined);
    const [
        isRefreshTokenWithoutAllowedGrantType,
        setRefreshTokenWithoutAlllowdGrantType
    ] = useState<boolean>(false);
    const [ claims, setClaims ] = useState<Claim[]>([]);
    const [ externalClaims, setExternalClaims ] = useState<ExternalClaim[]>([]);
    const [ selectedAccessTokenAttributes, setSelectedAccessTokenAttributes ] = useState<ExternalClaim[]>(undefined);
    const [ accessTokenAttributes, setAccessTokenAttributes ] = useState<ExternalClaim[]>([]);
    const [ accessTokenAttributesEnabled, setAccessTokenAttributesEnabled ] = useState<boolean>(false);
    const [ isSubjectTokenEnabled, setIsSubjectTokenEnabled ] = useState<boolean>(false);
    const [ isSubjectTokenFeatureAvailable, setIsSubjectTokenFeatureAvailable ] = useState<boolean>(false);
    const config: ConfigReducerStateInterface = useSelector((state: AppState) => state.config);

    const clientSecret: MutableRefObject<HTMLElement> = useRef<HTMLElement>();
    const grant: MutableRefObject<HTMLElement> = useRef<HTMLElement>();
    const url: MutableRefObject<HTMLDivElement> = useRef<HTMLDivElement>();
    const allowedOrigin: MutableRefObject<HTMLDivElement> = useRef<HTMLDivElement>();
    const supportPublicClients: MutableRefObject<HTMLElement> = useRef<HTMLElement>();
    const pkce: MutableRefObject<HTMLElement> = useRef<HTMLElement>();
    const hybridFlowEnableConfig: MutableRefObject<HTMLElement> = useRef<HTMLElement>();
    const hybridFlow: MutableRefObject<HTMLElement> = useRef<HTMLElement>();
    const bindingType: MutableRefObject<HTMLElement> = useRef<HTMLElement>();
    const type: MutableRefObject<HTMLElement> = useRef<HTMLElement>();
    const validateTokenBinding: MutableRefObject<HTMLElement> = useRef<HTMLElement>();
    const revokeAccessToken: MutableRefObject<HTMLElement> = useRef<HTMLElement>();
    const userAccessTokenExpiryInSeconds: MutableRefObject<HTMLElement> = useRef<HTMLElement>();
    const applicationAccessTokenExpiryInSeconds: MutableRefObject<HTMLElement> = useRef<HTMLElement>();
    const refreshToken: MutableRefObject<HTMLElement> = useRef<HTMLElement>();
    const expiryInSeconds: MutableRefObject<HTMLElement> = useRef<HTMLElement>();
    const audience: MutableRefObject<HTMLElement> = useRef<HTMLElement>();
    const encryption: MutableRefObject<HTMLElement> = useRef<HTMLElement>();
    const algorithm: MutableRefObject<HTMLElement> = useRef<HTMLElement>();
    const method: MutableRefObject<HTMLElement> = useRef<HTMLElement>();
    const idTokenSignedResponseAlg: MutableRefObject<HTMLElement> = useRef<HTMLElement>();
    const idExpiryInSeconds: MutableRefObject<HTMLElement> = useRef<HTMLElement>();
    const backChannelLogoutUrl: MutableRefObject<HTMLElement> = useRef<HTMLElement>();
    const frontChannelLogoutUrl: MutableRefObject<HTMLElement> = useRef<HTMLElement>();
    const enableRequestObjectSignatureValidation: MutableRefObject<HTMLElement> = useRef<HTMLElement>();
    const scopeValidator: MutableRefObject<HTMLElement> = useRef<HTMLElement>();
    const formRef: MutableRefObject<HTMLFormElement> = useRef<HTMLFormElement>();
    const updateRef: MutableRefObject<HTMLElement> = useRef<HTMLElement>();
    const tokenEndpointAuthMethod: MutableRefObject<HTMLElement> = useRef<HTMLElement>();
    const tokenEndpointAllowReusePvtKeyJwt: MutableRefObject<HTMLElement> = useRef<HTMLElement>();
    const tokenEndpointAuthSigningAlg: MutableRefObject<HTMLElement> = useRef<HTMLElement>();
    const tlsClientAuthSubjectDn: MutableRefObject<HTMLElement> = useRef<HTMLElement>();
    const requirePushedAuthorizationRequests: MutableRefObject<HTMLElement> = useRef<HTMLElement>();
    const requestObjectSigningAlg: MutableRefObject<HTMLElement> = useRef<HTMLElement>();
    const requestObjectEncryptionAlgorithm: MutableRefObject<HTMLElement> = useRef<HTMLElement>();
    const requestObjectEncryptionMethod: MutableRefObject<HTMLElement> = useRef<HTMLElement>();
    const subjectToken: MutableRefObject<HTMLElement> = useRef<HTMLElement>();
    const applicationSubjectTokenExpiryInSeconds: MutableRefObject<HTMLElement> = useRef<HTMLElement>();

    const [ isSPAApplication, setSPAApplication ] = useState<boolean>(false);
    const [ isOIDCWebApplication, setOIDCWebApplication ] = useState<boolean>(false);
    const [ isMobileApplication, setMobileApplication ] = useState<boolean>(false);
    const [ isM2MApplication, setM2MApplication ] = useState<boolean>(false);
    const [ isFormStale, setIsFormStale ] = useState<boolean>(false);

    const [ finalCertValue, setFinalCertValue ] = useState<string>(undefined);
    const [ selectedCertType, setSelectedCertType ] = useState<CertificateTypeInterface>(CertificateTypeInterface.NONE);
    const [ isCertAvailableForEncrypt, setCertAvailableForEncrypt ] = useState(false);

    const [ isAppShared, setIsAppShared ] = useState<boolean>(false);
    const [ sharedOrganizationsList, setSharedOrganizationsList ] = useState<Array<OrganizationInterface>>(undefined);
    const [ enableHybridFlowResponseTypeField , setEnableHybridFlowResponseTypeField ] = useState<boolean>(undefined);

    const [ triggerCertSubmit, setTriggerCertSubmit ] = useTrigger();

    /**
     * Reset the encryption field initial values if its
     * disabled by the user.
     */
    const resolveInitialIDTokenEncryptionValues = (): void => {
        if (initialValues?.idToken?.encryption?.enabled === false) {
            initialValues.idToken.encryption = {
                algorithm: "",
                enabled: false,
                method: ""
            };
        }
    };

    resolveInitialIDTokenEncryptionValues();

    /**
     * We use this hook to maintain the toggle state of the PKCE checkbox in the
     * OIDC form.
     *
     * @remarks
     * Purpose is to enable "Support 'Plain' PKCE Algorithm" checkbox
     * field if and only if "Enabled" is checked. Otherwise the 'Plain'
     * will be disabled and stay in the unchecked state.
     */
    const [ enablePKCE, setEnablePKCE ] = useState<boolean>(false);

    /**
     * The {@link PKCE_KEY}, {@link ENABLE_PKCE_CHECKBOX_VALUE} and
     * {@link SUPPORT_PKCE_PLAIN_ALGORITHM_VALUE} values are sensitive.
     * If you inspect the relevant field you will see that those value should
     * be the same when we are passing it down to the component.
     */
    const PKCE_KEY: string = "PKCE";
    const ENABLE_PKCE_CHECKBOX_VALUE: string = "mandatory";
    const SUPPORT_PKCE_PLAIN_ALGORITHM_VALUE: string = "supportPlainTransformAlgorithm";
    const JWT: string = "JWT";

    const applicationFeatureConfig: FeatureAccessConfigInterface = useSelector((state: AppState) =>
        state.config.ui.features?.applications
    );

    /**
     * The listener handler for the enable PKCE toggle form field. This function
     * check if the "mandatory" value is present in the values array under "PKCE"
     * field and toggles the {@link enablePKCE} boolean on/off.
     *
     * @param tempForm - a mutable map of form values
     */
    const pkceValuesChangeListener = (tempForm: Map<string, FormValue>): void => {
        /**
         * A predicate that checks whether the given value is
         * matching ENABLE_PKCE_CHECKBOX_VALUE
         * @param val - checkbox value
         */
        const withPredicate = (val: string): boolean => val === ENABLE_PKCE_CHECKBOX_VALUE;

        if (tempForm.has(PKCE_KEY)) {
            const value: string[] = tempForm.get(PKCE_KEY) as string[];

            if (value.find(withPredicate)) {
                setEnablePKCE(true);
            } else {
                /**
                 * If the "PKCE Enable" checkbox is unchecked then we can't
                 * let the "Support PKCE Plain" checkbox field be enabled or
                 * keep in checked state. So, this step what we do is simply
                 * just set the selected values array to an empty string array.
                 */
                tempForm.set(PKCE_KEY, [] as string[]);
                setEnablePKCE(false);
            }
        }
    };

    const hybridFlowConfigValuesChangeListener = (tempForm: Map<string, FormValue>): void => {
        if (tempForm.has(ApplicationManagementConstants.HYBRID_FLOW_ENABLE_CONFIG)) {
            const values: string[] = tempForm.get(ApplicationManagementConstants.HYBRID_FLOW_ENABLE_CONFIG) as string[];

            if (values.find((val: string): boolean =>
                val === ApplicationManagementConstants.HYBRID_FLOW_ENABLE_CONFIG )) {
                setEnableHybridFlowResponseTypeField(true);
            } else {
                setEnableHybridFlowResponseTypeField(false);
            }
        }
    };

    const PRIVATE_KEY_JWT: string = "private_key_jwt";
    const TLS_CLIENT_AUTH: string = "tls_client_auth";

    useEffect(() => {
        if (sharedOrganizationsList || orgType === OrganizationType.SUBORGANIZATION) {
            return;
        }

        getSharedOrganizations(
            currentOrganization.id,
            application.id
        ).then((response: AxiosResponse) => {
            setSharedOrganizationsList(response.data.organizations);
        }).catch((error: IdentityAppsApiException) => {
            if (error.response.data.description) {
                dispatch(
                    addAlert({
                        description: error.response.data.description,
                        level: AlertLevels.ERROR,
                        message: t("applications:edit.sections.shareApplication" +
                                ".getSharedOrganizations.genericError.message")
                    })
                );

                return;
            }

            dispatch(
                addAlert({
                    description: t("applications:edit.sections.shareApplication" +
                            ".getSharedOrganizations.genericError.description"),
                    level: AlertLevels.ERROR,
                    message: t("applications:edit.sections.shareApplication" +
                            ".getSharedOrganizations.genericError.message")
                })
            );
        }
        );
    }, [ application, orgType ]);

    const fetchLocalClaims = () => {
        getAllLocalClaims(null)
            .then((response: Claim[]) => {
                setClaims(response);
            })
            .catch(() => {
                dispatch(addAlert({
                    description: t("claims:local.notifications.fetchLocalClaims.genericError.description"),
                    level: AlertLevels.ERROR,
                    message: t("claims:local.notifications.fetchLocalClaims.genericError.message")
                }));
            });
    };

    const fetchExternalClaims = () => {
        getAllExternalClaims(OIDCScopesManagementConstants.OIDC_ATTRIBUTE_ID, null)
            .then((response: ExternalClaim[]) => {
                setExternalClaims(response);
            })
            .catch(() => {
                dispatch(addAlert({
                    description: t("claims:external.notifications.fetchExternalClaims.genericError.description"),
                    level: AlertLevels.ERROR,
                    message: t("claims:external.notifications.fetchExternalClaims.genericError.message")
                }));
            });
    };

    useEffect(() => {
        fetchLocalClaims();
        fetchExternalClaims();
    }, []);


    useEffect(() => {
        if (claims?.length > 0 && externalClaims?.length > 0) {
            const updatedAttributes : ExternalClaim[] = externalClaims.map((externalClaim : ExternalClaim) => {
                const matchedLocalClaim: Claim = claims.find((localClaim: Claim) =>
                    localClaim.claimURI === externalClaim.mappedLocalClaimURI
                );

                if (matchedLocalClaim?.displayName) {
                    return {
                        ...externalClaim,
                        localClaimDisplayName: matchedLocalClaim.displayName
                    };
                }

                return externalClaim;
            });

            setAccessTokenAttributes(updatedAttributes);
        }
    }, [ claims, externalClaims ]);

    useEffect(() => {
        if (!initialValues.accessToken.accessTokenAttributes) {
            return;
        }
        const selectedAttributes: ExternalClaim[] = initialValues.accessToken.accessTokenAttributes
            .map((claim: string) => accessTokenAttributes
                .find((claimObj: ExternalClaim) => claimObj.claimURI === claim))
            .filter((claimObj: ExternalClaim | undefined) => claimObj !== undefined);

        setSelectedAccessTokenAttributes(selectedAttributes);
        setAccessTokenAttributesEnabled(ApplicationManagementUtils.isAppVersionAllowed(
            application?.applicationVersion, ApplicationManagementConstants.APP_VERSION_2));
    }, [ accessTokenAttributes, application ]);

    useEffect(() => {
        const isSharedWithAll: additionalSpProperty[] = application?.advancedConfigurations
            ?.additionalSpProperties?.filter((property: additionalSpProperty) =>
                property?.name === "shareWithAllChildren");

        if ((sharedOrganizationsList?.length > 0) || (isSharedWithAll?.length > 0 &&
            JSON.parse(isSharedWithAll[ 0 ].value))) {

            setIsAppShared(true);
        }

    }, [ sharedOrganizationsList ]);

    /**
     * Check whether the application is a Single Page Application
     */
    useEffect(() => {
        if (!template?.id || !SinglePageApplicationTemplate?.id) {
            setIsLoading(false);

            return;
        }

        if (template.id == SinglePageApplicationTemplate.id) {
            setSPAApplication(true);
        }
        setIsLoading(false);
    }, [ template ]);

    /**
     * Check whether the application is an OIDC Web Application
     */
    useEffect(() => {
        if (!template?.id || !OIDCWebApplicationTemplate?.id) {
            return;
        }

        if (template.id == OIDCWebApplicationTemplate.id) {
            setOIDCWebApplication(true);
        }
    }, [ template ]);

    /**
     * Check whether the application is a Mobile Application
     */
    useEffect(() => {
        if (!template?.id || !MobileTemplate?.id) {
            setIsLoading(false);

            return;
        }

        if (template?.id == MobileTemplate?.id) {
            setMobileApplication(true);
        }
        setIsLoading(false);
    }, [ template ]);

    /**
     * Check whether the application is an M2M Application.
     */
    useEffect(() => {
        if (!template || !M2MApplicationTemplate) {
            setIsLoading(true);

            return;
        }

        if (template.id === M2MApplicationTemplate.id) {
            setM2MApplication(true);
        }
        setIsLoading(false);
    }, [ template ]);

    /**
     * Check whether to show the callback url or not
     */
    useEffect(() => {
        if (selectedGrantTypes?.includes("authorization_code") || selectedGrantTypes?.includes("implicit")) {
            setShowCallbackURLField(true);
        } else {
            setShowCallbackURLField(false);
        }

        const selectedRefreshTokenAllowedGrantTypes: string[] = intersection(ApplicationManagementConstants.
            IS_REFRESH_TOKEN_GRANT_TYPE_ALLOWED, selectedGrantTypes);

        if (!selectedRefreshTokenAllowedGrantTypes.length && selectedGrantTypes?.includes("refresh_token")) {
            setRefreshTokenWithoutAlllowdGrantType(true);
        } else {
            setRefreshTokenWithoutAlllowdGrantType(false);
        }

    }, [ selectedGrantTypes, isGrantChanged ]);

    /**
     * Check whether to show PKCE or not
     */
    useEffect(() => {
        setPKCEField(false);
        if (selectedGrantTypes?.includes(ApplicationManagementConstants.AUTHORIZATION_CODE_GRANT)) {
            setPKCEField(true);
        }

    }, [ selectedGrantTypes, isGrantChanged ]);

    useEffect(() => {
        setHybridFlowEnableConfig(false);
        if (selectedGrantTypes?.includes(ApplicationManagementConstants.AUTHORIZATION_CODE_GRANT)
            && isFeatureEnabled(applicationFeatureConfig, "applications.hybridFlow")
        ) {
            setHybridFlowEnableConfig(true);
        }
    }, [ selectedGrantTypes, isGrantChanged ]);

    /**
     * Check whether to enable refresh token grant type or not.
     */
    useEffect(() => {
        setHideRefreshTokenGrantType(false);
        if (isHideRefreshTokenGrantType(selectedGrantTypes)) {
            setHideRefreshTokenGrantType(true);
        }
    }, [ selectedGrantTypes, isGrantChanged ]);

    const isHideRefreshTokenGrantType = (selectedGrantTypes: string[]): boolean => {
        if (selectedGrantTypes?.length === 0 || (selectedGrantTypes?.includes("implicit")
            && selectedGrantTypes?.length === 1)) {
            return true;
        }
        if (selectedGrantTypes?.includes("implicit") && selectedGrantTypes?.includes("refresh_token")
            && selectedGrantTypes?.length === 2) {
            return true;
        }

        return selectedGrantTypes?.includes(("refresh_token")) && selectedGrantTypes?.length === 1;

    };

    /**
     * Check whether to enable validate token bindings.
     */
    const isValidateTokenBindingEnabled = (): boolean => {

        return initialValues?.accessToken?.validateTokenBinding || isFAPIApplication;

    };

    useEffect(() => {
        if (selectedGrantTypes !== undefined) {
            return;
        }

        if (initialValues?.grantTypes) {
            setSelectedGrantTypes([ ...initialValues.grantTypes ]);
        }

        if (initialValues?.allowedOrigins) {
            setAllowedOrigins(initialValues.allowedOrigins.toString());
        }

<<<<<<< HEAD
=======
        if (initialValues?.hybridFlow?.enable) {
            setEnableHybridFlowResponseTypeField(initialValues?.hybridFlow?.enable);
        }

        // Ignore the responseType if the backend sends "null".
        if (initialValues?.hybridFlow?.responseType && initialValues?.hybridFlow?.responseType != "null") {

            // Split the string by commas and trim any whitespace (if needed)
            const responseTypes: string[] = initialValues.hybridFlow.responseType
                .split(",")
                .map((type: string) => type.trim());

            // Update the state with the resulting array
            setSelectedHybridFlowResponseTypes(responseTypes);
        }

>>>>>>> 4d9cfbc9
    }, [ initialValues ]);


    /**
     * Check whether which access token type is enabled.
     */
    useEffect(() => {

        if (initialValues?.accessToken) {
            setJWTAccessTokenTypeSelected(initialValues?.accessToken?.type === JWT);
        } else {
            setJWTAccessTokenTypeSelected(metadata?.accessTokenType?.defaultValue === JWT);
        }
    }, [ initialValues, metadata ]);

    const isSubjectTokenFeatureEnabled: boolean = !disabledFeatures?.includes("applications.subjectToken");

    /**
     * Sets if subject token is enabled.
     */
    useEffect(() => {
        setIsSubjectTokenEnabled(initialValues?.subjectToken ? initialValues?.subjectToken?.enable : false);
        setIsSubjectTokenFeatureAvailable(isSubjectTokenFeatureEnabled ? initialValues?.subjectToken ?
            true : false : false);
    }, [ initialValues ]);

    useEffect(() => {
        if (isGrantChanged) {
            if (!selectedGrantTypes?.includes(ApplicationManagementConstants.OAUTH2_TOKEN_EXCHANGE)) {
                setIsSubjectTokenEnabled(false);
            }

            if (initialValues?.subjectToken) {
                setIsSubjectTokenEnabled(initialValues?.subjectToken?.enable);
            }
        }
    }, [ selectedGrantTypes, isGrantChanged ]);

    /**
     * Set the certificate type.
     */
    useEffect(() => {
        if (certificate?.type){
            setSelectedCertType(certificate?.type);
        }

    },[ certificate ]);

    /**
     * Sets if a valid token binding type is selected.
     */
    useEffect(() => {
        // If access token object is empty, return.
        if (!initialValues?.accessToken || isEmpty(initialValues.accessToken)) {
            return;
        }

        // Show the validate option for FAPI apps.
        if (isFAPIApplication) {
            setIsTokenBindingTypeSelected(true);

            return;
        }

        // When bindingType is set to none, back-end doesn't send the `bindingType` attr. So default to `None`.
        if (!initialValues?.accessToken?.bindingType) {
            setIsTokenBindingTypeSelected(false);

            return;
        }

        // Show the validate options when the bindingType is set to a value other than `None`.
        if (initialValues?.accessToken?.bindingType !== SupportedAccessTokenBindingTypes?.NONE) {
            setIsTokenBindingTypeSelected(true);
        }
    }, [ initialValues?.accessToken ]);

    /**
     * Set initial PEM values.
     */
    useEffect(() => {
        if (CertificateTypeInterface.PEM === certificate?.type) {
            setPEMSelected(true);
            if (certificate?.value) {
                setPEMValue(certificate.value);
            }
        }
    }, [ certificate ]);

    /**
     * Set certificate available for encryption or not.
     */
    useEffect(()=> {
        if (isEmpty(finalCertValue) || selectedCertType === CertificateTypeInterface.NONE) {
            setCertAvailableForEncrypt(false);
        } else {
            setCertAvailableForEncrypt(true);
        }
    },[ finalCertValue, selectedCertType ]);

    /**
     * Handle grant type change.
     *
     * @param values - Form values.
     */
    const handleGrantTypeChange = (values: Map<string, FormValue>) => {
        let grants: string[] = values.get("grant") as string[];

        if (isHideRefreshTokenGrantType(selectedGrantTypes)) {
            grants = grants.filter((grant: string) => grant != "refresh_token");
        }
        setSelectedGrantTypes(grants);
        setGrantChanged(!isGrantChanged);
    };

    const getMetadataHints = (element: string) => {
        switch (element.toLowerCase()) {
            case "none":
                return t("applications:forms" +
                    ".inboundOIDC.sections.accessToken.fields.bindingType.valueDescriptions.none", {
                    productName: config.ui.productName
                });
            case "cookie":
                return t("applications:forms" +
                    ".inboundOIDC.sections.accessToken.fields.bindingType.valueDescriptions.cookie");
            case "sso-session":
                return t("applications:forms.inboundOIDC.sections." +
                    "accessToken.fields.bindingType.valueDescriptions.sso_session", {
                    productName: config.ui.productName
                });
            case "default":
                return t("applications:forms.inboundOIDC.sections" +
                    ".accessToken.fields.type.valueDescriptions.default");
            case "jwt":
                return t("applications:forms.inboundOIDC.sections" +
                    ".accessToken.fields.type.valueDescriptions.jwt");
            default:
                return undefined;
        }
    };


    const handleAuthMethodChange = (values: Map<string, FormValue>) => {
        const authMethod: string = values.get("tokenEndpointAuthMethod") as string;

        setSelectedAuthMethod(authMethod);
    };

    useEffect(() => {

        if (!selectedAuthMethod) {
            setSelectedAuthMethod(initialValues?.clientAuthentication?.tokenEndpointAuthMethod);
        }
    }, []);

    /**
     * Moderates the metadata labels.
     *
     * @param label - Raw label.
     * @returns moderated metadata labels.
     */
    const moderateMetadataLabels = (label: string): string => {

        switch (label.toLowerCase()) {
            case "sso-session":
                return t("applications:forms.inboundOIDC.sections" +
                    ".accessToken.fields.bindingType.children.ssoBinding.label");
            default:
                return label;
        }
    };

    /**
     * Creates options for Radio & dropdown using MetadataPropertyInterface options.
     *
     * @param metadataProp - Metadata.
     * @param isLabel - Flag to determine if label.
     * @returns the list of options for radio & dropdown.
     */
    const getAllowedList = (metadataProp: MetadataPropertyInterface, isLabel?: boolean): DropdownProps[] => {
        const allowedList: DropdownProps[] = [];

        if (metadataProp) {
            if (isLabel) {
                metadataProp.options.map((ele: string) => {
                    allowedList.push({
                        hint: {
                            content: getMetadataHints(ele)
                        },
                        label: moderateMetadataLabels(ele),
                        value: ele
                    });
                });
            } else {
                metadataProp.options.map((ele: any, index: number) => {
                    if (!ele.displayName) {
                        allowedList.push({ text: ele, value: ele !== t( "applications:" +
                            "forms.inboundOIDC.dropdowns.selectOption" ) ? ele : "" });
                    } else {
                        allowedList.push({
                            content: (
                                <Table.Row data-componentId={ `${testId}-client-auth-method-table-row-${index}` }>
                                    <Table.Cell>
                                        <div>{ ele.displayName }</div>
                                        {
                                            <Popup
                                                content={ ele.name }
                                                inverted
                                                trigger={ (
                                                    <Code compact withBackground={ false }>{ ele.name }</Code>
                                                ) }
                                                position="bottom left">
                                            </Popup>
                                        }
                                    </Table.Cell>
                                </Table.Row>
                            ),
                            text: ele.displayName,
                            value: ele.name
                        });
                    }
                });
            }
        }
        if (isLabel) {
            // if the list related to a label then sort the values in
            // alphabetical order using a ascending comparator.
            return allowedList.sort((a: RadioChild, b: RadioChild) => {
                if (a.label < b.label) return -1;
                if (a.label > b.label) return 1;

                return 0;
            });
        } else {
            return allowedList;
        }
    };

    /**
     * Creates options for Radio using MetadataPropertyInterface options.
     *
     * @param metadataProp - Metadata.
     * @param isBinding - Indicate whether binding is true or false.
     * @returns a list of options for radio.
     */
    const getAllowedListForAccessToken = (
        metadataProp: MetadataPropertyInterface, isBinding?: boolean): RadioChild[] => {
        const allowedList: RadioChild[] = [];

        if (metadataProp) {
            metadataProp.options.map((ele: string) => {
                if ((ele === "Default") && !isBinding) {
                    allowedList.push({
                        hint: {
                            content: getMetadataHints(ele)
                        },
                        label: "Opaque",
                        value: ele
                    });
                // Cookie binding was hidden from the UI for SPAs & Traditional OIDC with
                // https://github.com/wso2/identity-apps/pull/2254
                } else if ((isSPAApplication || isOIDCWebApplication) && isBinding && ele === "cookie") {
                    return false;
                } else {
                    allowedList.push({
                        hint: {
                            content: getMetadataHints(ele)
                        },
                        label: moderateMetadataLabels(ele),
                        value: ele
                    });
                }
            });
        }

        return allowedList.sort((a: RadioChild, b: RadioChild) => {
            if (a.label < b.label) return -1;
            if (a.label > b.label) return 1;

            return 0;
        });
    };

    /**
     * Modifies the grant type label. For `implicit`, `password` and `client credentials` fields,
     * a warning icon is concatenated with the label.
     *
     * @param value - checkbox key {@link TEMPLATE_WISE_ALLOWED_GRANT_TYPES}
     * @param label - mapping label for value
     */
    const modifyGrantTypeLabels = (value: string, label: string) => {
        if (value === ApplicationManagementConstants.IMPLICIT_GRANT ||
            value === ApplicationManagementConstants.PASSWORD ||
            value === ApplicationManagementConstants.CLIENT_CREDENTIALS_GRANT
        ) {
            return (
                <>
                    <label>
                        { label }
                        { !isM2MApplication && (
                            <GenericIcon
                                icon={ getGeneralIcons().warning }
                                defaultIcon
                                colored
                                transparent
                                spaced="left"
                                floated="right"
                            />)
                        }
                    </label>
                </>
            );
        }

        return label;
    };

    /**
     * Generates a string description/hint for the target checkbox.
     * @see TEMPLATE_WISE_ALLOWED_GRANT_TYPES for different types.
     *
     * @param value - target checkbox value.
     */
    const getGrantTypeHintDescription = (value: string): string => {
        switch (value) {
            case ApplicationManagementConstants.IMPLICIT_GRANT:
                return t("applications:forms.inboundOIDC.fields.grant.children." +
                    "implicit.hint");
            case ApplicationManagementConstants.PASSWORD:
                return t("applications:forms.inboundOIDC.fields.grant.children." +
                    "password.hint");
            case ApplicationManagementConstants.CLIENT_CREDENTIALS_GRANT:
                return t("applications:forms.inboundOIDC.fields.grant.children." +
                        "client_credential.hint");
            case ApplicationManagementConstants.REFRESH_TOKEN_GRANT:
                return t("applications:forms.inboundOIDC.fields.grant.validation." +
                    "refreshToken");
            default:
                return null;
        }
    };

    const hybridFlowResponseTypeMap: Map<string, string> = new Map([
        [
            t("applications:forms.inboundOIDC.sections.hybridFlow.hybridFlowResponseType." +
            "fields.children.code_token.label"),
            ApplicationManagementConstants.CODE_TOKEN
        ],
        [
            t("applications:forms.inboundOIDC.sections.hybridFlow.hybridFlowResponseType.fields." +
            "children.code_idtoken.label"),
            ApplicationManagementConstants.CODE_IDTOKEN
        ],
        [
            t("applications:forms.inboundOIDC.sections.hybridFlow.hybridFlowResponseType.fields." +
            "children.code_idtoken_token.label"),
            ApplicationManagementConstants.CODE_IDTOKEN_TOKEN
        ]
    ]);

    /**
    * Retrieves the list of hybrid flow response types.
    *
    * @returns List of response types with labels and values.
    */
    const getHybridFlowResponseTypes = (): CheckboxChild[] => {
        type CheckboxChildWithIndex = CheckboxChild & { index?: number; };
        const allowedList: CheckboxChildWithIndex[] = [];

        hybridFlowResponseTypeMap.forEach((responseType: string, label: string) => {
            const responseTypeList: CheckboxChildWithIndex = {
                label: modifyResponseTypeLabel(responseType, label),
                value: responseType
            };

            const description: string = getHybridFlowResponseTypesHintDescription(responseType);

            if (description && !isM2MApplication) {
                responseTypeList.hint = {
                    content: description,
                    header: ""
                };
            }

            allowedList.push(responseTypeList);
        });

        return allowedList;
    };

    /**
     * Modifies the response type label. For `code token` and `code id_token token` fields,
     * a warning icon is concatenated with the label.
     *
     * @param value - checkbox key
     * @param label - mapping label for value
     */
    const modifyResponseTypeLabel = (value: string, label: string) => {
        if (value === ApplicationManagementConstants.CODE_TOKEN ||
            value === ApplicationManagementConstants.CODE_IDTOKEN_TOKEN
        ) {
            return (
                <>
                    <label>
                        { label }
                        { !isM2MApplication && (
                            <GenericIcon
                                icon={ getGeneralIcons().warning }
                                defaultIcon
                                colored
                                transparent
                                spaced="left"
                                floated="right"
                            />)
                        }
                    </label>
                </>
            );
        }

        return label;
    };

    /**
     * Retrieves the hint description for a given hybrid flow response type value.
     *
     * @param value - The hybrid flow response type value.
     * @returns The hint description corresponding to the response type.
     */
    const getHybridFlowResponseTypesHintDescription = (value: string): string => {
        switch (value) {
            case ApplicationManagementConstants.CODE_TOKEN:
                return t("applications:forms.inboundOIDC.fields.hybridFlow.hybridFlowResponseType.children." +
                    "code_token.hint");
            case ApplicationManagementConstants.CODE_IDTOKEN_TOKEN:
                return t("applications:forms.inboundOIDC.fields.hybridFlow.hybridFlowResponseType.children." +
                    "code_idtoken_token.hint");
            default:
                return null;
        }
    };

    /**
     * Creates options for Radio GrantTypeMetaDataInterface options.
     *
     * @param metadataProp - Metadata.
     *
     * @returns a list of options for radio.
     */
    const getAllowedGranTypeList = (metadataProp: GrantTypeMetaDataInterface): CheckboxChild[] => {
        type CheckboxChildWithIndex = CheckboxChild & { index?: number; };
        const allowedList: CheckboxChildWithIndex[] = [];

        if (metadataProp) {
            metadataProp.options.map(({ name, displayName }: GrantTypeInterface) => {
                // Hides the grant types specified in the array.
                // TODO: Remove this once the specified grant types such as `account-switch` are handled properly.
                // See https://github.com/wso2/product-is/issues/8806.
                if (applicationConfig?.hiddenGrantTypes?.includes(name)) {
                    return;
                }

                // Hides the organization switch grant type if the organization management feature disabled.
                if (name === ApplicationManagementConstants.ORGANIZATION_SWITCH_GRANT
                    && (!isOrganizationManagementEnabled || orgType === OrganizationType.TENANT || !isAppShared)) {
                    return;
                }

                // Remove un-allowed grant types.
                if (template
                    && template.id
                    && get(applicationConfig.allowedGrantTypes, template.id)
                    && !applicationConfig.allowedGrantTypes[ template.id ]
                        .includes(name)
                    && ApplicationManagementConstants.AVAILABLE_GRANT_TYPES.includes(name)) {

                    return;
                }

                /**
                 * Create the checkbox children object. hint is marked
                 * as optional because not all children have hint/description
                 * popups.
                 * @see modules \> forms \> CheckboxChild
                 */
                const grant: CheckboxChildWithIndex = {
                    label: modifyGrantTypeLabels(name, displayName),
                    readOnly: isM2MApplication && name === ApplicationManagementConstants.CLIENT_CREDENTIALS_GRANT,
                    value: name
                };

                /**
                 * Attach hint/description to this specific checkbox value.
                 * If there's no description provided in {@link getGrantTypeHintDescription}
                 * then we will not attach any hint popups.
                 */
                const description: string = getGrantTypeHintDescription(name);

                if (description && !isM2MApplication) {
                    grant.hint = {
                        content: description,
                        header: ""
                    };
                }
                if (hideRefreshTokenGrantType && grant.value === "refresh_token") {
                    grant.disabled = true;
                }

                allowedList.push(grant);

            });
        }

        /**
         * Rearranging the allowed list according to the correct order.
         *
         * Below invariants must be satisfied to complete the operation: -
         *      - `template` AND `template.id` IS truthy
         *      - `arrangement` HAS `template.id`
         *
         * If all the above invariants are satisfied then we can safely
         * attach a `index` property to every entry of the `allowedList`
         * and sort the array to ascending order to rearrange the list
         * in-place.
         */
        if (template && template.id) {
            const arrangement: Map<string, number> = ApplicationManagementConstants
                .TEMPLATE_WISE_ALLOWED_GRANT_TYPE_ARRANGE_ORDER[ template.id ];

            if (arrangement) {
                for (const grant of allowedList) {
                    const index: number = arrangement.get(grant.value);

                    grant[ "index" ] = index ?? Infinity;
                }
                allowedList.sort(({ index: a }: CheckboxChildWithIndex, { index: b }: CheckboxChildWithIndex) => a - b);
            }
        }

        // Remove disabled grant types from the sorted list.
        if (applicationConfig.inboundOIDCForm.disabledGrantTypes
            && applicationConfig.inboundOIDCForm.disabledGrantTypes[template.id]) {
            const disabledGrantTypes: string[] = applicationConfig.inboundOIDCForm.disabledGrantTypes[template.id];

            return allowedList.filter((grant: GrantIconInterface) => !disabledGrantTypes.includes(grant.value));
        }

        return allowedList;
    };

    /**
     * Checks the PKCE options.
     *
     * @param pckeConfig - PKCE config.
     * @returns a list of PKCE options.
     */
    const findPKCE = (pckeConfig: OAuth2PKCEConfigurationInterface): string[] => {
        const selectedValues: string[] = [];

        if (pckeConfig.mandatory) {
            selectedValues.push(ENABLE_PKCE_CHECKBOX_VALUE);
        }
        if (pckeConfig.supportPlainTransformAlgorithm) {
            selectedValues.push(SUPPORT_PKCE_PLAIN_ALGORITHM_VALUE);
        }

        return selectedValues;
    };

    /**
     * Show Regenerate confirmation.
     *
     * @param event - button click event.
     */
    const handleRegenerateButton = (event: MouseEvent<HTMLButtonElement>) => {
        event.preventDefault();
        setShowRegenerateConfirmationModal(true);
    };

    /**
     * Show Reactivate confirmation.
     *
     * @param event - button click event.
     */
    const handleReactivateButton = (event: MouseEvent<HTMLButtonElement>) => {
        event.preventDefault();
        setShowReactiveConfirmationModal(true);
    };

    /**
     * Find the status of revokeTokensWhenIDPSessionTerminated using form values for SPA.
     *
     * @param values - Form values.
     */
    const getRevokeStateForSPA = (values: any): boolean => {
        return values.get("RevokeAccessToken") ? values.get("RevokeAccessToken")?.length > 0 :
            values.get("bindingType") !== SupportedAccessTokenBindingTypes.NONE;
    };

    /**
     * Prepares form values for submit.
     *
     * @param values - Form values.
     * @param url - Callback URLs.
     * @param origin - Allowed origins.
     *
     * @returns Sanitized form values.
     */
    const updateConfiguration = (values: any, url?: string, origin?: string): any => {
        let finalConfiguration: any;

        if (!isSystemApplication && !isDefaultApplication) {
            let inboundConfigFormValues: any = {
                accessToken: {
                    accessTokenAttributes: selectedAccessTokenAttributes?.map((claim: ExternalClaim) => claim.claimURI),
                    applicationAccessTokenExpiryInSeconds: values.get("applicationAccessTokenExpiryInSeconds")
                        ? Number(values.get("applicationAccessTokenExpiryInSeconds"))
                        : Number(metadata?.defaultApplicationAccessTokenExpiryTime),
                    bindingType: values.get("bindingType"),
                    revokeTokensWhenIDPSessionTerminated: values.get("RevokeAccessToken")?.length > 0,
                    type: values.get("type"),
                    userAccessTokenExpiryInSeconds: Number(values.get("userAccessTokenExpiryInSeconds")),
                    validateTokenBinding: values.get("ValidateTokenBinding")?.length > 0
                },
                grantTypes: values.get("grant"),
                idToken: {
                    audience: audienceUrls !== "" ? audienceUrls.split(",") : [],
                    encryption: {
                        algorithm: isEncryptionEnabled && isCertAvailableForEncrypt ?
                            values.get("algorithm") : metadata?.idTokenEncryptionAlgorithm?.defaultValue,
                        enabled: isCertAvailableForEncrypt && values.get("encryption")?.includes("enableEncryption"),
                        method: isEncryptionEnabled && isCertAvailableForEncrypt ?
                            values.get("method") : metadata?.idTokenEncryptionMethod?.defaultValue
                    },
                    expiryInSeconds: Number(values.get("idExpiryInSeconds")),
                    idTokenSignedResponseAlg: values.get("idTokenSignedResponseAlg")
                },
                logout: {
                    backChannelLogoutUrl: values.get("backChannelLogoutUrl"),
                    frontChannelLogoutUrl: values.get("frontChannelLogoutUrl")
                },
                publicClient: !isMobileApplication ? values.get("supportPublicClients")?.length > 0 : true,
                refreshToken: {
                    expiryInSeconds: values.get("expiryInSeconds")
                        ? parseInt(values.get("expiryInSeconds"), 10)
                        : Number(metadata?.defaultRefreshTokenExpiryTime),
                    renewRefreshToken: values.get("RefreshToken")?.length > 0
                },
                scopeValidators: values.get("scopeValidator"),
                subjectToken: {
                    applicationSubjectTokenExpiryInSeconds : values.get("applicationSubjectTokenExpiryInSeconds")
                        ? parseInt(values.get("applicationSubjectTokenExpiryInSeconds"), 10)
                        : ImpersonationConfigConstants.DEFAULT_SUBJECT_TOKEN_EXPIRY_TIME,
                    enable : values.get("SubjectToken")?.length > 0
                },
                validateRequestObjectSignature: values.get("enableRequestObjectSignatureValidation")?.length > 0
            };

            !applicationConfig.inboundOIDCForm.showFrontChannelLogout
                && delete inboundConfigFormValues.logout.frontChannelLogoutUrl;
            !applicationConfig.inboundOIDCForm.showScopeValidators
                && delete inboundConfigFormValues.scopeValidators;
            !applicationConfig.inboundOIDCForm.showIdTokenEncryption
            && delete inboundConfigFormValues.idToken.encryption;
            !applicationConfig.inboundOIDCForm.showBackChannelLogout
            && delete inboundConfigFormValues.logout.backChannelLogoutUrl;
            !applicationConfig.inboundOIDCForm.showRequestObjectSignatureValidation
            && delete inboundConfigFormValues.validateRequestObjectSignature;

            // Add the `allowedOrigins` & `callbackURLs` only if the grant types
            // `authorization_code` and `implicit` are selected.
            if (showCallbackURLField) {
                inboundConfigFormValues = {
                    ...inboundConfigFormValues,
                    allowedOrigins: ApplicationManagementUtils.resolveAllowedOrigins(origin ? origin : allowedOrigins),
                    callbackURLs: [ ApplicationManagementUtils.buildCallBackUrlWithRegExp(url ? url : callBackUrls) ]
                };
            } else {
                inboundConfigFormValues = {
                    ...inboundConfigFormValues,
                    allowedOrigins: [],
                    callbackURLs: []
                };
            }

            // Add the `PKCE` only if the grant type
            // `authorization_code` is selected.
            if (showPKCEField) {
                inboundConfigFormValues = {
                    ...inboundConfigFormValues,
                    pkce: {
                        mandatory: values.get("PKCE").includes("mandatory"),
                        supportPlainTransformAlgorithm: !!values.get("PKCE").includes("supportPlainTransformAlgorithm")
                    }
                };
            } else {
                inboundConfigFormValues = {
                    ...inboundConfigFormValues,
                    pkce: {
                        mandatory: false,
                        supportPlainTransformAlgorithm: false
                    }
                };
            }

            if(showHybridFlowEnableConfig) {
                inboundConfigFormValues = {
                    ...inboundConfigFormValues,
                    hybridFlow: {
                        enable: values.get("enable-hybrid-flow")?.length > 0,
                        responseType: values.get(ApplicationManagementConstants.HYBRID_FLOW_RESPONSE_TYPE)
                    }
                };
            } else {
                inboundConfigFormValues = {
                    ...inboundConfigFormValues,
                    hybridFlow: {
                        enable: false,
                        responseType: null
                    }
                };
            }

            // Remove fields not applicable for M2M applications.
            if (isM2MApplication) {
                inboundConfigFormValues = {
                    ...inboundConfigFormValues,
                    accessToken: {
                        ...inboundConfigFormValues.accessToken,
                        userAccessTokenExpiryInSeconds: 0
                    },
                    idToken: {
                        audience: [ ...inboundConfigFormValues.idToken.audience ]
                    },
                    pkce: null,
                    refreshToken: null
                };
            }

            if (!isPublicClient) {
                let tokenEndpointAllowReusePvtKeyJwtValue: boolean = null;

                if (values.get("tokenEndpointAuthMethod") === PRIVATE_KEY_JWT) {
                    tokenEndpointAllowReusePvtKeyJwtValue = values.get("tokenEndpointAllowReusePvtKeyJwt")?.length > 0;
                }

                inboundConfigFormValues = {
                    ...inboundConfigFormValues,
                    clientAuthentication: {
                        tlsClientAuthSubjectDn: subjectDN,
                        tokenEndpointAllowReusePvtKeyJwt: tokenEndpointAllowReusePvtKeyJwtValue,
                        tokenEndpointAuthMethod: values.get("tokenEndpointAuthMethod"),
                        tokenEndpointAuthSigningAlg: values.get("tokenEndpointAuthSigningAlg")
                    }
                };
            }
            inboundConfigFormValues = {
                ...inboundConfigFormValues,
                pushAuthorizationRequest: {
                    requirePushAuthorizationRequest: values.get("requirePushAuthorizationRequest")?.length > 0
                },
                requestObject: {
                    encryption: {
                        algorithm: values.get("requestObjectEncryptionAlgorithm"),
                        method: values.get("requestObjectEncryptionMethod")
                    },
                    requestObjectSigningAlg: values.get("requestObjectSigningAlg")
                },
                subject: {
                    sectorIdentifierUri: initialValues?.subject?.sectorIdentifierUri,
                    subjectType: initialValues?.subject?.subjectType
                }
            };

            // If the app is not a newly created, add `clientId` & `clientSecret`.
            if (initialValues?.clientId && initialValues?.clientSecret) {
                inboundConfigFormValues = {
                    ...inboundConfigFormValues,
                    clientId: initialValues?.clientId,
                    clientSecret: initialValues?.clientSecret
                };
            }

            finalConfiguration = {
                general: {
                    advancedConfigurations: {
                        certificate: {
                            type: (selectedCertType !== CertificateTypeInterface.NONE)
                                ? selectedCertType
                                : certificate?.type,
                            value: (selectedCertType !== CertificateTypeInterface.NONE) ? finalCertValue: ""
                        }
                    }
                },
                inbound: {
                    ...inboundConfigFormValues
                }
            };

            !applicationConfig.inboundOIDCForm.showCertificates
            && delete finalConfiguration.general.advancedConfigurations.certificate;
        } else {
            finalConfiguration = {
                general: {},
                inbound: {
                    ...initialValues
                }
            };

            if (showCallbackURLField) {
                finalConfiguration.inbound.allowedOrigins =
                    ApplicationManagementUtils.resolveAllowedOrigins(origin ? origin : allowedOrigins);
                finalConfiguration.inbound.callbackURLs =
                    [ ApplicationManagementUtils.buildCallBackUrlWithRegExp(url ? url : callBackUrls) ];
            } else {
                finalConfiguration.inbound.allowedOrigins = [];
                finalConfiguration.inbound.callbackURLs = [];
            }
        }

        return finalConfiguration;
    };

    /**
     * Prepares form values for submit.
     *
     * @param values - Form values.
     * @param url - Callback URLs.
     * @param origin - Allowed origins.
     *
     * @returns Sanitized form values.
     */
    const updateConfigurationForSPA = (values: any, url?: string, origin?: string): any => {
        let inboundConfigFormValues: any = {
            accessToken: {
                accessTokenAttributes: selectedAccessTokenAttributes?.map((claim: ExternalClaim) => claim.claimURI),
                applicationAccessTokenExpiryInSeconds: Number(metadata?.defaultApplicationAccessTokenExpiryTime),
                bindingType: values.get("bindingType"),
                revokeTokensWhenIDPSessionTerminated: getRevokeStateForSPA(values),
                type: values.get("type"),
                userAccessTokenExpiryInSeconds: Number(values.get("userAccessTokenExpiryInSeconds"))
            },
            grantTypes: values.get("grant"),
            idToken: {
                audience: audienceUrls !== "" ? audienceUrls.split(",") : [],
                expiryInSeconds: Number(values.get("idExpiryInSeconds"))
            },
            publicClient: true,
            refreshToken: {
                expiryInSeconds: values.get("expiryInSeconds")
                    ? parseInt(values.get("expiryInSeconds"), 10)
                    : Number(metadata?.defaultRefreshTokenExpiryTime),
                renewRefreshToken: values.get("RefreshToken")?.length > 0
            },
            subjectToken: {
                applicationSubjectTokenExpiryInSeconds : values.get("applicationSubjectTokenExpiryInSeconds")
                    ? parseInt(values.get("applicationSubjectTokenExpiryInSeconds"), 10)
                    : ImpersonationConfigConstants.DEFAULT_SUBJECT_TOKEN_EXPIRY_TIME,
                enable : values.get("SubjectToken")?.length > 0

            }
        };

        // Add the `allowedOrigins` & `callbackURLs` only if the grant types
        // `authorization_code` and `implicit` are selected.
        if (showCallbackURLField) {
            inboundConfigFormValues = {
                ...inboundConfigFormValues,
                allowedOrigins: ApplicationManagementUtils.resolveAllowedOrigins(origin ? origin : allowedOrigins),
                callbackURLs: [ ApplicationManagementUtils.buildCallBackUrlWithRegExp(url ? url : callBackUrls) ]
            };
        } else {
            inboundConfigFormValues = {
                ...inboundConfigFormValues,
                allowedOrigins: [],
                callbackURLs: []
            };
        }

        // Add the `PKCE` only if the grant type
        // `authorization_code` is selected.
        if (showPKCEField) {
            inboundConfigFormValues = {
                ...inboundConfigFormValues,
                pkce: {
                    mandatory: values.get("PKCE").includes("mandatory"),
                    supportPlainTransformAlgorithm: !!values.get("PKCE").includes("supportPlainTransformAlgorithm")
                }
            };
        } else {
            inboundConfigFormValues = {
                ...inboundConfigFormValues,
                pkce: {
                    mandatory: false,
                    supportPlainTransformAlgorithm: false
                }
            };
        }

        if(showHybridFlowEnableConfig) {
            inboundConfigFormValues = {
                ...inboundConfigFormValues,
                hybridFlow: {
                    enable: values.get("enable-hybrid-flow")?.length > 0,
                    responseType: values.get(ApplicationManagementConstants.HYBRID_FLOW_RESPONSE_TYPE)
                }
            };
        } else {
            inboundConfigFormValues = {
                ...inboundConfigFormValues,
                hybridFlow: {
                    enable: false,
                    responseType: null
                }
            };
        }

        // Add `scope validators` only if `scope validators` are visible.
        if (applicationConfig.inboundOIDCForm.showScopeValidators) {
            inboundConfigFormValues = {
                ...inboundConfigFormValues,
                scopeValidators: values.get("scopeValidator")
            };
        }

        // If the app is newly created do not add `clientId` & `clientSecret`.
        if (!initialValues?.clientId || !initialValues?.clientSecret) {
            return inboundConfigFormValues;
        }

        return {
            inbound: {
                ...inboundConfigFormValues,
                clientId: initialValues?.clientId,
                clientSecret: initialValues?.clientSecret
            }
        };
    };

    useEffect(
        () => {
            if (initialValues?.idToken?.encryption) {
                setEncryptionEnable(initialValues.idToken.encryption?.enabled);
            }
        }, [ initialValues ]
    );

    useEffect(
        () => {
            setPublicClient(initialValues?.publicClient);
        }, [ initialValues ]
    );

    /**
    The following function is used to reset the client authentication method if public client is selected
    *
    * @param publicClient - is public client
    */
    const handleClientAuthenticationChange = (publicClient: boolean):void => {
        if (publicClient) {
            setSelectedAuthMethod("");
        }
    };

    /**
     * The following function handles allowing CORS for a new origin.
     *
     * @param url - Allowed origin.
     */
    const handleAllowOrigin = (url: string): void => {
        let allowedURLs: string = allowedOrigins;

        if (allowedURLs !== "") {
            allowedURLs = allowedURLs + "," + url;
        }
        else {
            allowedURLs = url;
        }
        setAllowedOrigins(allowedURLs);
    };

    /**
     * Scrolls to the first field that throws an error.
     *
     * @param field - The name of the field.
     */
    const scrollToInValidField = (field: string): void => {
        const options: ScrollIntoViewOptions = {
            behavior: "smooth",
            block: "center"
        };

        switch (field) {
            case "clientSecret":
                clientSecret.current.scrollIntoView(options);

                break;
            case "grant":
                grant.current.scrollIntoView(options);

                break;
            case "url":
                url.current.scrollIntoView(options);

                break;
            case "allowedOrigin":
                allowedOrigin.current.scrollIntoView(options);

                break;
            case "supportPublicClients":
                supportPublicClients.current.scrollIntoView(options);

                break;
            case "pkce":
                pkce.current.scrollIntoView(options);

                break;
            case "bindingType":
                bindingType.current.scrollIntoView(options);

                break;
            case "type":
                type.current.scrollIntoView(options);

                break;
            case "validateTokenBinding":
                validateTokenBinding.current.scrollIntoView(options);

                break;
            case "revokeAccessToken":
                revokeAccessToken.current.scrollIntoView(options);

                break;
            case "userAccessTokenExpiryInSeconds":
                userAccessTokenExpiryInSeconds.current.scrollIntoView(options);

                break;
            case "refreshToken":
                refreshToken.current.scrollIntoView(options);

                break;
            case "expiryInSeconds":
                expiryInSeconds.current.scrollIntoView(options);

                break;
            case "subjectToken":
                subjectToken.current.scrollIntoView(options);

                break;
            case "applicationSubjectTokenExpiryInSeconds":
                applicationSubjectTokenExpiryInSeconds.current.scrollIntoView(options);

                break;
            case "audience":
                audience.current.scrollIntoView(options);

                break;
            case "encryption":
                encryption.current.scrollIntoView(options);

                break;
            case "algorithm":
                algorithm.current.scrollIntoView(options);

                break;
            case "method":
                method.current.scrollIntoView(options);

                break;
            case "idExpiryInSeconds":
                idExpiryInSeconds.current.scrollIntoView(options);

                break;
            case "backChannelLogoutUrl":
                backChannelLogoutUrl.current.scrollIntoView(options);

                break;
            case "frontChannelLogoutUrl":
                frontChannelLogoutUrl.current.scrollIntoView(options);

                break;
            case "enableRequestObjectSignatureValidation":
                enableRequestObjectSignatureValidation.current.scrollIntoView(options);

                break;
            case "scopeValidator":
                scopeValidator.current.scrollIntoView(options);

                break;
            case "hybridFlow":
                hybridFlow.current.scrollIntoView(options);

                break;
        }
    };

    /**
     * submitURL function.
     */
    let submitUrl: (callback: (url?: string) => void) => void;

    /**
     * submitOrigin function.
     */
    let submitOrigin: (callback: (origin?: string) => void) => void;

    /**
     * Check if a given expiry time is valid.
     *
     * @param value - expiry time as a string.
     */
    const isValidExpiryTime = (value: string) => {
        const numberValue: number = Math.floor(Number(value.toString()));

        return (numberValue !== Infinity && String(numberValue) === value && numberValue > 0);
    };

    const isPublicClientFieldEnabled: boolean = !isSPAApplication
        && !isMobileApplication
        && !isFAPIApplication
        && (
            selectedGrantTypes?.includes(
                ApplicationManagementConstants.AUTHORIZATION_CODE_GRANT)
            || selectedGrantTypes?.includes(ApplicationManagementConstants.DEVICE_GRANT)
            || selectedGrantTypes?.includes(
                ApplicationManagementConstants.OAUTH2_TOKEN_EXCHANGE)
        )
        && !isSystemApplication
        && !isDefaultApplication;

    const isClientAuthenticationMethodFieldEnabled: boolean =
        !disabledFeatures?.includes("applications.protocol.clientAuthenticationMethod");

    const isClientAuthenticationSectionEnabled: boolean = (
        ApplicationTemplateIdTypes.CUSTOM_APPLICATION === template?.templateId
        || ApplicationTemplateIdTypes.OIDC_WEB_APPLICATION === template?.templateId
    ) && !isSystemApplication
      && !isDefaultApplication
      && (isPublicClientFieldEnabled || isClientAuthenticationMethodFieldEnabled);

    /**
     * Renders the list of main OIDC config fields.
     *
     * @returns OIDC config fields.
     */
    const renderOIDCConfigFields = (): ReactElement => (
        <>
            {
                !readOnly &&  (
                    <StickyBar
                        updateButtonRef={ updateRef }
                        isFormStale={ isFormStale }
                        containerRef={ containerRef }
                    >
                        <Button
                            primary
                            type="submit"
                            size="small"
                            className="form-button"
                            loading={ isLoading }
                            disabled={ isLoading }
                            data-testid={ `${ testId }-submit-button-sticky` }
                        >
                            { t("common:update") }
                        </Button>
                    </StickyBar>
                )
            }
            {
                !isSystemApplication && !isDefaultApplication && (
                    <Grid.Row columns={ 2 }>
                        <Grid.Column mobile={ 16 } tablet={ 16 } computer={ 16 }>
                            <Field
                                ref={ grant }
                                name="grant"
                                label={
                                    t("applications:forms.inboundOIDC.fields.grant.label")
                                }
                                type="checkbox"
                                required={ true }
                                requiredErrorMessage={
                                    t("applications:forms.inboundOIDC.fields.grant" +
                                        ".validations.empty")
                                }
                                children={ getAllowedGranTypeList(metadata?.allowedGrantTypes) }
                                value={ selectedGrantTypes ?? initialValues?.grantTypes }
                                readOnly={ readOnly }
                                enableReinitialize={ true }
                                listen={ (values: Map<string, FormValue>) => handleGrantTypeChange(values) }
                                data-testid={ `${ testId }-grant-type-checkbox-group` }
                            />
                            {
                                isRefreshTokenWithoutAllowedGrantType && (
                                    <Label basic color="orange" className="mt-2" >
                                        { t("applications:forms.inboundOIDC.fields.grant" +
                                            ".validation.refreshToken") }
                                    </Label>
                                )
                            }
                            <Hint>
                                {
                                    t("applications:forms.inboundOIDC.fields.grant.hint")
                                }
                            </Hint>
                        </Grid.Column>
                    </Grid.Row>
                )
            }
            {
                showCallbackURLField && (
                    <>
                        <Grid.Row columns={ 1 }>
                            <Grid.Column mobile={ 16 } tablet={ 16 } computer={ 16 } className="field">
                                <div ref={ url } />
                                <URLInput
                                    isAllowEnabled={ isSPAApplication }
                                    handleAddAllowedOrigin={ (url: string) => handleAllowOrigin(url) }
                                    handleRemoveAllowedOrigin={ () => { return; } }
                                    tenantDomain={ tenantDomain }
                                    allowedOrigins={ union(allowedOriginList, allowedOrigins.split(",")) }
                                    labelEnabled={ true }
                                    urlState={ callBackUrls }
                                    setURLState={ (url: string) => {
                                        setCallBackUrls(url);

                                        const initialUrl: string = initialValues?.callbackURLs?.toString()
                                            ? ApplicationManagementUtils.buildCallBackURLWithSeparator(
                                                initialValues.callbackURLs.toString())
                                            : "";

                                        if (initialUrl !== url) {
                                            setIsFormStale(true);
                                        }
                                    } }
                                    labelName={
                                        isMobileApplication
                                            ? "Authorized redirect URIs"
                                            : t("applications:forms.inboundOIDC.fields." +
                                                "callBackUrls.label")
                                    }
                                    required={ true }
                                    value={
                                        initialValues?.callbackURLs?.toString()
                                            ? ApplicationManagementUtils.buildCallBackURLWithSeparator(
                                                initialValues.callbackURLs.toString())
                                            : ""
                                    }
                                    placeholder={
                                        isMobileApplication
                                            ? t("applications:forms.inboundOIDC.mobileApp" +
                                                ".mobileAppPlaceholder")
                                            : t("applications:forms.inboundOIDC.fields." +
                                                "callBackUrls.placeholder")
                                    }
                                    validationErrorMsg={
                                        CustomApplicationTemplate?.id !== template?.id && !isMobileApplication
                                            ? t("applications:forms.inboundOIDC.fields." +
                                            "callBackUrls.validations.invalid")
                                            : t("applications:forms.inboundOIDC.messages." +
                                                "customInvalidMessage")
                                    }
                                    emptyErrorMessage={
                                        t("applications:forms.inboundOIDC.fields." +
                                            "callBackUrls.validations.empty")
                                    }
                                    skipInternalValidation= {
                                        template.templateId === ApplicationManagementConstants.MOBILE
                                        || CustomApplicationTemplate?.id === template?.id
                                    }
                                    validation={ (value: string) => {
                                        if ((isMobileApplication || CustomApplicationTemplate?.id === template?.id)) {
                                            if (URLUtils.isMobileDeepLink(value)) {
                                                setCallbackURLsErrorLabel(null);

                                                return true;
                                            }

                                            return false;
                                        }
                                        if (URLUtils.isURLValid(value)) {
                                            if (URLUtils.isHttpUrl(value) || URLUtils.isHttpsUrl(value)) {
                                                setCallbackURLsErrorLabel(null);

                                                return true;
                                            }

                                            return false;
                                        }

                                        return false;
                                    } }
                                    showError={ showURLError }
                                    setShowError={ setShowURLError }
                                    hint={
                                        isMobileApplication
                                            ? "The authorized redirect URI determines where the authorization code " +
                                                "is sent to upon user authentication, and where the user is " +
                                                "redirected to upon user logout. The client app should specify the " +
                                                "authorized redirect URI in the authorization or logout request and " +
                                                config.ui.productName + " will validate it " +
                                                "against the authorized redirect URLs entered here."
                                            : t("applications:" +
                                                "forms.inboundOIDC.fields.callBackUrls.hint", {
                                                productName: config.ui.productName
                                            })
                                    }
                                    readOnly={ readOnly }
                                    addURLTooltip={ t("common:addURL") }
                                    duplicateURLErrorMessage={ t("common:duplicateURLError") }
                                    data-testid={ `${ testId }-callback-url-input` }
                                    getSubmit={ (submitFunction: (callback: (url?: string) => void) => void) => {
                                        submitUrl = submitFunction;
                                    } }
                                    showPredictions={ false }
                                    customLabel={ callbackURLsErrorLabel }
                                    productName={ config.ui.productName }
                                    isCustom={ CustomApplicationTemplate?.id === template?.id }
                                    popupHeaderPositive={ t("applications:URLInput.withLabel."
                                        + "positive.header") }
                                    popupHeaderNegative={ t("applications:URLInput.withLabel."
                                        + "negative.header") }
                                    popupContentPositive={ t("applications:URLInput.withLabel."
                                        + "positive.content", { productName: config.ui.productName }) }
                                    popupContentNegative={ t("applications:URLInput.withLabel."
                                        + "negative.content", { productName: config.ui.productName }) }
                                    popupDetailedContentPositive={ t("applications:URLInput."
                                        + "withLabel.positive.detailedContent.0") }
                                    popupDetailedContentNegative={ t("applications:URLInput."
                                        + "withLabel.negative.detailedContent.0") }
                                    insecureURLDescription={ t("console:common.validations.inSecureURL.description") }
                                    showLessContent={ t("common:showLess") }
                                    showMoreContent={ t("common:showMore") }
                                />
                            </Grid.Column>
                        </Grid.Row>
                        <Grid.Row columns={ 1 }>
                            <Grid.Column mobile={ 16 } tablet={ 16 } computer={ 16 } className="field">
                                <div ref={ allowedOrigin } />
                                <URLInput
                                    handleAddAllowedOrigin={ (url: string) => handleAllowOrigin(url) }
                                    urlState={ allowedOrigins }
                                    setURLState={ (url: string) => {
                                        setAllowedOrigins(url);

                                        if (allowedOrigins !== url) {
                                            setIsFormStale(true);
                                        }
                                    } }
                                    onlyOrigin={ true }
                                    labelName={
                                        t("applications:forms.inboundOIDC" +
                                            ".fields.allowedOrigins.label")
                                    }
                                    placeholder={
                                        t("applications:forms.inboundOIDC" +
                                            ".fields.allowedOrigins.placeholder")
                                    }
                                    value={ allowedOrigins }
                                    validationErrorMsg={
                                        t("applications:forms.inboundOIDC" +
                                            ".fields.allowedOrigins.validations.empty")
                                    }
                                    validation={ (value: string) => {

                                        if (!(((URLUtils.isHttpsUrl(value) || URLUtils.isHttpUrl(value))) &&
                                            URLUtils.isAValidOriginUrl(value))) {

                                            return false;
                                        }

                                        if (!URLUtils.isMobileDeepLink(value)) {
                                            return false;
                                        }

                                        setAllowedOriginsErrorLabel(null);

                                        return true;
                                    } }
                                    computerWidth={ 10 }
                                    setShowError={ setShowOriginError }
                                    showError={ showOriginError }
                                    readOnly={ readOnly }
                                    addURLTooltip={ t("common:addURL") }
                                    duplicateURLErrorMessage={ t("common:duplicateURLError") }
                                    data-testid={ `${ testId }-allowed-origin-url-input` }
                                    getSubmit={ (submitOriginFunction: (callback: (origin?: string) => void) => void
                                    ) => {
                                        submitOrigin = submitOriginFunction;
                                    } }
                                    showPredictions={ false }
                                    customLabel={ allowedOriginsErrorLabel }
                                    popupHeaderPositive={ t("applications:URLInput.withLabel."
                                        + "positive.header") }
                                    popupHeaderNegative={ t("applications:URLInput.withLabel."
                                        + "negative.header") }
                                    popupContentPositive={ t("applications:URLInput.withLabel."
                                        + "positive.content", { productName: config.ui.productName }) }
                                    popupContentNegative={ t("applications:URLInput.withLabel."
                                        + "negative.content", { productName: config.ui.productName }) }
                                    popupDetailedContentPositive={ t("applications:URLInput."
                                        + "withLabel.positive.detailedContent.0") }
                                    popupDetailedContentNegative={ t("applications:URLInput."
                                        + "withLabel.negative.detailedContent.0") }
                                    insecureURLDescription={ t("console:common.validations.inSecureURL.description") }
                                    showLessContent={ t("common:showLess") }
                                    showMoreContent={ t("common:showMore") }
                                />
                                <Hint>
                                    The HTTP origins that host your { !isMobileApplication && "web" } application.
                                    You can define multiple web
                                    origins by adding them separately.
                                    <p className={ "mt-0" }>(E.g.,&nbsp;&nbsp;
                                        <Code>https://myapp.io, https://localhost:3000</Code>)
                                    </p>
                                </Hint>
                            </Grid.Column>
                        </Grid.Row>
                    </>
                )
            }

            { /* Form Section: PKCE */ }
            {
                showPKCEField
                && !isSystemApplication
                && !isDefaultApplication
                && (
                    <>
                        <Grid.Row columns={ 2 }>
                            <Grid.Column mobile={ 16 } tablet={ 16 } computer={ 16 }>
                                <Divider />
                                <Divider hidden />
                            </Grid.Column>
                            <Grid.Column mobile={ 16 } tablet={ 16 } computer={ 16 }>
                                <Heading as="h4">
                                    { t("applications:forms.inboundOIDC.sections.pkce" +
                                        ".heading") }
                                </Heading>
                                <Field
                                    ref={ pkce }
                                    name={ PKCE_KEY }
                                    label=""
                                    required={ false }
                                    requiredErrorMessage={
                                        t("applications:forms.inboundOIDC.sections.pkce" +
                                            ".fields.pkce.validations.empty")
                                    }
                                    type="checkbox"
                                    value={ initialValues?.pkce && findPKCE(initialValues.pkce) }
                                    listen={ pkceValuesChangeListener }
                                    children={ (!isSPAApplication && !isMobileApplication)
                                        ? [
                                            {
                                                label: t("applications:forms.inboundOIDC" +
                                                    ".sections.pkce.fields.pkce.children.mandatory.label"),
                                                value: ENABLE_PKCE_CHECKBOX_VALUE
                                            },
                                            {
                                                disabled: !enablePKCE,
                                                hint: {
                                                    content: t("applications:forms." +
                                                        "inboundOIDC.sections.pkce.description", {
                                                        productName: config.ui.productName
                                                    }),
                                                    header: "PKCE 'Plain'"
                                                },
                                                label: t("applications:forms.inboundOIDC" +
                                                    ".sections.pkce.fields.pkce.children.plainAlg.label"),
                                                value: SUPPORT_PKCE_PLAIN_ALGORITHM_VALUE
                                            }
                                        ] : [
                                            {
                                                label: t("applications:forms.inboundOIDC" +
                                                    ".sections.pkce.fields.pkce.children.mandatory.label"),
                                                value: ENABLE_PKCE_CHECKBOX_VALUE
                                            }
                                        ] }
                                    readOnly={ readOnly }
                                    data-testid={ `${ testId }-pkce-checkbox-group` }
                                />
                                <Hint>
                                    { t("applications:forms.inboundOIDC.sections.pkce.hint") }
                                </Hint>
                            </Grid.Column>
                        </Grid.Row>
                    </>
                )
            }

            { /* hybrid flow */ }
            {
                showHybridFlowEnableConfig
                && !isSystemApplication
                && !isDefaultApplication
                && !isM2MApplication
                && (
                    <>
                        <Grid.Row columns={ 2 }>
                            <Grid.Column mobile={ 16 } tablet={ 16 } computer={ 16 }>
                                <Divider />
                                <Divider hidden />
                            </Grid.Column>
                            <Grid.Column mobile={ 16 } tablet={ 16 } computer={ 16 }>
                                <Box display="flex" alignItems="self-start">
                                    <Heading as="h4" className="hybrid-flow-heading">
                                        { t("applications:forms.inboundOIDC.sections" +
                                        ".hybridFlow.heading") }
                                    </Heading>

                                    { applicationConfig.advancedConfigurations.showHybridFlowFeatureStatusChip && (
                                        <div className="oxygen-chip-div" >
                                            <Chip
                                                label={ t(FeatureStatusLabel.NEW) }
                                                className="oxygen-menu-item-chip oxygen-chip-new" />
                                        </div>
                                    ) }
                                </Box>
                                <Field
                                    ref={ hybridFlowEnableConfig }
                                    name={ ApplicationManagementConstants.HYBRID_FLOW_ENABLE_CONFIG }
                                    required={ false }
                                    children={
                                        [
                                            {
                                                label: t("applications:forms.inboundOIDC.sections.hybridFlow.enable." +
                                                "label"),
                                                value: ApplicationManagementConstants.HYBRID_FLOW_ENABLE_CONFIG
                                            }
                                        ]
                                    }
                                    type="checkbox"
                                    value = { initialValues?.hybridFlow?.enable? [
                                        ApplicationManagementConstants.HYBRID_FLOW_ENABLE_CONFIG ] : [] }
                                    listen={ hybridFlowConfigValuesChangeListener }
                                    readOnly={ readOnly }
                                    data-testid={ `${ testId }--hybridFlow-enable-checkbox` }
                                />
                            </Grid.Column>
                        </Grid.Row>
                    </>
                )
            }
            {
                showHybridFlowEnableConfig
                && ( enableHybridFlowResponseTypeField || initialValues?.hybridFlow?.enable )
                && (
                    <Grid.Row columns={ 2 }>
                        <Grid.Column mobile={ 16 } tablet={ 16 } computer={ 16 }>
                        </Grid.Column>
                        <Grid.Column mobile={ 16 } tablet={ 16 } computer={ 16 }>
                            <Field
                                ref={ hybridFlow }
                                label={
                                    t("applications:forms.inboundOIDC.sections" +
                                        ".hybridFlow.hybridFlowResponseType.label")
                                }
                                name = { ApplicationManagementConstants.HYBRID_FLOW_RESPONSE_TYPE }
                                type="radio"
                                required={ true }
                                children={ getHybridFlowResponseTypes() }
                                readOnly={ readOnly }
<<<<<<< HEAD
                                default= { initialValues?.hybridFlow?.responseType?
                                    initialValues.hybridFlow.responseType :ApplicationManagementConstants.CODE_IDTOKEN }
=======
                                value={ selectedHybridFlowResponseTypes }
>>>>>>> 4d9cfbc9
                                enableReinitialize={ true }
                                data-testid={ `${ testId }--hybridflow-responsetype-checkbox` }
                            />
                            <Hint>
                                <Trans
                                    i18nKey={
                                        "applications:forms.inboundOIDC.sections.hybridFlow" +
                                        "hybridFlowResponseType.fields.hint"
                                    }
                                >
                                    Select the allowed { " " }
                                    <DocumentationLink
                                        link={ documentationLink }
                                        showEmptyLinkText
                                    > hybrid flow </DocumentationLink> response type.
                                </Trans>
                            </Hint>
                        </Grid.Column>
                    </Grid.Row>
                )
            }

            { /* Client Authentication*/ }
            {
                isClientAuthenticationSectionEnabled && (
                    <>
                        <Grid.Row columns={ 2 }>
                            <Grid.Column mobile={ 16 } tablet={ 16 } computer={ 16 }>
                                <Divider />
                                <Divider hidden />
                            </Grid.Column>
                            <Grid.Column mobile={ 16 } tablet={ 16 } computer={ 16 }>
                                <Heading as="h4">
                                    { t("applications:forms.inboundOIDC.sections" +
                                        ".clientAuthentication.heading") }
                                </Heading>
                                {
                                    isPublicClientFieldEnabled && (
                                        <Grid.Row columns={ 1 }>
                                            <Grid.Column mobile={ 16 } tablet={ 16 } computer={ 16 }>
                                                <Field
                                                    ref={ supportPublicClients }
                                                    name="supportPublicClients"
                                                    label=""
                                                    required={ false }
                                                    requiredErrorMessage={
                                                        t("applications:forms.inboundOIDC" +
                                                            ".fields.public.validations.empty")
                                                    }
                                                    type="checkbox"
                                                    value={
                                                        initialValues?.publicClient
                                                            ? [ "supportPublicClients" ]
                                                            : []
                                                    }
                                                    children={ [
                                                        {
                                                            label: t("applications:forms" +
                                                                ".inboundOIDC.fields.public.label"),
                                                            value: "supportPublicClients"
                                                        }
                                                    ] }
                                                    readOnly={ readOnly }
                                                    listen={ (values: Map<string, FormValue>): void => {
                                                        const isPublicClient: boolean =
                                                            values.get("supportPublicClients")
                                                                .includes("supportPublicClients");

                                                        setPublicClient(isPublicClient);
                                                        handleClientAuthenticationChange(isPublicClient);
                                                    } }
                                                    data-testid={ `${ testId }-public-client-checkbox` }
                                                />
                                                <Hint>
                                                    { t("applications:forms.inboundOIDC" +
                                                        ".fields.public.hint", {
                                                        productName: config.ui?.productName
                                                    }) }
                                                </Hint>
                                            </Grid.Column>
                                        </Grid.Row>
                                    )
                                }
                                {
                                    isClientAuthenticationMethodFieldEnabled && (
                                        <>
                                            <Field
                                                ref={ tokenEndpointAuthMethod }
                                                name="tokenEndpointAuthMethod"
                                                label={
                                                    t("applications:forms.inboundOIDC" +
                                                    ".sections.clientAuthentication.fields.authenticationMethod.label")
                                                }
                                                required={ false }
                                                type="dropdown"
                                                disabled={ isPublicClient }
                                                placeholder={
                                                    t("applications:forms.inboundOIDC" +
                                                      ".sections.clientAuthentication.fields.authenticationMethod" +
                                                      ".placeholder")
                                                }
                                                value={ selectedAuthMethod }
                                                listen={
                                                    (values: Map<string, FormValue>) => handleAuthMethodChange(values)
                                                }
                                                children={ isFAPIApplication ?
                                                    getAllowedList(metadata?.fapiMetadata?.tokenEndpointAuthMethod)
                                                    : getAllowedList(metadata?.tokenEndpointAuthMethod) }
                                                readOnly={ readOnly }
                                                data-componentId={ `${ componentId }-client-auth-method-dropdown` }
                                            />
                                            <Hint>
                                                { t("applications:forms.inboundOIDC.sections" +
                                        ".clientAuthentication.fields.authenticationMethod.hint") }
                                            </Hint>
                                        </>
                                    ) }

                            </Grid.Column>
                        </Grid.Row>
                        { selectedAuthMethod === PRIVATE_KEY_JWT &&
                            (
                                <Grid.Row columns={ 1 }>
                                    <Grid.Column mobile={ 16 } tablet={ 16 } computer={ 16 }>
                                        <Field
                                            ref={ tokenEndpointAllowReusePvtKeyJwt }
                                            name="tokenEndpointAllowReusePvtKeyJwt"
                                            required={ false }
                                            type="checkbox"
                                            disabled={ isPublicClient }
                                            value={
                                                initialValues?.clientAuthentication?.tokenEndpointAllowReusePvtKeyJwt ?
                                                    [ "tokenEndpointAllowReusePvtKeyJwt" ]
                                                    : [] }
                                            readOnly={ readOnly }
                                            data-componentId={
                                                `${ componentId }-client-auth-pvt-key-jwt-reuse-checkbox` }
                                            children={ [
                                                {
                                                    label: t("applications:forms.inboundOIDC.sections" +
                                                        ".clientAuthentication.fields.reusePvtKeyJwt.label"),
                                                    value: "tokenEndpointAllowReusePvtKeyJwt"
                                                }
                                            ] }
                                        />
                                        <Hint>
                                            { t("applications:forms.inboundOIDC.sections" +
                                                ".clientAuthentication.fields.reusePvtKeyJwt.hint") }
                                        </Hint>
                                    </Grid.Column>
                                </Grid.Row>
                            )
                        }
                        { selectedAuthMethod === PRIVATE_KEY_JWT &&
                            (
                                <Grid.Row columns={ 1 }>
                                    <Grid.Column mobile={ 16 } tablet={ 16 } computer={ 16 }>
                                        <Field
                                            ref={ tokenEndpointAuthSigningAlg }
                                            name="tokenEndpointAuthSigningAlg"
                                            label={
                                                t("applications:forms.inboundOIDC.sections" +
                                                    ".clientAuthentication.fields.signingAlgorithm.label")
                                            }
                                            required={ false }
                                            type="dropdown"
                                            disabled={ isPublicClient }
                                            default={
                                                initialValues?.clientAuthentication ?
                                                    initialValues.clientAuthentication.tokenEndpointAuthSigningAlg
                                                    : metadata?.tokenEndpointSignatureAlgorithm?.defaultValue
                                            }
                                            placeholder={
                                                t("applications:forms.inboundOIDC.sections" +
                                                    ".clientAuthentication.fields.signingAlgorithm.placeholder")
                                            }
                                            children={ isFAPIApplication ?
                                                getAllowedList(metadata?.fapiMetadata?.allowedSignatureAlgorithms) :
                                                getAllowedList(metadata?.tokenEndpointSignatureAlgorithm) }
                                            readOnly={ readOnly }
                                            data-componentId={
                                                `${ componentId }-client-auth-signing-algorithm-dropdown` }
                                        />
                                        <Hint>
                                            { t("applications:forms.inboundOIDC.sections" +
                                                ".clientAuthentication.fields.signingAlgorithm.hint") }
                                        </Hint>

                                    </Grid.Column>
                                </Grid.Row>
                            )
                        }
                        { selectedAuthMethod === TLS_CLIENT_AUTH &&
                            (
                                <Grid.Row columns={ 1 }>
                                    <Grid.Column mobile={ 16 } tablet={ 16 } computer={ 16 }>
                                        <Form.Input
                                            ref={ tlsClientAuthSubjectDn }
                                            ariaLabel="TLS client auth subject DN"
                                            inputType="name"
                                            name="tlsClientAuthSubjectDn"
                                            label={ t("applications:forms.inboundOIDC" +
                                                ".sections.clientAuthentication.fields.subjectDN.label")
                                            }
                                            disabled = { isPublicClient }
                                            required={ false }
                                            placeholder={
                                                t("applications:forms.inboundOIDC.sections" +
                                                    ".clientAuthentication.fields.subjectDN.placeholder")
                                            }
                                            value={ subjectDN }
                                            onChange={ (e: ChangeEvent<HTMLInputElement>) =>
                                                setTLSClientAuthSubjectDN(e.target.value) }
                                            readOnly={ false }
                                            maxLength={ ApplicationManagementConstants.FORM_FIELD_CONSTRAINTS
                                                .APP_NAME_MAX_LENGTH }
                                            minLength={ 3 }
                                            width={ 16 }
                                            data-componentId={ `${ componentId }-client-auth-subject-dn` }
                                        />
                                        <Hint>
                                            { t("applications:forms.inboundOIDC.sections" +
                                                ".clientAuthentication.fields.subjectDN.hint") }
                                        </Hint>
                                    </Grid.Column>
                                </Grid.Row>
                            )
                        }
                    </>
                )
            }

            { /* Pushed Authorization Requests*/ }
            { (ApplicationTemplateIdTypes.CUSTOM_APPLICATION === template?.templateId
                || ApplicationTemplateIdTypes.OIDC_WEB_APPLICATION === template?.templateId)
                && !isSystemApplication
                && !isDefaultApplication
                && !disabledFeatures?.includes("applications.protocol.pushedAuthorization")
                && (
                    <Grid.Row columns={ 2 }>
                        <Grid.Column mobile={ 16 } tablet={ 16 } computer={ 16 }>
                            <Divider />
                            <Divider hidden />
                        </Grid.Column>
                        <Grid.Column mobile={ 16 } tablet={ 16 } computer={ 16 }>
                            <Heading as="h4">
                                { t("applications:forms.inboundOIDC.sections" +
                                    ".pushedAuthorization.heading") }
                            </Heading>
                            <Field
                                ref={ requirePushedAuthorizationRequests }
                                name={ "requirePushAuthorizationRequest" }
                                required={ false }
                                type="checkbox"
                                value={ initialValues?.pushAuthorizationRequest?.requirePushAuthorizationRequest
                                    ? [ "requirePushAuthorizationRequest" ]
                                    : [] }
                                children={ [
                                    {
                                        label: t("applications:forms.inboundOIDC.sections" +
                                            ".pushedAuthorization.fields.requirePushAuthorizationRequest.label"),
                                        value: "requirePushAuthorizationRequest"
                                    }
                                ] }
                                readOnly={ readOnly }
                                data-componentId={ `${ componentId }-pushed-authorization-checkbox` }
                            />
                            <Hint>
                                { t("applications:forms.inboundOIDC.sections" +
                                    ".pushedAuthorization.fields.requirePushAuthorizationRequest.hint") }
                            </Hint>
                        </Grid.Column>
                    </Grid.Row>
                ) }

            { /* Request Object*/ }
            { (ApplicationTemplateIdTypes.CUSTOM_APPLICATION === template?.templateId
                || ApplicationTemplateIdTypes.OIDC_WEB_APPLICATION === template?.templateId)
                && !isSystemApplication
                && !isDefaultApplication
                && applicationConfig?.inboundOIDCForm?.showRequestObjectConfigurations
                && (
                    <>
                        <Grid.Row columns={ 2 }>
                            <Grid.Column mobile={ 16 } tablet={ 16 } computer={ 16 }>
                                <Divider />
                                <Divider hidden />
                            </Grid.Column>
                            <Grid.Column mobile={ 16 } tablet={ 16 } computer={ 16 }>
                                <Heading as="h4">
                                    { t("applications:forms.inboundOIDC.sections." +
                                        "requestObject.heading") }
                                </Heading>
                                <Field
                                    ref={ requestObjectSigningAlg }
                                    name="requestObjectSigningAlg"
                                    label={
                                        t("applications:forms.inboundOIDC.sections" +
                                            ".requestObject.fields.requestObjectSigningAlg.label")
                                    }
                                    required={ false }
                                    type="dropdown"
                                    disabled={ false }
                                    default={
                                        initialValues?.requestObject?.requestObjectSigningAlg ?
                                            initialValues.requestObject.requestObjectSigningAlg : null
                                    }
                                    placeholder={
                                        t("applications:forms.inboundOIDC.sections" +
                                            ".requestObject.fields.requestObjectSigningAlg.placeholder")
                                    }
                                    children={ isFAPIApplication ?
                                        getAllowedList(metadata?.fapiMetadata?.allowedSignatureAlgorithms)
                                        : getAllowedList(metadata?.requestObjectSignatureAlgorithm) }
                                    readOnly={ readOnly }
                                    data-componentId={ `${ componentId }-request-object-signing-algorithm-dropdown` }
                                />
                                <Hint>
                                    <Trans
                                        i18nKey={
                                            "applications:forms.inboundOIDC.sections" +
                                            ".requestObject.fields.requestObjectSigningAlg.hint"
                                        }
                                    >
                                        The dropdown contains the supported <Code withBackground>request object</Code>
                                        signing algorithms.
                                    </Trans>
                                </Hint>
                            </Grid.Column>
                        </Grid.Row>
                        <Grid.Row columns={ 1 }>
                            <Grid.Column mobile={ 16 } tablet={ 16 } computer={ 16 }>
                                <Field
                                    ref={ requestObjectEncryptionAlgorithm }
                                    name="requestObjectEncryptionAlgorithm"
                                    label={
                                        t("applications:forms.inboundOIDC.sections" +
                                            ".requestObject.fields.requestObjectEncryptionAlgorithm.label")
                                    }
                                    required={ false }
                                    type="dropdown"
                                    disabled={ false }
                                    default={
                                        initialValues?.requestObject?.encryption?.algorithm ?
                                            initialValues.requestObject.encryption.algorithm : null
                                    }
                                    placeholder={
                                        t("applications:forms.inboundOIDC.sections" +
                                            ".requestObject.fields.requestObjectEncryptionAlgorithm.placeholder")
                                    }
                                    children={ isFAPIApplication ?
                                        getAllowedList(metadata?.fapiMetadata?.allowedEncryptionAlgorithms) :
                                        getAllowedList(metadata?.requestObjectEncryptionAlgorithm) }
                                    readOnly={ readOnly }
                                    data-componentId={ `${ componentId }-request-object-encryption-algorithm-dropdown` }
                                />
                                <Hint>
                                    <Trans
                                        i18nKey={
                                            "applications:forms.inboundOIDC.sections" +
                                            ".requestObject.fields.requestObjectEncryptionAlgorithm.hint"
                                        }
                                    >
                                        The dropdown contains the supported <Code withBackground>request object</Code>
                                        encryption algorithms.
                                    </Trans>
                                </Hint>
                            </Grid.Column>
                        </Grid.Row>
                        <Grid.Row columns={ 1 }>
                            <Grid.Column mobile={ 16 } tablet={ 16 } computer={ 16 }>
                                <Field
                                    ref={ requestObjectEncryptionMethod }
                                    name="requestObjectEncryptionMethod"
                                    label={
                                        t("applications:forms.inboundOIDC.sections" +
                                            ".requestObject.fields.requestObjectEncryptionMethod.label")
                                    }
                                    required={ false }
                                    type="dropdown"
                                    disabled={ false }
                                    default={
                                        initialValues?.requestObject?.encryption?.method
                                            ? initialValues.requestObject.encryption.method : null
                                    }
                                    placeholder={
                                        t("applications:forms.inboundOIDC.sections" +
                                            ".requestObject.fields.requestObjectEncryptionMethod.placeholder")
                                    }
                                    children={ getAllowedList(metadata?.requestObjectEncryptionMethod) }
                                    readOnly={ readOnly }
                                    data-componentId={ `${ componentId }-request-object-encryption-method-dropdown` }
                                />
                                <Hint>
                                    <Trans
                                        i18nKey={
                                            "applications:forms.inboundOIDC.sections" +
                                            ".requestObject.fields.requestObjectEncryptionMethod.hint"
                                        }
                                    >
                                        The dropdown contains the supported <Code withBackground>request object</Code>
                                        encryption methods.
                                    </Trans>
                                </Hint>
                            </Grid.Column>
                        </Grid.Row>
                    </>
                ) }

            { /* Access Token */ }
            {
                !isSystemApplication
                && !isDefaultApplication
                && (
                    <Grid.Row columns={ 2 }>
                        <Grid.Column mobile={ 16 } tablet={ 16 } computer={ 16 }>
                            <Divider />
                            <Divider hidden />
                        </Grid.Column>
                        <Grid.Column mobile={ 16 } tablet={ 16 } computer={ 16 }>
                            <Heading as="h4">
                                { t("applications:forms.inboundOIDC.sections" +
                                    ".accessToken.heading") }
                            </Heading>
                            <Field
                                ref={ type }
                                label={
                                    t("applications:forms.inboundOIDC.sections" +
                                        ".accessToken.fields.type.label")
                                }
                                name="type"
                                default={
                                    initialValues?.accessToken
                                        ? initialValues.accessToken.type
                                        : metadata?.accessTokenType?.defaultValue
                                }
                                type="radio"
                                children={ getAllowedListForAccessToken(metadata?.accessTokenType, false) }
                                listen={ (values: Map<string, FormValue>) => {
                                    setJWTAccessTokenTypeSelected(
                                        values.get("type") === JWT
                                    );
                                } }
                                readOnly={ readOnly }
                                data-testid={ `${ testId }-access-token-type-radio-group` }
                            />
                            { isJWTAccessTokenTypeSelected &&
                                isFeatureEnabled(applicationFeatureConfig, "applications.accessTokenAttributes") ? (
                                    <Grid.Row>
                                        <Grid.Column width={ 8 }>
                                            <Autocomplete
                                                className="access-token-attributes-dropdown"
                                                size="small"
                                                disablePortal
                                                multiple
                                                disableCloseOnSelect
                                                loading={ isLoading }
                                                options={ accessTokenAttributes }
                                                value={ selectedAccessTokenAttributes ?? [] }
                                                disabled={ !accessTokenAttributesEnabled }
                                                data-componentid={
                                                    `${ componentId }-assigned-access-token-attribute-list`
                                                }
                                                getOptionLabel={
                                                    (claim: ExternalClaim) => claim.claimURI
                                                }
                                                renderInput={ (params: AutocompleteRenderInputParams) => (
                                                    <TextField
                                                        label={
                                                            t(
                                                                "applications:forms.inboundOIDC.sections" +
                                                                ".accessToken.fields.accessTokenAttributes.label"
                                                            )
                                                        }
                                                        className="access-token-attributes-dropdown-input"
                                                        { ...params }
                                                        placeholder={ t("applications:forms.inboundOIDC.sections" +
                                                        ".accessToken.fields.accessTokenAttributes.placeholder") }
                                                    />
                                                ) }
                                                onChange={ (event: SyntheticEvent, claims: ExternalClaim[]) => {
                                                    setIsFormStale(true);
                                                    setSelectedAccessTokenAttributes(claims);
                                                } }
                                                isOptionEqualToValue={
                                                    (option: ExternalClaim, value: ExternalClaim) =>
                                                        option.id === value.id
                                                }
                                                renderTags={ (
                                                    value: ExternalClaim[],
                                                    getTagProps: AutocompleteRenderGetTagProps
                                                ) => value.map((option: ExternalClaim, index: number) => (
                                                    <Chip
                                                        { ...getTagProps({ index }) }
                                                        key={ index }
                                                        label={ option.claimURI }
                                                        variant={
                                                            accessTokenAttributes?.find(
                                                                (claim: ExternalClaim) => claim.id === option.id
                                                            )
                                                                ? "filled"
                                                                : "outlined"
                                                        }
                                                    />
                                                )) }
                                                renderOption={ (
                                                    props: HTMLAttributes<HTMLLIElement>,
                                                    option: ExternalClaim,
                                                    { selected }: { selected: boolean }
                                                ) => (
                                                    <AccessTokenAttributeOption
                                                        selected={ selected }
                                                        displayName={ option.localClaimDisplayName }
                                                        claimURI={ option.claimURI }
                                                        renderOptionProps={ props }
                                                    />
                                                ) }
                                            />
                                            <Hint>
                                                <Trans
                                                    values={ { productName: config.ui.productName } }
                                                    i18nKey={
                                                        "applications:forms.inboundOIDC.sections." +
                                                        "accessTokenAttributes.hint"
                                                    }
                                                >
                                                Select the attributes that should be included in
                                                the <Code withBackground>access_token</Code>.
                                                </Trans>
                                            </Hint>
                                        </Grid.Column>
                                    </Grid.Row>
                                ) : null }
                        </Grid.Column>
                    </Grid.Row>
                )
            }
            {
                !isM2MApplication
                && !isSystemApplication
                && !isDefaultApplication
                && (
                    <Grid.Row columns={ 1 }>
                        <Grid.Column mobile={ 16 } tablet={ 16 } computer={ 16 }>
                            <Field
                                ref={ bindingType }
                                label={
                                    t("applications:forms.inboundOIDC.sections" +
                                        ".accessToken.fields.bindingType.label")
                                }
                                name="bindingType"
                                default={
                                    initialValues?.accessToken?.bindingType
                                        ? initialValues.accessToken.bindingType
                                        : isFAPIApplication ? SupportedAccessTokenBindingTypes.CERTIFICATE
                                            : metadata?.accessTokenBindingType?.defaultValue
                                        ?? SupportedAccessTokenBindingTypes.NONE
                                }
                                type="radio"
                                children={ getAllowedListForAccessToken(metadata?.accessTokenBindingType, true) }
                                readOnly={ readOnly || isFAPIApplication }
                                data-testid={ `${ testId }-access-token-type-radio-group` }
                                listen={ (values: Map<string, FormValue>) => {
                                    setIsTokenBindingTypeSelected(
                                        values.get("bindingType") !== SupportedAccessTokenBindingTypes.NONE
                                    );
                                } }
                            />
                            <Hint>
                                <Trans
                                    values={ { productName: config.ui.productName } }
                                    i18nKey={
                                        "applications:forms.inboundOIDC.sections" +
                                        ".accessToken.fields.bindingType.description"
                                    }
                                >
                                    Select type <Code withBackground>SSO-session</Code> to allow productName to bind the
                                    <Code withBackground>access_token</Code>
                                    and the
                                    <Code withBackground>refresh_token</Code>
                                    to the login session and issue a new token per session. When the application
                                    session ends, the tokens will also be revoked.
                                </Trans>
                            </Hint>
                        </Grid.Column>
                    </Grid.Row>
                )
            }
            {
                (!isSPAApplication)
                && !isMobileApplication
                && isTokenBindingTypeSelected
                && !isSystemApplication
                && !isDefaultApplication
                && (
                    <>
                        <Grid.Row columns={ 1 }>
                            <Grid.Column mobile={ 16 } tablet={ 16 } computer={ 16 }>
                                <Field
                                    ref={ validateTokenBinding }
                                    name="ValidateTokenBinding"
                                    label=""
                                    required={ false }
                                    requiredErrorMessage=""
                                    type="checkbox"
                                    value={
                                        isValidateTokenBindingEnabled() ? [ "validateTokenBinding" ] : []
                                    }
                                    children={ [
                                        {
                                            label: t("applications:forms.inboundOIDC" +
                                                ".sections.accessToken.fields.validateBinding.label"),
                                            value: "validateTokenBinding"
                                        }
                                    ] }
                                    readOnly={ readOnly || isFAPIApplication }
                                    data-testid={ `${ testId }-access-token-validate-binding-checkbox` }
                                />
                                <Hint>
                                    <Trans
                                        i18nKey={
                                            "applications:forms.inboundOIDC.sections" +
                                            ".accessToken.fields.validateBinding.hint"
                                        }
                                    >
                                        Validate the binding attributes at the token validation. The client needs to
                                        present the <Code withBackground>access_token</Code> + cookie for successful
                                        authorization.
                                    </Trans>
                                </Hint>
                            </Grid.Column>
                        </Grid.Row>
                        <Grid.Row columns={ 1 }>
                            <Grid.Column mobile={ 16 } tablet={ 16 } computer={ 16 }>
                                <Field
                                    ref={ revokeAccessToken }
                                    name="RevokeAccessToken"
                                    label=""
                                    required={ false }
                                    requiredErrorMessage=""
                                    type="checkbox"
                                    value={
                                        initialValues?.accessToken?.revokeTokensWhenIDPSessionTerminated
                                            ? [ "revokeAccessToken" ]
                                            : []
                                    }
                                    children={ [
                                        {
                                            label: t("applications:forms.inboundOIDC" +
                                                ".sections.accessToken.fields.revokeToken.label"),
                                            value: "revokeAccessToken"
                                        }
                                    ] }
                                    readOnly={ readOnly }
                                    data-testid={ `${ testId }-access-token-revoke-token-checkbox` }
                                />
                                <Hint>
                                    <Trans
                                        i18nKey={
                                            "applications:forms.inboundOIDC.sections" +
                                            ".accessToken.fields.revokeToken.hint"
                                        }
                                    >
                                        Allow revoking tokens of this application when a bound IDP session gets
                                        terminated through a user logout. Remember to include either
                                        <Code withBackground>client_id</Code> or
                                        <Code withBackground>id_token_hint</Code> in the logout request.
                                    </Trans>
                                </Hint>
                            </Grid.Column>
                        </Grid.Row>
                    </>
                )
            }
            {
                !isM2MApplication
                && !isSystemApplication
                && !isDefaultApplication
                && (
                    <Grid.Row columns={ 1 }>
                        <Grid.Column mobile={ 16 } tablet={ 16 } computer={ 16 }>
                            <Field
                                ref={ userAccessTokenExpiryInSeconds }
                                name="userAccessTokenExpiryInSeconds"
                                label={ !isSPAApplication
                                    ? t("applications:forms.inboundOIDC.sections" +
                                        ".accessToken.fields.expiry.label") :
                                    t("applications:forms.inboundOIDC.sections" +
                                        ".accessToken.fields.expiry.labelForSPA")
                                }
                                required={ true }
                                requiredErrorMessage={
                                    t("applications:forms.inboundOIDC.sections" +
                                        ".accessToken.fields.expiry.validations.empty")
                                }
                                validation={ async (value: FormValue, validation: Validation) => {
                                    if (!isValidExpiryTime(value.toString())) {
                                        validation.isValid = false;
                                        validation.errorMessages.push(
                                            t("applications:forms.inboundOIDC.sections" +
                                                ".accessToken.fields.expiry.validations.invalid")
                                        );
                                    }
                                } }
                                value={
                                    initialValues?.accessToken
                                        ? initialValues.accessToken.userAccessTokenExpiryInSeconds.toString()
                                        : metadata?.defaultUserAccessTokenExpiryTime
                                }
                                placeholder={
                                    t("applications:forms.inboundOIDC.sections" +
                                        ".accessToken.fields.expiry.placeholder")
                                }
                                type="number"
                                readOnly={ readOnly }
                                min={ 1 }
                                data-testid={ `${ testId }-access-token-expiry-time-input` }
                            />
                            <Hint>
                                <Trans
                                    i18nKey={
                                        "applications:forms.inboundOIDC.sections" +
                                        ".accessToken.fields.expiry.hint"
                                    }
                                >
                                    Specify the validity period of the
                                    <Code withBackground>access_token</Code>
                                    in seconds.
                                </Trans>
                            </Hint>
                        </Grid.Column>
                    </Grid.Row>
                )
            }

            { /* Application AccessToken Expiry*/ }
            { selectedGrantTypes?.includes("client_credentials")
                && !isSystemApplication
                && !isDefaultApplication
                && (
                    <>
                        <Grid.Row columns={ 1 }>
                            <Grid.Column mobile={ 16 } tablet={ 16 } computer={ 16 }>
                                <Field
                                    name="applicationAccessTokenExpiryInSeconds"
                                    ref={ applicationAccessTokenExpiryInSeconds }
                                    label={
                                        t("applications:forms.inboundOIDC.sections" +
                                            ".accessToken.fields.applicationTokenExpiry.label")
                                    }
                                    required={ true }
                                    requiredErrorMessage={
                                        t("applications:forms.inboundOIDC.sections" +
                                            ".accessToken.fields.applicationTokenExpiry.validations.empty")
                                    }
                                    value={ initialValues.accessToken ?
                                        initialValues.accessToken.applicationAccessTokenExpiryInSeconds.toString() :
                                        metadata?.defaultApplicationAccessTokenExpiryTime }
                                    validation={ async (value: FormValue, validation: Validation) => {
                                        if (!isValidExpiryTime(value.toString())) {
                                            validation.isValid = false;
                                            validation.errorMessages.push(
                                                t("applications:forms.inboundOIDC.sections" +
                                                    ".accessToken.fields.applicationTokenExpiry.validations.invalid")
                                            );
                                        }
                                    } }
                                    placeholder={
                                        t("applications:forms.inboundOIDC.sections" +
                                            ".accessToken.fields.applicationTokenExpiry.placeholder")
                                    }
                                    type="number"
                                    min={ 1 }
                                    readOnly={ readOnly }
                                />
                                <Hint>Specify the validity period of the
                                    <Code withBackground>application_access_token</Code>
                                    in seconds.
                                </Hint>
                            </Grid.Column>
                        </Grid.Row>
                    </>
                )
            }

            {
                isM2MApplication
                && !isSystemApplication
                && !isDefaultApplication
                && (
                    <Grid.Row columns={ 2 }>
                        <Grid.Column mobile={ 16 } tablet={ 16 } computer={ 16 } className="field">
                            <URLInput
                                isAllowEnabled={ false }
                                tenantDomain={ tenantDomain }
                                onlyOrigin={ false }
                                labelEnabled={ false }
                                urlState={ audienceUrls }
                                setURLState={ (url: string) => {
                                    setAudienceUrls(url);

                                    const initialUrl: string = initialValues?.idToken?.audience.toString()
                                        ? ApplicationManagementUtils.buildCallBackURLWithSeparator(
                                            initialValues?.idToken?.audience.toString())
                                        : "";

                                    if (initialUrl !== url) {
                                        setIsFormStale(true);
                                    }
                                } }
                                labelName={
                                    t("applications:forms.inboundOIDC.sections" +
                                        ".accessToken.fields.audience.label")
                                }
                                required={ false }
                                value={
                                    initialValues?.idToken?.audience.toString()
                                        ? ApplicationManagementUtils.buildCallBackURLWithSeparator(
                                            initialValues?.idToken?.audience.toString())
                                        : ""
                                }
                                validation={ (value: string) => !value?.includes(",") }
                                placeholder={
                                    t("applications:forms.inboundOIDC.sections.accessToken" +
                                        ".fields.audience.placeholder")
                                }
                                validationErrorMsg={
                                    t("applications:forms.inboundOIDC.sections.accessToken" +
                                        ".fields.audience.validations.invalid")
                                }
                                showError={ showAudienceError }
                                setShowError={ setShowAudienceError }
                                hint={ (
                                    <Trans
                                        i18nKey={
                                            "applications:forms.inboundOIDC.sections" +
                                            ".accessToken.fields.audience.hint"
                                        }
                                    >
                                        Specify the recipient(s) that this <Code withBackground>access_token</Code> is
                                        intended for. By default, the client ID of this application is added as an
                                        audience.
                                    </Trans>
                                ) }
                                readOnly={ readOnly }
                                addURLTooltip={ t("common:addURL") }
                                duplicateURLErrorMessage={ t("common:duplicateURLError") }
                                getSubmit={ (submitFunction: (callback: (url?: string) => void) => void) => {
                                    submitUrl = submitFunction;
                                } }
                                showPredictions={ false }
                                popupHeaderPositive={ t("applications:URLInput.withLabel."
                                    + "positive.header") }
                                popupHeaderNegative={ t("applications:URLInput.withLabel."
                                    + "negative.header") }
                                popupContentPositive={ t("applications:URLInput.withLabel."
                                    + "positive.content", { productName: config.ui.productName }) }
                                popupContentNegative={ t("applications:URLInput.withLabel."
                                    + "negative.content", { productName: config.ui.productName }) }
                                popupDetailedContentPositive={ t("applications:URLInput."
                                    + "withLabel.positive.detailedContent.0") }
                                popupDetailedContentNegative={ t("applications:URLInput."
                                    + "withLabel.negative.detailedContent.0") }
                                insecureURLDescription={ t("console:common.validations.inSecureURL.description") }
                                showLessContent={ t("common:showLess") }
                                showMoreContent={ t("common:showMore") }
                                skipInternalValidation
                            />
                        </Grid.Column>
                    </Grid.Row>
                )
            }

            { /* Refresh Token */ }
            { selectedGrantTypes?.includes("refresh_token")
                && !isSystemApplication
                && !isDefaultApplication
                && (
                    <>
                        <Grid.Row columns={ 2 }>
                            <Grid.Column mobile={ 16 } tablet={ 16 } computer={ 16 }>
                                <Divider />
                                <Divider hidden />
                            </Grid.Column>
                            <Grid.Column mobile={ 16 } tablet={ 16 } computer={ 16 }>
                                <Heading as="h4">
                                    { t("applications:forms.inboundOIDC.sections" +
                                        ".refreshToken.heading") }
                                </Heading>
                                <Field
                                    ref={ refreshToken }
                                    name="RefreshToken"
                                    label=""
                                    required={ false }
                                    requiredErrorMessage={
                                        t("applications:forms.inboundOIDC.sections" +
                                            ".refreshToken.fields.renew.validations.empty")
                                    }
                                    type="checkbox"
                                    value={
                                        initialValues?.refreshToken?.renewRefreshToken
                                            ? [ "refreshToken" ]
                                            : []
                                    }
                                    children={ [
                                        {
                                            label: t("applications:forms.inboundOIDC" +
                                                ".sections.refreshToken.fields.renew.label"),
                                            value: "refreshToken"
                                        }
                                    ] }
                                    readOnly={ readOnly }
                                    data-testid={ `${ testId }-renew-refresh-token-checkbox` }
                                />
                                <Hint>
                                    <Trans
                                        i18nKey={
                                            "applications:forms.inboundOIDC.sections" +
                                            ".refreshToken.fields.renew.hint"
                                        }
                                    >
                                        Select to issue a new <Code withBackground>refresh_token</Code>
                                        each time a <Code withBackground>refresh_token</Code> is
                                        exchanged. The existing token will be invalidated.
                                    </Trans>
                                </Hint>
                            </Grid.Column>
                        </Grid.Row>
                        <Grid.Row columns={ 1 }>
                            <Grid.Column mobile={ 16 } tablet={ 16 } computer={ 16 }>
                                <Field
                                    ref={ expiryInSeconds }
                                    name="expiryInSeconds"
                                    label={
                                        t("applications:forms.inboundOIDC.sections" +
                                            ".refreshToken.fields.expiry.label")
                                    }
                                    required={ true }
                                    requiredErrorMessage={
                                        t("applications:forms.inboundOIDC.sections" +
                                            ".refreshToken.fields.expiry.validations.empty")
                                    }
                                    placeholder={
                                        t("applications:forms.inboundOIDC.sections" +
                                            ".refreshToken.fields.expiry.placeholder")
                                    }
                                    validation={ async (value: FormValue, validation: Validation) => {
                                        if (!isValidExpiryTime(value.toString())) {
                                            validation.isValid = false;
                                            validation.errorMessages.push(
                                                t("applications:forms.inboundOIDC.sections" +
                                                    ".refreshToken.fields.expiry.validations.invalid")
                                            );
                                        }
                                    } }
                                    value={ initialValues?.refreshToken
                                        ? initialValues.refreshToken.expiryInSeconds.toString()
                                        : metadata?.defaultRefreshTokenExpiryTime }
                                    type="number"
                                    readOnly={ readOnly }
                                    min={ 1 }
                                    data-testid={ `${ testId }-refresh-token-expiry-time-input` }
                                />
                                <Hint>
                                    <Trans
                                        i18nKey={
                                            "applications:forms.inboundOIDC.sections" +
                                            ".refreshToken.fields.expiry.hint"
                                        }
                                    >
                                        Specify the validity period of the <Code withBackground>refresh_token</Code>
                                        in seconds.
                                    </Trans>
                                </Hint>
                            </Grid.Column>
                        </Grid.Row>
                    </>
                )
            }
            { /* Subject Token */ }
            { selectedGrantTypes?.includes(ApplicationManagementConstants.OAUTH2_TOKEN_EXCHANGE)
                && !isSystemApplication
                && !isDefaultApplication
                && isSubjectTokenFeatureAvailable
                && isJWTAccessTokenTypeSelected
                && (
                    <>
                        <Grid.Row columns={ 2 }>
                            <Grid.Column mobile={ 16 }>
                                <Divider />
                                <Divider hidden />
                            </Grid.Column>
                            <Grid.Column mobile={ 16 }>
                                <Heading as="h4">
                                    { t("applications:forms.inboundOIDC.sections.subjectToken.heading") }
                                </Heading>
                                <Field
                                    ref={ subjectToken }
                                    name="SubjectToken"
                                    label=""
                                    required={ false }
                                    requiredErrorMessage={
                                        t("applications:forms.inboundOIDC.sections" +
                                            ".subjectToken.fields.enable.validations.empty")
                                    }
                                    type="checkbox"
                                    listen={ (values: Map<string, FormValue>): void => {
                                        const isSubjectTokenEnabled: boolean = values?.get("SubjectToken")
                                            ?.includes("subjectToken");

                                        setIsSubjectTokenEnabled(isSubjectTokenEnabled);
                                    } }
                                    value={
                                        initialValues?.subjectToken?.enable
                                            ? [ "subjectToken" ]
                                            : []
                                    }
                                    children={ [
                                        {
                                            label: t("applications:forms.inboundOIDC" +
                                                ".sections.subjectToken.fields.enable.label"),
                                            value: "subjectToken"
                                        }
                                    ] }
                                    readOnly={ readOnly }
                                    data-componentid={ `${ testId }-subject-token-checkbox` }
                                />
                                <Hint>
                                    <Trans
                                        i18nKey={
                                            "applications:forms.inboundOIDC.sections" +
                                            ".subjectToken.fields.enable.hint"
                                        }
                                    >
                                        Select to enable the subject token response type for this application
                                        to be used in the impersonation flow.
                                    </Trans>
                                </Hint>
                            </Grid.Column>
                        </Grid.Row>
                        { isSubjectTokenEnabled
                            && (
                                <Grid.Row columns={ 1 }>
                                    <Grid.Column mobile={ 16 } tablet={ 16 } computer={ 16 }>
                                        <Field
                                            ref={ applicationSubjectTokenExpiryInSeconds }
                                            name="applicationSubjectTokenExpiryInSeconds"
                                            label={
                                                t("applications:forms.inboundOIDC.sections" +
                                                ".subjectToken.fields.expiry.label")
                                            }
                                            required={ true }
                                            requiredErrorMessage={
                                                t("applications:forms.inboundOIDC.sections" +
                                                ".subjectToken.fields.expiry.validations.empty")
                                            }
                                            placeholder={
                                                t("applications:forms.inboundOIDC.sections" +
                                                ".subjectToken.fields.expiry.placeholder")
                                            }
                                            validation={ (value: FormValue, validation: Validation) => {
                                                if (!isValidExpiryTime(value.toString())) {
                                                    validation.isValid = false;
                                                    validation.errorMessages.push(
                                                        t("applications:forms.inboundOIDC" +
                                                        ".sections.subjectToken.fields.expiry.validations.invalid")
                                                    );
                                                }
                                            } }
                                            value={ initialValues?.subjectToken
                                                ? initialValues.subjectToken
                                                    .applicationSubjectTokenExpiryInSeconds.toString()
                                                : ImpersonationConfigConstants.DEFAULT_SUBJECT_TOKEN_EXPIRY_TIME }
                                            type="number"
                                            readOnly={ readOnly }
                                            min={ 1 }
                                            data-testid={ `${ testId }-subject-token-expiry-time-input` }
                                        />
                                        <Hint>
                                            <Trans
                                                i18nKey={
                                                    "applications:forms.inboundOIDC.sections" +
                                                ".subjectToken.fields.expiry.hint"
                                                }
                                            >
                                            Specify the validity period of the <Code withBackground>subject_token</Code>
                                            in seconds.
                                            </Trans>
                                        </Hint>
                                    </Grid.Column>
                                </Grid.Row>
                            )
                        }
                    </>
                )
            }
            { /* ID Token */ }
            {
                !isM2MApplication
                && !isSystemApplication
                && !isDefaultApplication
                && (
                    <Grid.Row columns={ 2 }>
                        <Grid.Column mobile={ 16 } tablet={ 16 } computer={ 16 }>
                            <Divider />
                            <Divider hidden />
                        </Grid.Column>
                        <Grid.Column mobile={ 16 } tablet={ 16 } computer={ 16 } className="field">
                            <Heading as="h4">
                                { t("applications:forms.inboundOIDC.sections" +
                                    ".idToken.heading") }
                            </Heading>
                            <URLInput
                                isAllowEnabled={ false }
                                tenantDomain={ tenantDomain }
                                onlyOrigin={ false }
                                labelEnabled={ false }
                                urlState={ audienceUrls }
                                setURLState={ (url: string) => {
                                    setAudienceUrls(url);

                                    const initialUrl: string = initialValues?.idToken?.audience.toString()
                                        ? ApplicationManagementUtils.buildCallBackURLWithSeparator(
                                            initialValues?.idToken?.audience.toString())
                                        : "";

                                    if (initialUrl !== url) {
                                        setIsFormStale(true);
                                    }
                                } }
                                labelName={
                                    t("applications:forms.inboundOIDC.sections" +
                                        ".idToken.fields.audience.label")
                                }
                                required={ false }
                                value={
                                    initialValues?.idToken?.audience.toString()
                                        ? ApplicationManagementUtils.buildCallBackURLWithSeparator(
                                            initialValues?.idToken?.audience.toString())
                                        : ""
                                }
                                validation={ (value: string) => !value?.includes(",") }
                                placeholder={
                                    t("applications:forms.inboundOIDC.sections.idToken" +
                                        ".fields.audience.placeholder")
                                }
                                validationErrorMsg={
                                    t("applications:forms.inboundOIDC.sections.idToken" +
                                        ".fields.audience.validations.invalid")
                                }
                                showError={ showAudienceError }
                                setShowError={ setShowAudienceError }
                                hint={ (
                                    <Trans
                                        i18nKey={
                                            "applications:forms.inboundOIDC.sections.idToken" +
                                            ".fields.audience.hint"
                                        }
                                    >
                                        Specify the recipient(s) that this <Code withBackground>id_token</Code> is
                                        intended for. By default, the client ID of this application is added as an
                                        audience.
                                    </Trans>
                                ) }
                                readOnly={ readOnly }
                                addURLTooltip={ t("common:addURL") }
                                duplicateURLErrorMessage={ t("common:duplicateURLError") }
                                getSubmit={ (submitFunction: (callback: (url?: string) => void) => void) => {
                                    submitUrl = submitFunction;
                                } }
                                showPredictions={ false }
                                popupHeaderPositive={ t("applications:URLInput.withLabel."
                                    + "positive.header") }
                                popupHeaderNegative={ t("applications:URLInput.withLabel."
                                    + "negative.header") }
                                popupContentPositive={ t("applications:URLInput.withLabel."
                                    + "positive.content", { productName: config.ui.productName }) }
                                popupContentNegative={ t("applications:URLInput.withLabel."
                                    + "negative.content", { productName: config.ui.productName }) }
                                popupDetailedContentPositive={ t("applications:URLInput."
                                    + "withLabel.positive.detailedContent.0") }
                                popupDetailedContentNegative={ t("applications:URLInput."
                                    + "withLabel.negative.detailedContent.0") }
                                insecureURLDescription={ t("console:common.validations.inSecureURL.description") }
                                showLessContent={ t("common:showLess") }
                                showMoreContent={ t("common:showMore") }
                                skipInternalValidation
                            />
                        </Grid.Column>
                    </Grid.Row>
                )
            }

            {
                applicationConfig.inboundOIDCForm.showIdTokenEncryption
                && ApplicationTemplateIdTypes.SPA !== template?.templateId
                && !isMobileApplication
                && !isM2MApplication
                && !isSystemApplication
                && !isDefaultApplication
                && (
                    <>
                        <Grid.Row columns={ 1 }>
                            <Grid.Column mobile={ 16 } tablet={ 16 } computer={ 16 }>
                                <Field
                                    ref={ encryption }
                                    name="encryption"
                                    label=""
                                    required={ false }
                                    disabled={ !isCertAvailableForEncrypt }
                                    requiredErrorMessage={
                                        t("applications:forms.inboundOIDC.sections.idToken" +
                                            ".fields.encryption.validations.empty")
                                    }
                                    type="checkbox"
                                    listen={ (values: Map<string, FormValue>): void => {
                                        const encryptionEnabled: boolean = values.get("encryption")
                                            .includes("enableEncryption");

                                        if (!encryptionEnabled) {
                                            resolveInitialIDTokenEncryptionValues();
                                            values.set("algorithm", "");
                                            values.set("method", "");
                                        }
                                        setEncryptionEnable(encryptionEnabled);
                                    } }
                                    value={
                                        initialValues?.idToken?.encryption.enabled
                                            ? [ "enableEncryption" ]
                                            : []
                                    }
                                    children={ [
                                        {
                                            label: t("applications:forms.inboundOIDC" +
                                                ".sections.idToken.fields.encryption.label"),
                                            value: "enableEncryption"
                                        }
                                    ] }
                                    readOnly={ readOnly }
                                    data-testid={ `${ testId }-encryption-checkbox` }
                                />
                                <Hint>
                                    <Trans
                                        i18nKey={
                                            "applications:forms.inboundOIDC.sections.idToken" +
                                            ".fields.encryption.hint"
                                        }
                                    >
                                        Select to encrypt the <Code withBackground>id_token</Code>  when issuing the
                                        token using the public key of your application. To use encryption,
                                        configure the JWKS endpoint or the certificate of your application in the
                                        Certificate section below.
                                    </Trans>
                                </Hint>
                            </Grid.Column>
                        </Grid.Row>
                        <Grid.Row columns={ 1 }>
                            <Grid.Column mobile={ 16 } tablet={ 16 } computer={ 16 }>
                                <Field
                                    ref={ algorithm }
                                    name="algorithm"
                                    label={
                                        t("applications:forms.inboundOIDC.sections.idToken" +
                                            ".fields.algorithm.label")
                                    }
                                    required={ isEncryptionEnabled && isCertAvailableForEncrypt }
                                    requiredErrorMessage={
                                        t("applications:forms.inboundOIDC.sections.idToken" +
                                            ".fields.algorithm.validations.empty")
                                    }
                                    type="dropdown"
                                    disabled={ !isEncryptionEnabled || !isCertAvailableForEncrypt }
                                    default={
                                        isEncryptionEnabled && isCertAvailableForEncrypt ? (initialValues?.idToken
                                            ? initialValues.idToken.encryption.algorithm
                                            : metadata?.idTokenEncryptionAlgorithm.defaultValue) : ""
                                    }
                                    placeholder={
                                        t("applications:forms.inboundOIDC.sections" +
                                            ".idToken.fields.algorithm.placeholder")
                                    }
                                    children={ isFAPIApplication ?
                                        getAllowedList(metadata?.fapiMetadata?.allowedEncryptionAlgorithms) :
                                        getAllowedList(metadata?.idTokenEncryptionAlgorithm) }
                                    readOnly={ readOnly }
                                    data-testid={ `${ testId }-encryption-algorithm-dropdown` }
                                />
                                <Hint disabled={ !isEncryptionEnabled || !isCertAvailableForEncrypt }>
                                    <Trans
                                        i18nKey={
                                            "applications:forms.inboundOIDC.sections.idToken" +
                                            ".fields.algorithm.hint"
                                        }
                                    >
                                        The dropdown contains the supported <Code withBackground>id_token</Code>
                                        encryption algorithms.
                                    </Trans>
                                </Hint>
                            </Grid.Column>
                        </Grid.Row>
                        <Grid.Row columns={ 1 }>
                            <Grid.Column mobile={ 16 } tablet={ 16 } computer={ 16 }>
                                <Field
                                    ref={ method }
                                    name="method"
                                    disabled={ !isEncryptionEnabled || !isCertAvailableForEncrypt }
                                    label={
                                        t("applications:forms.inboundOIDC.sections" +
                                            ".idToken.fields.method.label")
                                    }
                                    required={ isEncryptionEnabled && isCertAvailableForEncrypt }
                                    requiredErrorMessage={
                                        t("applications:forms.inboundOIDC.sections.idToken" +
                                            ".fields.method.validations.empty")
                                    }
                                    type="dropdown"
                                    default={
                                        isEncryptionEnabled && isCertAvailableForEncrypt ? (initialValues?.idToken
                                            ? initialValues.idToken.encryption.method
                                            : metadata?.idTokenEncryptionMethod?.defaultValue) : ""
                                    }
                                    placeholder={
                                        t("applications:forms.inboundOIDC.sections.idToken" +
                                            ".fields.method.placeholder")
                                    }
                                    children={ getAllowedList(metadata?.idTokenEncryptionMethod) }
                                    readOnly={ readOnly }
                                    data-testid={ `${ testId }-encryption-method-dropdown` }
                                />
                                <Hint disabled={ !isEncryptionEnabled || !isCertAvailableForEncrypt }>
                                    <Trans
                                        i18nKey={
                                            "applications:forms.inboundOIDC.sections.idToken" +
                                            ".fields.method.hint"
                                        }
                                    >
                                        The dropdown contains the supported <Code withBackground>id_token</Code>
                                        encryption methods.
                                    </Trans>
                                </Hint>
                            </Grid.Column>
                        </Grid.Row>
                    </>
                )
            }
            { ApplicationTemplateNames.STANDARD_BASED_APPLICATION === template?.name
                && !isSystemApplication
                && !isDefaultApplication
                && applicationConfig?.inboundOIDCForm?.showIdTokenResponseSigningAlgorithm
                && (
                    <Grid.Row columns={ 1 }>
                        <Grid.Column mobile={ 16 } tablet={ 16 } computer={ 16 }>
                            <Field
                                ref={ idTokenSignedResponseAlg }
                                name="idTokenSignedResponseAlg"
                                label={
                                    t("applications:forms.inboundOIDC.sections.idToken" +
                                        ".fields.signing.label")
                                }
                                required={ false }
                                type="dropdown"
                                disabled={ false }
                                default={
                                    initialValues?.idToken ? initialValues.idToken.idTokenSignedResponseAlg : null
                                }
                                placeholder={
                                    t("applications:forms.inboundOIDC.sections" +
                                        ".idToken.fields.signing.placeholder")
                                }
                                children={ isFAPIApplication ?
                                    getAllowedList(metadata?.fapiMetadata?.allowedSignatureAlgorithms) :
                                    getAllowedList(metadata?.idTokenSignatureAlgorithm) }
                                readOnly={ readOnly }
                                data-componentId={ `${ componentId }-id_token-response-signing-algorithm-dropdown` }
                            />
                            <Hint disabled={ !isEncryptionEnabled || !isCertAvailableForEncrypt }>
                                <Trans
                                    i18nKey={
                                        "applications:forms.inboundOIDC.sections.idToken" +
                                        ".fields.algorithm.hint"
                                    }
                                >
                                    The dropdown contains the supported <Code withBackground>id_token</Code>
                                    encryption algorithms.
                                </Trans>
                            </Hint>
                        </Grid.Column>
                    </Grid.Row>
                ) }
            {
                !isM2MApplication
                && !isSystemApplication
                && !isDefaultApplication
                && (
                    <Grid.Row columns={ 1 }>
                        <Grid.Column mobile={ 16 } tablet={ 16 } computer={ 16 }>
                            <Field
                                ref={ idExpiryInSeconds }
                                name="idExpiryInSeconds"
                                label={
                                    t("applications:forms.inboundOIDC.sections.idToken" +
                                        ".fields.expiry.label")
                                }
                                required={ true }
                                requiredErrorMessage={
                                    t("applications:forms.inboundOIDC.sections.idToken" +
                                        ".fields.expiry.validations.empty")
                                }
                                placeholder={
                                    t("applications:forms.inboundOIDC.sections.idToken" +
                                        ".fields.expiry.placeholder")
                                }
                                validation={ async (value: FormValue, validation: Validation) => {
                                    if (!isValidExpiryTime(value.toString())) {
                                        validation.isValid = false;
                                        validation.errorMessages.push(
                                            t("applications:forms.inboundOIDC.sections" +
                                                ".idToken.fields.expiry.validations.invalid")
                                        );
                                    }
                                } }
                                value={
                                    initialValues?.idToken
                                        ? initialValues.idToken.expiryInSeconds.toString()
                                        : metadata?.defaultIdTokenExpiryTime
                                }
                                type="number"
                                readOnly={ readOnly }
                                min={ 1 }
                                data-testid={ `${ testId }-id-token-expiry-time-input` }
                            />
                            <Hint>
                                <Trans
                                    i18nKey={
                                        "applications:forms.inboundOIDC.sections.idToken" +
                                        ".fields.expiry.hint"
                                    }
                                >
                                    Specify the validity period of the <Code withBackground>id_token</Code> in seconds.
                                </Trans>
                            </Hint>
                        </Grid.Column>
                    </Grid.Row>
                )
            }

            { /* Logout */ }
            {
                !isSPAApplication
                && applicationConfig.inboundOIDCForm.showBackChannelLogout
                && !isSystemApplication
                && !isDefaultApplication
                && (
                    <>
                        <Grid.Row columns={ 2 }>
                            <Grid.Column mobile={ 16 } tablet={ 16 } computer={ 16 }>
                                <Divider />
                                <Divider hidden />
                            </Grid.Column>
                            <Grid.Column mobile={ 16 } tablet={ 16 } computer={ 16 }>
                                <Heading as="h4">Logout URLs</Heading>
                                <Divider hidden />
                                <Field
                                    ref={ backChannelLogoutUrl }
                                    name="backChannelLogoutUrl"
                                    label={
                                        t("applications:forms.inboundOIDC.sections" +
                                            ".logoutURLs.fields.back.label")
                                    }
                                    required={ false }
                                    requiredErrorMessage={
                                        t("applications:forms.inboundOIDC.sections" +
                                            ".logoutURLs.fields.back.validations.empty")
                                    }
                                    placeholder={
                                        t("applications:forms.inboundOIDC.sections" +
                                            ".logoutURLs.fields.back.placeholder")
                                    }
                                    type="text"
                                    validation={ (value: string, validation: Validation) => {
                                        if (!FormValidation.url(value)) {
                                            validation.isValid = false;
                                            validation.errorMessages.push((
                                                t("applications:forms.inboundOIDC.sections" +
                                                    ".logoutURLs.fields.back.validations.invalid")
                                            ));
                                        }
                                    } }
                                    value={ initialValues?.logout?.backChannelLogoutUrl }
                                    readOnly={ readOnly }
                                    data-testid={ `${ testId }-back-channel-logout-url-input` }
                                />
                                <Hint>
                                    { t("applications:forms.inboundOIDC.sections" +
                                        ".logoutURLs.fields.back.hint", {
                                        productName: config.ui.productName
                                    }) }
                                </Hint>
                            </Grid.Column>
                        </Grid.Row>
                    </>
                )
            }
            { applicationConfig.inboundOIDCForm.showFrontChannelLogout
                && !isSystemApplication
                && !isDefaultApplication
                && (
                    <Grid.Row columns={ 1 }>
                        <Grid.Column mobile={ 16 } tablet={ 16 } computer={ 16 }>
                            <Field
                                ref={ frontChannelLogoutUrl }
                                name="frontChannelLogoutUrl"
                                label={
                                    t("applications:forms.inboundOIDC.sections" +
                                        ".logoutURLs.fields.front.label")
                                }
                                required={ false }
                                requiredErrorMessage={
                                    t("applications:forms.inboundOIDC.sections" +
                                        ".logoutURLs.fields.front.validations.empty")
                                }
                                placeholder={
                                    t("applications:forms.inboundOIDC.sections" +
                                        ".logoutURLs.fields.front.placeholder")
                                }
                                type="text"
                                validation={ (value: string, validation: Validation) => {
                                    if (!FormValidation.url(value)) {
                                        validation.isValid = false;
                                        validation.errorMessages.push((
                                            t("applications:forms.inboundOIDC.sections" +
                                                ".logoutURLs.fields.front.validations.invalid")
                                        ));
                                    }
                                } }
                                value={ initialValues?.logout?.frontChannelLogoutUrl }
                                readOnly={ readOnly }
                                data-testid={ `${ testId }-front-channel-logout-url-input` }
                            />
                        </Grid.Column>
                    </Grid.Row>
                ) }
            { /*Request Object Signature*/ }
            {
                !isSPAApplication
                && applicationConfig.inboundOIDCForm.showRequestObjectSignatureValidation
                && !isSystemApplication
                && !isDefaultApplication
                && (
                    <>
                        <Grid.Row columns={ 2 }>
                            <Grid.Column mobile={ 16 } tablet={ 16 } computer={ 16 }>
                                <Divider />
                                <Divider hidden />
                            </Grid.Column>
                            <Grid.Column mobile={ 16 } tablet={ 16 } computer={ 16 }>
                                <Heading as="h4">
                                    { t("applications:forms.inboundOIDC.sections" +
                                        ".requestObjectSignature.heading") }
                                </Heading>
                                <Field
                                    ref={ enableRequestObjectSignatureValidation }
                                    name="enableRequestObjectSignatureValidation"
                                    label=""
                                    required={ false }
                                    requiredErrorMessage="this is needed"
                                    type="checkbox"
                                    value={
                                        initialValues?.validateRequestObjectSignature
                                            ? [ "EnableRequestObjectSignatureValidation" ]
                                            : []
                                    }
                                    children={ [
                                        {
                                            label: t("applications:forms.inboundOIDC" +
                                                ".sections.requestObjectSignature.fields.signatureValidation.label"),
                                            value: "EnableRequestObjectSignatureValidation"
                                        }
                                    ] }
                                    readOnly={ readOnly }
                                    data-testid={ `${ testId }-request-object-signature-validation-checkbox` }
                                />
                                <Hint>
                                    <Trans
                                        i18nKey={
                                            "applications:forms.inboundOIDC.sections" +
                                            ".requestObjectSignature.description"
                                        }
                                        tOptions={ { productName: config.ui.productName } }
                                    >
                                        WSO2 Identity Server supports receiving an OIDC authentication request as
                                        a request object that is passed in a single, self-contained request
                                        parameter. Enable signature validation to accept only signed
                                        <Code>request</Code> objects in the authorization request.
                                    </Trans>
                                </Hint>
                            </Grid.Column>
                        </Grid.Row>
                    </>
                )
            }
            { /* Scope Validators */ }
            { applicationConfig.inboundOIDCForm.showScopeValidators
                && !isSystemApplication
                && !isDefaultApplication
                && (
                    <Grid.Row columns={ 2 }>
                        <Grid.Column mobile={ 16 } tablet={ 16 } computer={ 16 }>
                            <Divider />
                            <Divider hidden />
                        </Grid.Column>
                        <Grid.Column mobile={ 16 } tablet={ 16 } computer={ 16 }>
                            <Heading as="h4">
                                { t("applications:forms.inboundOIDC.sections" +
                                    ".scopeValidators.heading") }
                            </Heading>
                            <Field
                                ref={ scopeValidator }
                                name="scopeValidator"
                                label=""
                                required={ false }
                                requiredErrorMessage={
                                    t("applications:forms.inboundOIDC.sections" +
                                        ".scopeValidators.fields.validator.validations.empty")
                                }
                                type="checkbox"
                                value={ initialValues?.scopeValidators }
                                children={ getAllowedList(metadata?.scopeValidators, true) }
                                readOnly={ readOnly }
                                data-testid={ `${ testId }-scope-validator-checkbox` }
                            />
                        </Grid.Column>
                    </Grid.Row>
                ) }
            { /* Certificate Section */ }
            {
                !isSystemApplication
                && !isDefaultApplication
                && (
                    <Grid.Row columns={ 1 }>
                        <Grid.Column mobile={ 16 } tablet={ 16 } computer={ 16 }>
                            <ApplicationCertificateWrapper
                                protocol={ SupportedAuthProtocolTypes.OIDC }
                                deleteAllowed={ !(initialValues.idToken?.encryption?.enabled) }
                                reasonInsideTooltipWhyDeleteIsNotAllowed={ (
                                    <Fragment>
                                        <Trans
                                            i18nKey={ "applications:forms" +
                                            ".inboundOIDC.sections.certificates.disabledPopup" }
                                        >
                                            This certificate is used to encrypt the <Code>id_token</Code>.
                                            First, you need to disable <Code>id_token</Code> encryption to proceed.
                                        </Trans>
                                    </Fragment>
                                ) }
                                onUpdate={ onUpdate }
                                application={ application }
                                updateCertFinalValue={ setFinalCertValue }
                                updateCertType={ setSelectedCertType }
                                certificate={ certificate }
                                readOnly={ readOnly }
                                hidden={ isSPAApplication || !(applicationConfig.inboundOIDCForm.showCertificates) }
                                isRequired={ true }
                                triggerSubmit={ triggerCertSubmit }
                            />
                        </Grid.Column>
                    </Grid.Row>
                )
            }
            {
                !readOnly && (
                    <Grid.Row columns={ 1 }>
                        <Grid.Column mobile={ 16 } tablet={ 16 } computer={ 16 }>
                            <span ref={ updateRef }></span>
                            <Button
                                primary
                                type="submit"
                                size="small"
                                className="form-button"
                                loading={ isLoading }
                                disabled={ isLoading }
                                data-testid={ `${ testId }-submit-button` }
                            >
                                { t("common:update") }
                            </Button>
                        </Grid.Column>
                    </Grid.Row>
                )
            }
        </>
    );

    /**
     * Renders the application secret regenerate confirmation modal.
     *
     * @returns the modal for confirming regenerating app secret.
     */
    const renderRegenerateConfirmationModal = (): ReactElement => (
        <ConfirmationModal
            onClose={ (): void => setShowRegenerateConfirmationModal(false) }
            type="warning"
            open={ showRegenerateConfirmationModal }
            assertion={ initialValues?.clientId }
            assertionHint={ (
                <p>
                    <Trans
                        i18nKey={
                            "applications:confirmations" +
                            ".regenerateSecret.assertionHint"
                        }
                        tOptions={ { id: initialValues?.clientId } }
                    >
                        Please type <strong>{ initialValues?.clientId }</strong> to confirm.
                    </Trans>
                </p>
            ) }
            assertionType="input"
            primaryAction={ t("common:confirm") }
            secondaryAction={ t("common:cancel") }
            onSecondaryActionClick={ (): void =>
                setShowRegenerateConfirmationModal(false)
            }
            onPrimaryActionClick={ (): void => {
                onApplicationRegenerate();
                setShowRegenerateConfirmationModal(false);
            } }
            data-testid={ `${ testId }-oidc-regenerate-confirmation-modal` }
            closeOnDimmerClick={ false }
        >
            <ConfirmationModal.Header
                data-testid={ `${ testId }-oidc-regenerate-confirmation-modal-header` }
            >
                { t("applications:confirmations" +
                    ".regenerateSecret.header") }
            </ConfirmationModal.Header>
            <ConfirmationModal.Message
                attached
                warning
                data-testid={ `${ testId }-oidc-regenerate-confirmation-modal-message` }
            >
                { t("applications:confirmations" +
                    ".regenerateSecret.message") }
            </ConfirmationModal.Message>
            <ConfirmationModal.Content
                data-testid={ `${ testId }-oidc-regenerate-confirmation-modal-content` }
            >
                { t("applications:confirmations" +
                    ".regenerateSecret.content") }
            </ConfirmationModal.Content>
        </ConfirmationModal>
    );

    /**
     * Renders the application revoke confirmation modal.
     *
     * @returns Revoke confirmation modal.
     */
    const renderRevokeConfirmationModal = (): ReactElement => (
        <ConfirmationModal
            onClose={ (): void => setShowRevokeConfirmationModal(false) }
            type="warning"
            open={ showRevokeConfirmationModal }
            assertion={ initialValues?.clientId }
            assertionHint={ (
                <p>
                    <Trans
                        i18nKey={
                            "applications:confirmations" +
                            ".revokeApplication.assertionHint"
                        }
                        tOptions={ { id: initialValues?.clientId } }
                    >
                        Please type <strong>{ initialValues?.clientId }</strong> to confirm.
                    </Trans>
                </p>
            ) }
            assertionType="input"
            primaryAction={ t("common:confirm") }
            secondaryAction={ t("common:cancel") }
            onSecondaryActionClick={ (): void => setShowRevokeConfirmationModal(false) }
            onPrimaryActionClick={ (): void => {
                onApplicationRevoke();
                setShowRevokeConfirmationModal(false);
            } }
            data-testid={ `${ testId }-oidc-revoke-confirmation-modal` }
            closeOnDimmerClick={ false }
        >
            <ConfirmationModal.Header
                data-testid={ `${ testId }-oidc-revoke-confirmation-modal-header` }
            >
                { t("applications:confirmations" +
                    ".revokeApplication.header") }
            </ConfirmationModal.Header>
            <ConfirmationModal.Message
                attached
                warning
                data-testid={ `${ testId }-oidc-revoke-confirmation-modal-message` }
            >
                { t("applications:confirmations" +
                    ".revokeApplication.message") }
            </ConfirmationModal.Message>
            <ConfirmationModal.Content
                data-testid={ `${ testId }-oidc-revoke-confirmation-modal-content` }
            >
                {
                    isSPAApplication
                        ? (
                            t("applications:confirmations" +
                                ".revokeApplication.content"))
                        : null
                }
            </ConfirmationModal.Content>
        </ConfirmationModal>
    );

    /**
     * Renders the application reactivate confirmation modal.
     *
     * @returns Reactivate confirmation modal.
     */
    const renderReactivateConfirmationModal = (): ReactElement => {
        return (
            <ConfirmationModal
                onClose={ (): void => setShowReactiveConfirmationModal(false) }
                type="warning"
                open={ showReactiveConfirmationModal }
                assertion={ initialValues?.clientId }
                assertionHint={
                    isSPAApplication
                        ? (
                            <p>
                                <Trans
                                    i18nKey={
                                        "applications:confirmations" +
                                    ".reactivateSPA.assertionHint"
                                    }
                                    tOptions={ { id: initialValues?.clientId } }
                                >
                                Please type <strong>{ initialValues?.clientId }</strong> to confirm.
                                </Trans>
                            </p>
                        ) : (
                            <p>
                                <Trans
                                    i18nKey={
                                        "applications:confirmations" +
                                    ".reactivateOIDC.assertionHint"
                                    }
                                    tOptions={ { id: initialValues?.clientId } }
                                >
                                Please type <strong>{ initialValues?.clientId }</strong> to confirm.
                                </Trans>
                            </p>
                        )
                }
                assertionType="input"
                primaryAction={ t("common:confirm") }
                secondaryAction={ t("common:cancel") }
                onSecondaryActionClick={ (): void =>
                    setShowReactiveConfirmationModal(false)
                }
                onPrimaryActionClick={ (): void => {
                    onApplicationRegenerate();
                    setShowReactiveConfirmationModal(false);
                } }
                data-testid={ `${ testId }-oidc-reactivate-confirmation-modal` }
                closeOnDimmerClick={ false }
            >
                <ConfirmationModal.Header
                    data-testid={ `${ testId }-oidc-reactivate-confirmation-modal-header` }
                >
                    {
                        !isSPAApplication
                            ? (
                                t("applications:confirmations" +
                                ".reactivateSPA.header"))
                            : (
                                t("applications:confirmations" +
                                ".reactivateOIDC.header"))
                    }
                </ConfirmationModal.Header>
                {
                    isSPAApplication
                        ? (
                            <ConfirmationModal.Message
                                attached
                                warning
                                data-testid={ `${ testId }-oidc-reactivate-confirmation-modal-message` }
                            >
                                { t("applications:confirmations" +
                                ".reactivateSPA.message") }
                            </ConfirmationModal.Message>
                        ) : null
                }
                <ConfirmationModal.Content
                    data-testid={ `${ testId }-oidc-reactivate-confirmation-modal-content` }
                >
                    {
                        isSPAApplication
                            ? (
                                t("applications:confirmations" +
                                ".reactivateSPA.content"))
                            : (
                                t("applications:confirmations" +
                                ".reactivateOIDC.content"))
                    }
                </ConfirmationModal.Content>
            </ConfirmationModal>
        );
    };

    /**
     * Validates if a confirmation modal to warn users regarding low expiration times.
     *
     * @param values - Form values.
     * @param url - URL.
     * @param origin - Origin.
     * @returns whether the expiry time is too low or not.
     */
    const isExpiryTimesTooLow = (values: Map<string, FormValue>, url?: string, origin?: string): boolean => {

        const isUserAccessTokenExpiryInSecondsTooLow: boolean = parseInt(
            values.get("userAccessTokenExpiryInSeconds") as string, 10) < 60;
        const isExpiryInSecondsTooLow: boolean = parseInt(values.get("expiryInSeconds") as string, 10) < 60;
        const isIdExpiryInSecondsTooLow: boolean = parseInt(values.get("idExpiryInSeconds") as string, 10) < 60;

        if (isUserAccessTokenExpiryInSecondsTooLow || isExpiryInSecondsTooLow || isIdExpiryInSecondsTooLow) {
            setShowLowExpiryTimesConfirmationModal(true);
            setLowExpiryTimesConfirmationModal(
                <ConfirmationModal
                    onClose={ (): void => setShowLowExpiryTimesConfirmationModal(false) }
                    type="warning"
                    open={ true }
                    skipAssertion={ true }
                    primaryAction={ t("common:confirm") }
                    secondaryAction={ t("common:cancel") }
                    onSecondaryActionClick={ (): void => setShowLowExpiryTimesConfirmationModal(false) }
                    onPrimaryActionClick={ (): void => {
                        if (!isSPAApplication) {
                            onSubmit(updateConfiguration(values, url, origin));
                        } else {
                            onSubmit(updateConfigurationForSPA(values, url, origin));
                        }
                        setShowLowExpiryTimesConfirmationModal(false);
                    } }
                    data-testid={ `${ testId }-low-expiry-times-confirmation-modal` }
                    closeOnDimmerClick={ false }
                >
                    <ConfirmationModal.Header
                        data-testid={ `${ testId }-low-expiry-times-confirmation-modal-header` }
                    >
                        { t("applications:confirmations" +
                            ".lowOIDCExpiryTimes.header") }
                    </ConfirmationModal.Header>
                    <ConfirmationModal.Message
                        attached
                        warning
                        data-testid={ `${ testId }-low-expiry-times-confirmation-modal-message` }
                    >
                        { t("applications:confirmations" +
                            ".lowOIDCExpiryTimes.message") }
                    </ConfirmationModal.Message>
                    <ConfirmationModal.Content
                        data-testid={ `${ testId }-low-expiry-times-confirmation-modal-content` }
                    >
                        <Text>
                            { t("applications:confirmations.lowOIDCExpiryTimes.content") }
                        </Text>
                        <List bulleted>
                            {
                                isUserAccessTokenExpiryInSecondsTooLow && (
                                    <List.Item>
                                        { t("applications:forms.inboundOIDC" +
                                            ".sections.accessToken.fields.expiry.label") }
                                    </List.Item>
                                )
                            }
                            {
                                isExpiryInSecondsTooLow && (
                                    <List.Item>
                                        { t("applications:forms.inboundOIDC" +
                                            ".sections.refreshToken.fields.expiry.label") }
                                    </List.Item>
                                )
                            }
                            {
                                isIdExpiryInSecondsTooLow && (
                                    <List.Item>
                                        { t("applications:forms.inboundOIDC" +
                                            ".sections.idToken.fields.expiry.label") }
                                    </List.Item>
                                )
                            }
                        </List>
                        <Text>
                            { t("applications:confirmations.lowOIDCExpiryTimes." +
                                "assertionHint") }
                        </Text>
                    </ConfirmationModal.Content>
                </ConfirmationModal>
            );

            return true;
        }

        setShowLowExpiryTimesConfirmationModal(false);
        setLowExpiryTimesConfirmationModal(null);

        return false;
    };

    /**
     * Handle form submit.
     *
     * @param values - Form values.
     */
    const handleFormSubmit = (values: Map<string, FormValue>): void => {

        let isExpiryTimesTooLowModalShown: boolean = false;

        setTriggerCertSubmit();
        if (!isSPAApplication && (applicationConfig.inboundOIDCForm.showCertificates)  &&
            selectedCertType !== CertificateTypeInterface.NONE && isEmpty(finalCertValue)) {
            return;
        }

        if (showCallbackURLField) {
            submitUrl((url: string) => {
                if (isEmpty(callBackUrls) && isEmpty(url)) {
                    setShowURLError(true);
                    scrollToInValidField("url");
                } else {
                    submitOrigin((origin: string) => {

                        isExpiryTimesTooLowModalShown = isExpiryTimesTooLow(values, url, origin);

                        if (!isExpiryTimesTooLowModalShown) {
                            if (!isSPAApplication) {
                                onSubmit(updateConfiguration(values, url, origin));
                            } else {
                                onSubmit(updateConfigurationForSPA(values, url, origin));
                            }
                        }
                    });
                }
            });

            return;
        }

        isExpiryTimesTooLowModalShown = isExpiryTimesTooLow(values, undefined, undefined);

        if (!isExpiryTimesTooLowModalShown) {
            if (!isSPAApplication) {
                onSubmit(updateConfiguration(values, undefined, undefined));
            } else {
                onSubmit(updateConfiguration(values, undefined, undefined));
            }
        }
        setIsLoading(false);
    };

    return (
        !isLoading && metadata ?
            (<>
                <Forms
                    onSubmit={ handleFormSubmit }
                    onSubmitError={ (requiredFields: Map<string, boolean>, validFields: Map<string, Validation>) => {
                        const iterator: IterableIterator<[string, boolean]> = requiredFields.entries();
                        let result: IteratorResult<[string, boolean], any> = iterator.next();

                        while (!result.done) {
                            if (!result.value[ 1 ] || !validFields.get(result.value[ 0 ]).isValid) {
                                scrollToInValidField(result.value[ 0 ]);

                                break;
                            } else {
                                result = iterator.next();
                            }
                        }
                    } }
                    onStaleChange={ (isStale: boolean) => {
                        setIsFormStale(isStale);
                    } }
                    ref={ formRef }
                >
                    <Grid>
                        {
                            (initialValues?.state === State.REVOKED) && (
                                <Grid.Row columns={ 1 }>
                                    <Grid.Column mobile={ 16 } tablet={ 16 } computer={ 16 }>
                                        <Message
                                            type="warning"
                                            visible
                                            header={
                                                t("applications:forms.inboundOIDC." +
                                                    "messages.revokeDisclaimer.heading")
                                            }
                                            content={
                                                t("applications:forms.inboundOIDC." +
                                                    "messages.revokeDisclaimer.content")
                                            }
                                        />
                                    </Grid.Column>
                                </Grid.Row>
                            )
                        }
                        {
                            initialValues?.clientId && (
                                <Grid.Row columns={ 1 }>
                                    <Grid.Column mobile={ 16 } tablet={ 16 } computer={ 16 }>
                                        <Form.Field>
                                            <label>
                                                { t("applications:forms.inboundOIDC.fields" +
                                                    ".clientID.label") }
                                            </label>
                                            <div className="display-flex">
                                                <CopyInputField
                                                    value={ initialValues?.clientId }
                                                    data-testid={ `${ testId }-client-id-readonly-input` }
                                                />
                                                {
                                                    /**
                                                     * TODO - Application revoke is disabled until proper
                                                     * backend support for application disabling is provided
                                                     * Issue - https://github.com/wso2/product-is/issues/11453
                                                     * Comment - #issuecomment-954842169
                                                     */
                                                }
                                            </div>
                                        </Form.Field>
                                        {
                                            (
                                                applicationConfig.inboundOIDCForm.showNativeClientSecretMessage && (
                                                    initialValues?.state !== State.REVOKED
                                                ) && isSPAApplication
                                            )
                                                ? (
                                                    <Message
                                                        type="info"
                                                        content={
                                                            (<Trans
                                                                i18nKey={
                                                                    "applications:" +
                                                                    "forms.inboundOIDC.fields.clientSecret.message"
                                                                }
                                                                values={ { productName: config.ui.productName } }
                                                            >
                                                                productName does not issue a&nbsp;
                                                                <Code withBackground>client_secret</Code> to native
                                                                applications or web browser-based applications for
                                                                the purpose of client authentication.
                                                            </Trans>)
                                                        }
                                                    />
                                                )
                                                : null
                                        }
                                    </Grid.Column>
                                </Grid.Row>
                            )
                        }
                        { (
                            initialValues?.clientSecret
                            && (initialValues?.state !== State.REVOKED)
                            && (!isSPAApplication))
                            && (!isMobileApplication)
                            && !isSystemApplication
                            && !isDefaultApplication
                            && (
                                <Grid.Row columns={ 2 }>
                                    <Grid.Column mobile={ 16 } tablet={ 16 } computer={ 16 }>
                                        <Form.Field>
                                            <label>
                                                {
                                                    t("applications:forms.inboundOIDC.fields" +
                                                        ".clientSecret.label")
                                                }
                                            </label>
                                            {
                                                isClientSecretHashEnabled
                                                    ? (
                                                        <>
                                                            <Message
                                                                visible
                                                                type="info"
                                                                content={
                                                                    t("applications:forms." +
                                                                    "inboundOIDC.fields.clientSecret.hashedDisclaimer")
                                                                }
                                                            />
                                                            {
                                                                !readOnly && (
                                                                    <Button
                                                                        color="red"
                                                                        className="oidc-action-button"
                                                                        onClick={ handleRegenerateButton }
                                                                        data-testid={
                                                                            `${ testId }-oidc-regenerate-button`
                                                                        }
                                                                    >
                                                                        { t("common:regenerate") }
                                                                    </Button>
                                                                )
                                                            }
                                                        </>
                                                    )
                                                    : (
                                                        <div className="display-flex">
                                                            <CopyInputField
                                                                secret
                                                                value={ initialValues?.clientSecret }
                                                                hideSecretLabel={
                                                                    t("applications:forms." +
                                                                        "inboundOIDC.fields.clientSecret.hideSecret")
                                                                }
                                                                showSecretLabel={
                                                                    t("applications:forms." +
                                                                        "inboundOIDC.fields.clientSecret.showSecret")
                                                                }
                                                                data-testid={
                                                                    `${ testId }-client-secret-readonly-input`
                                                                }
                                                            />
                                                            {
                                                                !readOnly && (
                                                                    <Button
                                                                        color="red"
                                                                        className="oidc-action-button"
                                                                        onClick={ handleRegenerateButton }
                                                                        data-testid={
                                                                            `${ testId }-oidc-regenerate-button`
                                                                        }
                                                                    >
                                                                        { t("common:regenerate") }
                                                                    </Button>
                                                                )
                                                            }
                                                        </div>
                                                    )
                                            }
                                        </Form.Field>
                                    </Grid.Column>
                                </Grid.Row>
                            )
                        }
                        {
                            !readOnly && initialValues?.clientSecret && (initialValues?.state === State.REVOKED) && (
                                <Grid.Row columns={ 2 }>
                                    <Grid.Column mobile={ 16 } tablet={ 16 } computer={ 16 }>
                                        <Button
                                            color="green"
                                            className="oidc-action-button ml-0"
                                            onClick={ handleReactivateButton }
                                            data-testid={ `${ testId }-oidc-regenerate-button` }
                                        >
                                            { t("common:activate") }
                                        </Button>
                                    </Grid.Column>
                                </Grid.Row>
                            )
                        }
                        {
                            ((initialValues?.clientId || initialValues?.clientSecret)
                                && (initialValues?.state !== State.REVOKED)) && (
                                <Grid.Column mobile={ 16 } tablet={ 16 } computer={ 16 }>
                                    <Divider />
                                </Grid.Column>
                            )
                        }
                        { (initialValues?.state !== State.REVOKED) && renderOIDCConfigFields() }
                    </Grid>
                    { showRegenerateConfirmationModal && renderRegenerateConfirmationModal() }
                    { showRevokeConfirmationModal && renderRevokeConfirmationModal() }
                    { showReactiveConfirmationModal && renderReactivateConfirmationModal() }
                    { showLowExpiryTimesConfirmationModal && lowExpiryTimesConfirmationModal }
                </Forms>
            </>
            ) :
            (
                <Container>
                    <ContentLoader inline="centered" active/>
                </Container>
            )

    );
};

/**
 * Default props for the Inbound OIDC form component.
 */
InboundOIDCForm.defaultProps = {
    "data-componentid": "inbound-oidc-form",
    "data-testid": "inbound-oidc-form",
    initialValues: {
        accessToken: undefined,
        allowedOrigins: [],
        callbackURLs: [],
        clientId: "",
        clientSecret: "",
        grantTypes: [],
        hybridFlow: {
            enable: false,
            responseType: undefined
        },
        idToken: undefined,
        logout: undefined,
        pkce: {
            mandatory: false,
            supportPlainTransformAlgorithm: false
        },
        publicClient: false,
        refreshToken: undefined,
        scopeValidators: [],
        state: undefined,
        subjectToken: undefined,
        validateRequestObjectSignature: undefined
    }
};<|MERGE_RESOLUTION|>--- conflicted
+++ resolved
@@ -240,10 +240,7 @@
     const [ showCallbackURLField, setShowCallbackURLField ] = useState<boolean>(undefined);
     const [ hideRefreshTokenGrantType, setHideRefreshTokenGrantType ] = useState<boolean>(false);
     const [ selectedGrantTypes, setSelectedGrantTypes ] = useState<string[]>(undefined);
-<<<<<<< HEAD
-=======
     const [ selectedHybridFlowResponseTypes, setSelectedHybridFlowResponseTypes ] = useState<string[]>([]);
->>>>>>> 4d9cfbc9
     const [ isJWTAccessTokenTypeSelected, setJWTAccessTokenTypeSelected ] = useState<boolean>(false);
     const [ isGrantChanged, setGrantChanged ] = useState<boolean>(false);
     const [ showRegenerateConfirmationModal, setShowRegenerateConfirmationModal ] = useState<boolean>(false);
@@ -689,8 +686,6 @@
             setAllowedOrigins(initialValues.allowedOrigins.toString());
         }
 
-<<<<<<< HEAD
-=======
         if (initialValues?.hybridFlow?.enable) {
             setEnableHybridFlowResponseTypeField(initialValues?.hybridFlow?.enable);
         }
@@ -707,7 +702,6 @@
             setSelectedHybridFlowResponseTypes(responseTypes);
         }
 
->>>>>>> 4d9cfbc9
     }, [ initialValues ]);
 
 
@@ -821,6 +815,18 @@
         }
         setSelectedGrantTypes(grants);
         setGrantChanged(!isGrantChanged);
+    };
+
+    /**
+     * Handle hybrid flow response type change.
+     *
+     * @param values - Form values.
+     */
+    const handleHybridFlowResponseTypeChange = (values: Map<string, FormValue>) => {
+        const hybridFlowResponseTypes: string[] =
+            values.get(ApplicationManagementConstants.HYBRID_FLOW_RESPONSE_TYPE) as string[];
+
+        setSelectedHybridFlowResponseTypes(hybridFlowResponseTypes);
     };
 
     const getMetadataHints = (element: string) => {
@@ -1418,7 +1424,7 @@
                     ...inboundConfigFormValues,
                     hybridFlow: {
                         enable: values.get("enable-hybrid-flow")?.length > 0,
-                        responseType: values.get(ApplicationManagementConstants.HYBRID_FLOW_RESPONSE_TYPE)
+                        responseType: selectedHybridFlowResponseTypes?.join(",") ?? null
                     }
                 };
             } else {
@@ -1612,7 +1618,7 @@
                 ...inboundConfigFormValues,
                 hybridFlow: {
                     enable: values.get("enable-hybrid-flow")?.length > 0,
-                    responseType: values.get(ApplicationManagementConstants.HYBRID_FLOW_RESPONSE_TYPE)
+                    responseType: selectedHybridFlowResponseTypes?.join(",") ?? null
                 }
             };
         } else {
@@ -2252,7 +2258,7 @@
             }
             {
                 showHybridFlowEnableConfig
-                && ( enableHybridFlowResponseTypeField || initialValues?.hybridFlow?.enable )
+                && enableHybridFlowResponseTypeField
                 && (
                     <Grid.Row columns={ 2 }>
                         <Grid.Column mobile={ 16 } tablet={ 16 } computer={ 16 }>
@@ -2265,17 +2271,14 @@
                                         ".hybridFlow.hybridFlowResponseType.label")
                                 }
                                 name = { ApplicationManagementConstants.HYBRID_FLOW_RESPONSE_TYPE }
-                                type="radio"
+                                type="checkbox"
                                 required={ true }
                                 children={ getHybridFlowResponseTypes() }
                                 readOnly={ readOnly }
-<<<<<<< HEAD
-                                default= { initialValues?.hybridFlow?.responseType?
-                                    initialValues.hybridFlow.responseType :ApplicationManagementConstants.CODE_IDTOKEN }
-=======
                                 value={ selectedHybridFlowResponseTypes }
->>>>>>> 4d9cfbc9
                                 enableReinitialize={ true }
+                                listen={ (values: Map<string, FormValue>) =>
+                                    handleHybridFlowResponseTypeChange(values) }
                                 data-testid={ `${ testId }--hybridflow-responsetype-checkbox` }
                             />
                             <Hint>
