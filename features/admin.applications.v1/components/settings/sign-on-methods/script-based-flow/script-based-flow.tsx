/**
 * Copyright (c) 2020-2024, WSO2 LLC. (https://www.wso2.com).
 *
 * WSO2 LLC. licenses this file to you under the Apache License,
 * Version 2.0 (the "License"); you may not use this file except
 * in compliance with the License.
 * You may obtain a copy of the License at
 *
 *     http://www.apache.org/licenses/LICENSE-2.0
 *
 * Unless required by applicable law or agreed to in writing,
 * software distributed under the License is distributed on an
 * "AS IS" BASIS, WITHOUT WARRANTIES OR CONDITIONS OF ANY
 * KIND, either express or implied. See the License for the
 * specific language governing permissions and limitations
 * under the License.
 */

import Popover from "@mui/material/Popover";
import OxygenButton from "@oxygen-ui/react/Button";
import Chip from "@oxygen-ui/react/Chip";
import CircularProgress from "@oxygen-ui/react/CircularProgress";
import OxygenCode from "@oxygen-ui/react/Code";
import Divider from "@oxygen-ui/react/Divider";
import IconButton from "@oxygen-ui/react/IconButton";
import List from "@oxygen-ui/react/List";
import ListItem from "@oxygen-ui/react/ListItem";
import ListItemText from "@oxygen-ui/react/ListItemText";
import Typography from "@oxygen-ui/react/Typography";
import { DiamondIcon, GearIcon, PlusIcon, TrashIcon } from "@oxygen-ui/react-icons";
import {
    FeatureStatus,
    FeatureTags,
    useCheckFeatureStatus,
    useCheckFeatureTags,
    useRequiredScopes
} from "@wso2is/access-control";
import { getOperationIcons } from "@wso2is/admin.core.v1/configs/ui";
import { FeatureConfigInterface } from "@wso2is/admin.core.v1/models/config";
import { AppState } from "@wso2is/admin.core.v1/store";
import { AppUtils } from "@wso2is/admin.core.v1/utils/app-utils";
import { EventPublisher } from "@wso2is/admin.core.v1/utils/event-publisher";
import { FeatureStatusLabel } from "@wso2is/admin.feature-gate.v1/models/feature-status";
import { SHARED_APP_ADAPTIVE_AUTH_FEATURE_ID } from "@wso2is/admin.login-flow-builder.v1/constants/editor-constants";
import {
    ELK_RISK_BASED_TEMPLATE_NAME
} from "@wso2is/admin.login-flow-builder.v1/constants/template-constants";
import useAuthenticationFlow from "@wso2is/admin.login-flow-builder.v1/hooks/use-authentication-flow";
import { OrganizationType } from "@wso2is/admin.organizations.v1/constants";
import { OrganizationUtils } from "@wso2is/admin.organizations.v1/utils";
import { deleteSecret, getSecretList } from "@wso2is/admin.secrets.v1/api/secret";
import AddSecretWizard from "@wso2is/admin.secrets.v1/components/add-secret-wizard";
import { ADAPTIVE_SCRIPT_SECRETS } from "@wso2is/admin.secrets.v1/constants/secrets.common";
import { GetSecretListResponse, SecretModel } from "@wso2is/admin.secrets.v1/models/secret";
import useSubscription, { UseSubscriptionInterface } from "@wso2is/admin.subscription.v1/hooks/use-subscription";
import { TenantTier } from "@wso2is/admin.subscription.v1/models/tenant-tier";
import { UIConstants } from "@wso2is/core/constants";
import { IdentityAppsApiException } from "@wso2is/core/exceptions";
<<<<<<< HEAD
import {
    APIErrorResponseInterface,
    AlertLevels,
    IdentifiableComponentInterface,
    StorageIdentityAppsSettingsInterface
} from "@wso2is/core/models";
=======
import { isFeatureEnabled } from "@wso2is/core/helpers";
import { AlertLevels, IdentifiableComponentInterface, StorageIdentityAppsSettingsInterface } from "@wso2is/core/models";
>>>>>>> 13a691bb
import { addAlert } from "@wso2is/core/store";
import { StringUtils } from "@wso2is/core/utils";
import {
    Button,
    Code,
    CodeEditor,
    ConfirmationModal,
    DocumentationLink,
    GenericIcon,
    Heading,
    Link,
    Popup,
    SegmentedAccordion,
    Text,
    Tooltip,
    useDocumentation
} from "@wso2is/react-components";
import { AxiosError, AxiosResponse } from "axios";
import * as codemirror from "codemirror";
import beautify from "js-beautify";
import cloneDeep from "lodash-es/cloneDeep";
import get from "lodash-es/get";
import isEmpty from "lodash-es/isEmpty";
import kebabCase from "lodash-es/kebabCase";
import set from "lodash-es/set";
import React, {
    ChangeEvent,
    FunctionComponent,
    ReactElement,
    RefObject,
    useEffect,
    useRef,
    useState
} from "react";
import { Trans, useTranslation } from "react-i18next";
import Joyride, { CallBackProps, STATUS, Step } from "react-joyride";
import { useDispatch, useSelector } from "react-redux";
import { Dispatch } from "redux";
import { Checkbox, Icon, Input, Menu, Sidebar } from "semantic-ui-react";
import { stripSlashes } from "slashes";
import { ScriptTemplatesSidePanel, ScriptTemplatesSidePanelRefInterface } from "./script-templates-side-panel";
import { getAdaptiveAuthTemplates } from "../../../../api/application";
import { ApplicationManagementConstants } from "../../../../constants/application-management";
import {
    AdaptiveAuthTemplateInterface,
    AdaptiveAuthTemplatesListInterface,
    AuthenticationSequenceInterface
} from "../../../../models/application";
import { AdaptiveScriptUtils } from "../../../../utils/adaptive-script-utils";
import "./script-based-flow.scss";

/**
 * Proptypes for the adaptive scripts component.
 */
interface AdaptiveScriptsPropsInterface extends IdentifiableComponentInterface {
    /**
     * Currently configured authentication sequence for the application.
     */
    authenticationSequence: AuthenticationSequenceInterface;
    /**
     * The number of authentication steps.
     */
    authenticationSteps: number;
    /**
     * Specifies if the script is default or not.
     */
    isDefaultScript: boolean;
    /**
     * Is the application info request loading.
     */
    isLoading?: boolean;
    /**
     * Delegates the event to the parent component. Once
     * called the resetting event will be notified to it
     * as well.
     */
    onAdaptiveScriptReset: () => void;
    /**
     * Callback when the script changes.
     * @param script - Authentication script.
     */
    onScriptChange: (script: string | string[]) => void;
    /**
     * Fired when a template is selected.
     * @param template - Adaptive authentication template.
     */
    onTemplateSelect: (template: AdaptiveAuthTemplateInterface) => void;
    /**
     * Make the form read only.
     */
    readOnly?: boolean;

}

/**
 * Configure the authentication flow using an adaptive script.
 *
 * @param props - Props injected to the component.
 *
 * @returns
 */
export const ScriptBasedFlow: FunctionComponent<AdaptiveScriptsPropsInterface> = (
    props: AdaptiveScriptsPropsInterface
): ReactElement => {

    const {
        authenticationSequence,
        onTemplateSelect,
        onScriptChange,
        readOnly,
        authenticationSteps,
        isDefaultScript,
        onAdaptiveScriptReset,
        ["data-componentid"]: componentId
    } = props;

    const { t } = useTranslation();
    const { getLink } = useDocumentation();

    const dispatch: Dispatch = useDispatch();

    const authTemplatesSidePanelRef: RefObject<ScriptTemplatesSidePanelRefInterface> = useRef(null);
    const scriptEditorSectionRef: RefObject<HTMLDivElement> = useRef(null);

    const [ scriptTemplates, setScriptTemplates ] = useState<AdaptiveAuthTemplatesListInterface>(undefined);
    const [
        selectedAdaptiveAuthTemplate,
        setSelectedAdaptiveAuthTemplate
    ] = useState<AdaptiveAuthTemplateInterface>(undefined);
    const [ showAuthTemplatesSidePanel, setAuthTemplatesSidePanelVisibility ] = useState<boolean>(true);
    const [ sourceCode, setSourceCode ] = useState<string | string[]>(undefined);
    const [ isEditorDarkMode, setIsEditorDarkMode ] = useState<boolean>(true);
    const [ internalScript, setInternalScript ] = useState<string | string[]>(undefined);
    const [ internalStepCount, setInternalStepCount ] = useState<number>(undefined);
    const [ isScriptFromTemplate, setIsScriptFromTemplate ] = useState<boolean>(false);
    const [ isNewlyAddedScriptTemplate, setIsNewlyAddedScriptTemplate ] = useState<boolean>(false);
    const [ showScriptResetWarning, setShowScriptResetWarning ] = useState<boolean>(false);
    const [ showScriptTemplateChangeWarning, setShowScriptTemplateChangeWarning ] = useState<boolean>(false);
    const [ isEditorFullScreen, setIsEditorFullScreen ] = useState<boolean>(false);
    const [ showAddSecretModal, setShowAddSecretModal ] = useState<boolean>(false);
    const [ editorInstance, setEditorInstance ] = useState<codemirror.Editor>(undefined);
    const adaptiveFeatureStatus : FeatureStatus = useCheckFeatureStatus("console.application.signIn.adaptiveAuth");
    const adaptiveFeatureTags: string[] = useCheckFeatureTags("console.application.signIn.adaptiveAuth");
    const [ isPremiumFeature, setIsPremiumFeature ] = useState<boolean>(false);
    const [ isELKConfigureClicked, setIsELKConfigureClicked ] = useState<boolean>(false);
    const [ isDropdownOpen, setIsDropdownOpen ] = useState<boolean>(false);
    const [ secretsDropdownAnchorEl, setSecretsDropdownAnchorEl ] = useState<null | HTMLElement>(null);
    /**
     * List of secrets for the selected `secretType`. It can hold secrets of
     * either a custom one or the static type "ADAPTIVE_AUTH_CALL_CHOREO"
     */
    const [ secretList, setSecretList ] = useState<SecretModel[]>([]);
    /**
     * List of secrets for facilitating secret list search function.
     */
    const [ filteredSecretList, setFilteredSecretList ] = useState<SecretModel[]>([]);
    const [ isSecretListLoading, setIsSecretListLoading ] = useState<boolean>(true);
    const [ showDeleteConfirmationModal, setShowDeleteConfirmationModal ] = useState<boolean>(false);
    const [ deletingSecret, setDeletingSecret ] = useState<SecretModel>(undefined);

    const { isConditionalAuthenticationEnabled, onConditionalAuthenticationToggle } = useAuthenticationFlow();

    const eventPublisher: EventPublisher = EventPublisher.getInstance();

    const featureConfig: FeatureConfigInterface = useSelector((state: AppState) => state?.config?.ui?.features);

    const hasSecretMgtCreatePermissions: boolean = useRequiredScopes(featureConfig?.secretsManagement?.scopes?.create);
    const hasSecretMgtReadPermissions: boolean = useRequiredScopes(featureConfig?.secretsManagement?.scopes?.read);

    const sharedAppAdaptiveAuthEnabled: boolean =
        isFeatureEnabled(featureConfig?.applications, SHARED_APP_ADAPTIVE_AUTH_FEATURE_ID);

    const { tierName }: UseSubscriptionInterface = useSubscription();

    /**
     * Calls method to load secrets to secret list.
     */
    useEffect(() => {
        hasSecretMgtReadPermissions && loadSecretListForSecretType();
    }, []);

    /**
     * Loads secret list for adaptive auth secrets.
     */
    const loadSecretListForSecretType = (): void => {

        if (OrganizationUtils.getOrganizationType() === OrganizationType.SUPER_ORGANIZATION ||
            OrganizationUtils.getOrganizationType() === OrganizationType.FIRST_LEVEL_ORGANIZATION ||
            OrganizationUtils.getOrganizationType() === OrganizationType.TENANT ||
            (OrganizationUtils.getOrganizationType() === OrganizationType.SUBORGANIZATION &&
                sharedAppAdaptiveAuthEnabled)) {
            setIsSecretListLoading(true);

            getSecretList({
                params: { secretType: ADAPTIVE_SCRIPT_SECRETS }
            }).then((axiosResponse: AxiosResponse<GetSecretListResponse>) => {
                setSecretList(axiosResponse.data);
                setFilteredSecretList(axiosResponse.data);
            }).catch((error: AxiosError<APIErrorResponseInterface>) => {
                if (error.response && error.response.data && error.response.data.description) {
                    dispatch(addAlert({
                        description: error.response.data?.description,
                        level: AlertLevels.ERROR,
                        message: error.response.data?.message
                    }));

                    return;
                }
                dispatch(addAlert({
                    description: t("secrets:errors.generic.description"),
                    level: AlertLevels.ERROR,
                    message: t("secrets:errors.generic.message")
                }));
            }).finally(() => {
                setIsSecretListLoading(false);
            });
        }

    };

    /**
     * Check if the feature is a premium.
     */
    useEffect(() => {
        if (adaptiveFeatureStatus === FeatureStatus.ENABLED
            && adaptiveFeatureTags?.includes(FeatureTags.PREMIUM)
            && tierName === TenantTier.FREE) {
            setIsPremiumFeature(true);
        }
    }, []);

    /**
     * Calls method to load secrets to refresh secret list.
     */
    const refreshSecretList = () => {
        loadSecretListForSecretType();
    };

    /**
     * Add secret name to adaptive script.
     *
     * @param secret - Secret
     */
    const addSecretToScript = (secret:SecretModel): void => {
        const doc: codemirror.Doc = editorInstance?.getDoc();
        const secretNameString: string = `"${ secret.secretName }"`;

        //If a code segment is selected, the selected text is replaced with secret name as a string.
        if (doc.somethingSelected()) {
            doc.replaceSelection(secretNameString);
        } else {
            //If no selected text, secret name injected at the location of the cursor.
            const cursor: codemirror.Pos  = doc.getCursor();

            doc.replaceRange(secretNameString, cursor);
        }
    };

    /**
     * Handle secret delete operation.
     * @param secret - Secret
     */
    const handleSecretDelete = (secret:SecretModel) :void => {
        setDeletingSecret(secret);
        setShowDeleteConfirmationModal(true);
    };

    /**
     * This will be called when secret add wizard closed.
     * It will tell us to refresh the secret list or not.
     */
    const whenAddNewSecretModalClosed = (): void => {
        setShowAddSecretModal(false);
        refreshSecretList();
    };

    /**
     * This will be called when secret delete confirmation is closed.
     * It will tell us to refresh the secret list or not.
     * @param deletingSecret - SecretModel
     * @param shouldRefresh - boolean
     */
    const whenSecretDeleted = (deletingSecret:SecretModel, shouldRefresh: boolean): void => {
        if (shouldRefresh) {
            refreshSecretList();
        }
    };

    /**
     * Display Add Secret Modal.
     *
     * @returns
     */
    const renderAddSecretModal = (): ReactElement => {
        return(
            <AddSecretWizard
                onClose={ whenAddNewSecretModalClosed }
            />
        );
    };

    useEffect(() => {
        getAdaptiveAuthTemplates()
            .then((response: AdaptiveAuthTemplatesListInterface) => {
                setScriptTemplates(response);
            })
            .catch((error: IdentityAppsApiException) => {
                if (error.response && error.response.data && error.response.data.description) {
                    dispatch(addAlert({
                        description: error.response.data.description,
                        level: AlertLevels.ERROR,
                        message: UIConstants.API_RETRIEVAL_ERROR_ALERT_MESSAGE
                    }));

                    return;
                }

                dispatch(addAlert({
                    description: ApplicationManagementConstants.ADAPTIVE_AUTH_TEMPLATES_FETCH_ERROR,
                    level: AlertLevels.ERROR,
                    message: UIConstants.API_RETRIEVAL_ERROR_ALERT_MESSAGE
                }));
            });
    }, []);

    const setScriptEditorWidth = () => {
        let width: string = "100%";

        if (showAuthTemplatesSidePanel) {
            width = `calc(100% - ${ authTemplatesSidePanelRef?.current?.ref?.current?.offsetWidth }px)`;
        }

        scriptEditorSectionRef.current.style.width = width;
    };

    /**
     * Triggered on `showAuthenticatorsSidePanel` change.
     */
    useEffect(() => {
        setScriptEditorWidth();
    }, [ showAuthTemplatesSidePanel ]);

    /**
     * Triggered after component mounted change.
     */
    useEffect(() => {
        setScriptEditorWidth();
    });

    /**
     * Checks for a script in auth sequence to handle content visibility.
     */
    useEffect(() => {

        // If the user has read only access, show the script editor.
        if (readOnly) {
            onConditionalAuthenticationToggle(true);

            return;
        }

        // If there is a script and if the script is not a default script,
        // assume the user has modified the script and show the editor.
        if (authenticationSequence?.script && !AdaptiveScriptUtils.isDefaultScript(
            authenticationSequence.script,
            authenticationSequence?.steps?.length
        )) {

            onConditionalAuthenticationToggle(true);

            return;
        }

        onConditionalAuthenticationToggle(false);
    }, [ authenticationSequence ]);

    /**
     * Triggered on steps and script change.
     */
    useEffect(() => {
        resolveAdaptiveScript(authenticationSequence?.script);
    }, [ authenticationSequence?.steps, authenticationSequence?.script, authenticationSteps ]);

    /**
     * Check whether the script is a user untouched default script.
     *
     * @param script - Script passed through props.
     *
     * @returns whether the script is a user untouched default script.
     */
    const isScriptUntouchedDefaultOne = (script: string): boolean => {
        let isDefault: boolean = false;
        const stepsCount: number = internalStepCount > authenticationSteps ? internalStepCount : authenticationSteps;

        for (let localStepsCount: number = stepsCount; localStepsCount > 0; localStepsCount--) {
            if (AdaptiveScriptUtils.isDefaultScript(script, localStepsCount)) {
                isDefault = true;

                break;
            }
        }

        return isDefault;
    };

    /**
     * Resolves the adaptive script.
     *
     * @param script - Script passed through props.
     *
     * @returns
     */
    const resolveAdaptiveScript = (script: string): string | string[] => {
        // Check if there is no script defined and the step count is o.
        // If so, return the default script.
        if (!script && authenticationSequence?.steps?.length === 0) {
            setSourceCode(AdaptiveScriptUtils.getDefaultScript());
            setIsScriptFromTemplate(false);

            return;
        }

        if (!script && authenticationSequence?.steps?.length > 0) {
            setSourceCode(AdaptiveScriptUtils.generateScript(authenticationSteps + 1));
            setIsScriptFromTemplate(false);

            return;
        }

        // Scripts from templates comes in the form of `"["script"]"`. `isValidJSONString` checks for that.
        if (StringUtils.isValidJSONString(script)) {

            // Checks if the script in the editor is from a template and if the editor content and the sent script
            // is different. If so, some edits have been made and we shouldn't touch the editor content.
            if (isScriptFromTemplate
                && !isNewlyAddedScriptTemplate
                && (AdaptiveScriptUtils.minifyScript(internalScript)
                    !== AdaptiveScriptUtils.minifyScript(JSON.parse(script)))) {

                return;
            }

            setIsScriptFromTemplate(true);
            setSourceCode(JSON.parse(script));
            setIsNewlyAddedScriptTemplate(false);

            return;
        }

        // If the script is untouched, then the script will be generated according to the current
        // authentication steps.
        if (script && isScriptUntouchedDefaultOne(script)
                && AdaptiveScriptUtils.minifyScript(internalScript) === AdaptiveScriptUtils.minifyScript(sourceCode)) {
            setInternalStepCount(authenticationSteps);
            setSourceCode(AdaptiveScriptUtils.generateScript(authenticationSteps + 1));
            setIsScriptFromTemplate(false);

            return;
        }

        // If a script is defined, checks whether if it is a default. If so, generates the basic default script
        // based on the number of steps.
        if (script
            && AdaptiveScriptUtils.isDefaultScript(internalScript ?? script,
                internalStepCount ?? authenticationSteps)
            && AdaptiveScriptUtils.minifyScript(internalScript) !== AdaptiveScriptUtils.minifyScript(sourceCode)) {

            setInternalStepCount(authenticationSteps);
            setSourceCode(AdaptiveScriptUtils.generateScript(authenticationSteps + 1));
            setIsScriptFromTemplate(false);

            return;
        }

        // If a script is defined, checks whether if it is not a default.
        if (script
            && !AdaptiveScriptUtils.isDefaultScript(internalScript ?? script,
                internalStepCount ?? authenticationSteps)) {

            setInternalStepCount(authenticationSteps);

            // Checks if the editor content is different to the externally provided script.
            if (AdaptiveScriptUtils.minifyScript(internalScript) !== AdaptiveScriptUtils.minifyScript(script)
                && AdaptiveScriptUtils.minifyScript(internalScript) !== AdaptiveScriptUtils.minifyScript(sourceCode)) {
                setSourceCode(internalScript ?? script);

                return;
            }

            setSourceCode(beautify.js(stripSlashes(script)));
            setIsScriptFromTemplate(false);

            return;
        }

        if (isDefaultScript) {
            resetAdaptiveScriptTemplateToDefaultHandler();

            return;
        }

        setSourceCode(script);
        setIsScriptFromTemplate(false);
    };

    const resetAdaptiveScriptTemplateToDefaultHandler = () => {
        setSourceCode(AdaptiveScriptUtils.generateScript(authenticationSteps + 1));
        setIsScriptFromTemplate(false);
        onAdaptiveScriptReset();
        onConditionalAuthenticationToggle(false);
    };

    /**
     * Handles the template sidebar toggle.
     */
    const handleScriptTemplateSidebarToggle = () => {
        setAuthTemplatesSidePanelVisibility(!showAuthTemplatesSidePanel);
    };

    /**
     * Handles template selection click event.
     *
     * @param template - Adaptive authentication template.
     */
    const handleTemplateSelection = (template: AdaptiveAuthTemplateInterface) => {
        eventPublisher.publish("application-sign-in-method-conditional-authentication-template", {
            type: kebabCase(template["name"])
        });
        setIsNewlyAddedScriptTemplate(true);
        onTemplateSelect(template);
    };

    /**
     * Toggles editor dark mode.
     */
    const handleEditorDarkModeToggle = () => {
        setIsEditorDarkMode(!isEditorDarkMode);
    };

    /**
     * Handles conditional authentication on/off swicth.
     */
    const handleConditionalAuthToggleChange = (): void => {

        if (isConditionalAuthenticationEnabled) {
            setShowScriptResetWarning(true);

            return;
        }

        eventPublisher.publish("application-sign-in-method-enable-conditional-authentication");
        onConditionalAuthenticationToggle(true);
    };

    /**
     * TLDR; This function should be called when switching between
     *       full-screen mode to track the source changes.
     *
     * Why implement this in the first place? When switching from full screen to
     * normal view it loses all user entered source code vice versa.
     *
     * That happens because, we pass `sourceCode={ sourceCode }` to
     * {@link CodeEditor}. We cannot alter it's depending state since it's
     * used in conditional script generators. We have checked the feasibility
     * of adding {@link useCallback} and mix it with a debounce handler to
     * track changes within onChange event. But the problem is it causes the
     * component to re-render multiple times and causes unforeseen side effects.
     *
     * In this function we read `internalScript` and `sourceCode`
     * and checks whether their state has been changed. If yes then simply
     * set the new `sourceCode` to what user entered. And place the cursor
     * back to where it was originally.
     */
    const preserveStateOnFullScreenChange = (): void => {
        const _modifiedScript: string = AdaptiveScriptUtils.sourceToString(internalScript);
        const _editorSourceCode: string = AdaptiveScriptUtils.sourceToString(sourceCode);

        if (_modifiedScript !== _editorSourceCode) {
            const cur: codemirror.Pos = editorInstance?.doc.getCursor();

            setSourceCode(_modifiedScript.split(ApplicationManagementConstants.LINE_BREAK));
            editorInstance?.doc.setCursor(cur);
        }

    };

    /**
     * Steps for the conditional authentication toggle tour.
     *
     */
    const conditionalAuthTourSteps: Array<Step> = [
        {
            content: (
                <div className="tour-step">
                    <Heading bold as="h6">
                        {
                            t("applications:edit.sections.signOnMethod.sections." +
                                "authenticationFlow.sections.scriptBased.conditionalAuthTour.steps.0.heading")
                        }
                    </Heading>
                    <Text>
                        {
                            t("applications:edit.sections.signOnMethod.sections." +
                                "authenticationFlow.sections.scriptBased.conditionalAuthTour.steps.0.content.0")
                        }
                    </Text>
                    <Text>
                        <Trans
                            i18nKey={
                                "applications:edit.sections.signOnMethod.sections." +
                                "authenticationFlow.sections.scriptBased.conditionalAuthTour.steps.0.content.1"
                            }
                        >
                            Click on the <Code>Next</Code> button to learn about the process.
                        </Trans>
                    </Text>
                </div>
            ),
            disableBeacon: true,
            placement: "top",
            target: "[data-tourid=\"conditional-auth\"]"
        },
        {
            content: (
                <div className="tour-step">
                    <Heading bold as="h6">
                        {
                            t("applications:edit.sections.signOnMethod.sections." +
                                "authenticationFlow.sections.scriptBased.conditionalAuthTour.steps.1.heading")
                        }
                    </Heading>
                    <Text>
                        {
                            t("applications:edit.sections.signOnMethod.sections." +
                                "authenticationFlow.sections.scriptBased.conditionalAuthTour.steps.1.content.0")
                        }
                    </Text>
                </div>
            ),
            disableBeacon: true,
            placement: "right",
            target: "[data-tourid=\"add-authentication-options-button\"]"
        },
        {
            content: (
                <div className="tour-step">
                    <Heading bold as="h6">
                        {
                            t("applications:edit.sections.signOnMethod.sections." +
                                "authenticationFlow.sections.scriptBased.conditionalAuthTour.steps.2.heading")
                        }
                    </Heading>
                    <Text>
                        <Trans
                            i18nKey={
                                "applications:edit.sections.signOnMethod.sections." +
                                "authenticationFlow.sections.scriptBased.conditionalAuthTour.steps.2.content.0"
                            }
                        >
                            Click here if you need to add more steps to the flow.
                            Once you add a new step,<Code>executeStep(STEP_NUMBER);</Code> will appear on
                            the script editor.
                        </Trans>
                    </Text>
                </div>
            ),
            disableBeacon: true,
            placement: "right",
            target: "[data-tourid=\"add-new-step-button\"]"
        }
    ];

    /**
     * Should the conditional auth tour open.
     *
     * @returns
     */
    const shouldConditionalAuthTourOpen = (): boolean => {

        if (!isConditionalAuthenticationEnabled) {
            return false;
        }

        return getConditionalAuthTourViewedStatus() === false;
    };

    /**
     * Renders the Conditional Auth tour.
     *
     * @returns
     */
    const renderConditionalAuthTour = (): ReactElement => (
        <Joyride
            continuous
            disableOverlay
            showSkipButton
            callback={ (data: CallBackProps) => {
                // If the tour is `done` or `skipped`, set the viewed state in storage.
                if ((data.status === STATUS.FINISHED) || (data.status === STATUS.SKIPPED)) {
                    persistConditionalAuthTourViewedStatus();
                }
            } }
            run={ shouldConditionalAuthTourOpen() }
            steps={ conditionalAuthTourSteps }
            styles={ {
                buttonClose: {
                    display: "none"
                },
                tooltipContent: {
                    paddingBottom: 1
                }
            } }
            locale={ {
                back: t("common:back"),
                close: t("common:close"),
                last: t("common:done"),
                next: t("common:next"),
                skip: t("common:skip")
            } }
        />
    );

    /**
     * This will be only called when user gives their consent for deletion.
     * @see `SecretDeleteConfirmationModal`
     */
    const onSecretDeleteClick = async (): Promise<void> => {
        if (deletingSecret) {
            try {
                await deleteSecret({
                    params: {
                        secretName: deletingSecret.secretName,
                        secretType: deletingSecret.type
                    }
                });
                dispatch(addAlert({
                    description: t("secrets:alerts.deleteSecret.description", {
                        secretName: deletingSecret.secretName,
                        secretType: deletingSecret.type
                    }),
                    level: AlertLevels.SUCCESS,
                    message: t("secrets:alerts.deleteSecret.message")
                }));
            } catch (error) {
                if (error.response && error.response.data && error.response.data.description) {
                    dispatch(addAlert({
                        description: error.response.data.description,
                        level: AlertLevels.ERROR,
                        message: error.response.data.message
                    }));

                    return;
                }
                dispatch(addAlert({
                    description: t("secrets:errors.generic.description"),
                    level: AlertLevels.ERROR,
                    message: t("secrets:errors.generic.message")
                }));
            } finally {
                const refreshSecretList: boolean = true;

                whenSecretDeleted(deletingSecret, refreshSecretList);
                setShowDeleteConfirmationModal(false);
                setDeletingSecret(undefined);
            }
        }
    };

    /**
     * Render the secret list dropdown.
     */
    const renderSecretListDropdown = (): ReactElement => {
        const resolveSecretListContent = () => {
            if (isSecretListLoading) {
                return (
                    <ListItem
                        className="create-new-secret-dropdown-item-loading"
                        data-componentid={ `${ componentId }-list-loader` }
                    >
                        <CircularProgress size={ 20 } />
                    </ListItem>
                );
            }

            if (filteredSecretList.length > 0) {
                return (
                    filteredSecretList.map((
                        secret: SecretModel,
                        index: number
                    ) => (
                        <>
                            <ListItem
                                key={ secret.secretId }
                                data-componentid={ `${ componentId }-list-item-${ secret.secretId }` }
                            >
                                <ListItemText
                                    primary={ <Typography noWrap>{ secret.secretName }</Typography> }
                                    secondary={ <Typography noWrap>{ secret.description }</Typography> }
                                />
                                <IconButton
                                    onClick={ () => addSecretToScript(secret) }
                                    data-componentid={ `${ componentId }-secret-add` }
                                >
                                    <PlusIcon size={ 14 } />
                                </IconButton>
                                <IconButton
                                    onClick={ () => {
                                        handleSecretDelete(secret);
                                    } }
                                    data-componentid={ `${ componentId }-secret-delete` }
                                >
                                    <TrashIcon size={ 14 } />
                                </IconButton>
                            </ListItem>
                            { index !== filteredSecretList?.length - 1 && <Divider/> }
                        </>
                    ))
                );
            }

            return (
                <ListItem
                    className="create-new-secret-dropdown-empty-placeholder"
                    data-componentid={ `${ componentId }-empty-placeholder` }
                >
                    <ListItemText>
                        <Typography variant="body1" align="center" gutterBottom>
                            { t("authenticationFlow:scriptEditor.secretSelector." +
                                "emptyPlaceholder.header") }
                        </Typography>
                        <Divider/>
                        <Typography variant="caption">
                            <Trans
                                i18nKey={
                                    "authenticationFlow:scriptEditor.secretSelector." +
                                    "emptyPlaceholder.description"
                                }
                            >
                                You can securely store sensitive information, such as
                                API keys and other secrets, for use in conditional
                                authentication scripts. Once stored, these secrets can
                                be referenced in your scripts using the syntax
                                <OxygenCode variant="caption">{ "secrets.{secret_name}" }
                                </OxygenCode>.
                            </Trans>
                        </Typography>
                    </ListItemText>
                </ListItem>
            );
        };

        return (
            <>
                <GenericIcon
                    hoverable
                    transparent
                    defaultIcon
                    size="micro"
                    hoverType="rounded"
                    icon={ getOperationIcons().keyIcon }
                    data-componentid={
                        `${ componentId }-code-editor-secret-selection`
                    }
                    onClick={ (event: React.MouseEvent<HTMLDivElement, MouseEvent>) => {
                        setSecretsDropdownAnchorEl(event.currentTarget);
                        setIsDropdownOpen(true);
                    } }
                />
                <Popover
                    anchorEl={ secretsDropdownAnchorEl }
                    open={ isDropdownOpen }
                    onClose={ () => {
                        setSecretsDropdownAnchorEl(null);
                        setIsDropdownOpen(false);
                        setFilteredSecretList(secretList);
                    } }
                    transformOrigin={ { horizontal: "right", vertical: "top" } }
                    anchorOrigin={ { horizontal: "right", vertical: "bottom" } }
                    data-componentid={ `${ componentId }-popover` }
                >
                    {
                        !isSecretListLoading && secretList.length > 0 && (
                            <div className="secret-search-input-container">
                                <Input
                                    data-componentid={ `${ componentId }-secret-search` }
                                    icon="search"
                                    iconPosition="left"
                                    className="secret-search-input"
                                    placeholder={ t("applications:edit.sections.signOnMethod" +
                                        ".sections.authenticationFlow.sections.scriptBased.secretsList.search") }
                                    onChange={ (data: ChangeEvent<HTMLInputElement>
                                    ) => {
                                        if (!data.currentTarget?.value) {
                                            setFilteredSecretList(secretList);
                                        } else {
                                            setFilteredSecretList(secretList.filter((secret: SecretModel) => secret.
                                                secretName.toLowerCase().includes(
                                                    data.currentTarget.value.toLowerCase())));
                                        }
                                    } }
                                    onClick={ (e: React.MouseEvent<HTMLElement>) => e.stopPropagation() }
                                />
                            </div>
                        )
                    }
                    <List
                        data-componentid={ `${ componentId }-secret-list` }
                        className="secrets-dropdown"
                    >
                        { resolveSecretListContent() }
                        { featureConfig?.secretsManagement?.enabled &&
                            hasSecretMgtCreatePermissions &&
                                !isSecretListLoading &&
                            (OrganizationUtils.getOrganizationType() === OrganizationType.SUPER_ORGANIZATION ||
                            OrganizationUtils.getOrganizationType() === OrganizationType.FIRST_LEVEL_ORGANIZATION ||
                            OrganizationUtils.getOrganizationType() === OrganizationType.TENANT ||
                            (OrganizationUtils.getOrganizationType() === OrganizationType.SUBORGANIZATION &&
                                sharedAppAdaptiveAuthEnabled)) && (
                            <>
                                <Divider />
                                <ListItem onClick={ () => null } disableGutters disablePadding>
                                    <OxygenButton
                                        fullWidth
                                        color="primary"
                                        className="create-new-secret-button"
                                        startIcon={ <PlusIcon size={ 14 } /> }
                                        onClick={ () => {
                                            setSecretsDropdownAnchorEl(null);
                                            setIsDropdownOpen(false);
                                            setShowAddSecretModal(true);
                                        } }
                                        data-componentid={ `${ componentId }-create-new-secret-button` }
                                    >
                                        { t("applications:edit.sections.signOnMethod" +
                                            ".sections.authenticationFlow.sections.scriptBased.secretsList.create") }
                                    </OxygenButton>
                                </ListItem>
                            </>
                        ) }
                    </List>
                </Popover>
            </>
        );
    };

    /**
     * Persist the Conditional Auth Tour seen status in Local Storage.
     *
     * @param status - Status to set.
     */
    const persistConditionalAuthTourViewedStatus = (status: boolean = true): void => {

        const userPreferences: StorageIdentityAppsSettingsInterface = AppUtils.getUserPreferences();

        if (isEmpty(userPreferences)) {
            return;
        }

        const newPref: StorageIdentityAppsSettingsInterface = cloneDeep(userPreferences);

        set(newPref?.identityAppsSettings?.devPortal,
            ApplicationManagementConstants.CONDITIONAL_AUTH_TOUR_STATUS_STORAGE_KEY, status);

        AppUtils.setUserPreferences(newPref);
    };

    /**
     * Check if the Conditional Auth Tour has already been seen by the user.
     *
     * @returns
     */
    const getConditionalAuthTourViewedStatus = (): boolean => {

        const userPreferences: StorageIdentityAppsSettingsInterface = AppUtils.getUserPreferences();

        if (isEmpty(userPreferences)) {
            return false;
        }

        return get(userPreferences?.identityAppsSettings?.devPortal,
            ApplicationManagementConstants.CONDITIONAL_AUTH_TOUR_STATUS_STORAGE_KEY, false);
    };

    /**
     * Renders API Documentation link.
     *
     * @returns
     */
    const resolveApiDocumentationLink = (): ReactElement => {
        const apiDocLink: string = getLink("develop.applications.editApplication.common." +
            "signInMethod.conditionalAuthenticaion.apiReference");

        if (apiDocLink === undefined) {
            return null;
        }

        return (
            <Menu.Item
                className="action p-3"
                href={ apiDocLink }
                target="_blank"
            >
                <Tooltip
                    compact
                    trigger={ (
                        <Button labelPosition="left">
                            <GenericIcon
                                className="p-1 mr-1"
                                transparent
                                defaultIcon
                                size="micro"
                                icon={ getOperationIcons().openBookIcon }
                                data-componentid={
                                    `${ componentId }-code-editor-open-documentation`
                                }
                            />
                            <p>
                                { t("applications:edit.sections" +
                                            ".signOnMethod.sections.authenticationFlow.sections" +
                                            ".scriptBased.editor.apiDocumentation") }
                            </p>
                        </Button>
                    ) }
                    content={ t("applications:edit.sections" +
                            ".signOnMethod.sections.authenticationFlow.sections" +
                            ".scriptBased.editor.goToApiDocumentation") }
                    size="mini"
                />
            </Menu.Item>
        );
    };

    /**
     * Renders a confirmation modal when the Adaptive auth template is being reset back to default.
     *
     * @returns
     */
    const renderAdaptiveScriptResetWarning = (): ReactElement => {

        return (
            <ConfirmationModal
                onClose={ (): void => setShowScriptResetWarning(false) }
                type="warning"
                open={ showScriptResetWarning }
                primaryAction={ t("common:confirm") }
                secondaryAction={ t("common:cancel") }
                onSecondaryActionClick={ (): void => setShowScriptResetWarning(false) }
                onPrimaryActionClick={ (): void => {
                    setShowScriptResetWarning(false);
                    resetAdaptiveScriptTemplateToDefaultHandler();
                } }
                data-componentid={ `${ componentId }-delete-confirmation-modal` }
                closeOnDimmerClick={ false }
            >
                <ConfirmationModal.Header data-componentid={ `${ componentId }-reset-confirmation-modal-header` }>
                    { t("applications:edit." +
                        "sections.signOnMethod.sections.authenticationFlow." +
                        "sections.scriptBased.editor.resetConfirmation.heading") }
                </ConfirmationModal.Header>
                <ConfirmationModal.Message
                    attached
                    warning
                    data-componentid={ `${ componentId }-reset-confirmation-modal-message` }
                >
                    { t("applications:edit." +
                        "sections.signOnMethod.sections.authenticationFlow." +
                        "sections.scriptBased.editor.resetConfirmation.message") }
                </ConfirmationModal.Message>
                <ConfirmationModal.Content data-componentid={ `${ componentId }-reset-confirmation-modal-content` }>
                    <Trans
                        i18nKey={
                            "applications:edit.sections.signOnMethod.sections" +
                            ".authenticationFlow.sections.scriptBased.editor.resetConfirmation.content"
                        }
                    >
                        This action will reset the adaptive authentication script back to default.
                        Click <Code>Confirm</Code> to proceed.
                    </Trans>
                </ConfirmationModal.Content>
            </ConfirmationModal>
        );
    };

    /**
     * Renders a confirmation modal when the Adaptive auth template is being changed.
     *
     * @returns
     */
    const renderAdaptiveAuthTemplateChangeWarning = (): ReactElement => {

        return (
            <ConfirmationModal
                onClose={ (): void => setShowScriptTemplateChangeWarning(false) }
                type="warning"
                open={ showScriptTemplateChangeWarning }
                primaryAction={ t("common:confirm") }
                secondaryAction={ t("common:cancel") }
                onSecondaryActionClick={ (): void => {
                    setShowScriptTemplateChangeWarning(false);
                    setSelectedAdaptiveAuthTemplate(undefined);
                } }
                onPrimaryActionClick={ (): void => {
                    setShowScriptTemplateChangeWarning(false);
                    handleTemplateSelection(selectedAdaptiveAuthTemplate);
                    setSelectedAdaptiveAuthTemplate(undefined);
                } }
                data-componentid={ `${ componentId }-adaptive-script-template-change-confirmation-modal` }
                closeOnDimmerClick={ false }
            >
                <ConfirmationModal.Header data-componentid={ `${ componentId }-reset-confirmation-modal-header` }>
                    { t("applications:edit." +
                        "sections.signOnMethod.sections.authenticationFlow." +
                        "sections.scriptBased.editor.resetConfirmation.heading") }
                </ConfirmationModal.Header>
                <ConfirmationModal.Message
                    attached
                    warning
                    data-componentid={ `${ componentId }-reset-confirmation-modal-message` }
                >
                    { t("applications:edit." +
                        "sections.signOnMethod.sections.authenticationFlow." +
                        "sections.scriptBased.editor.resetConfirmation.message") }
                </ConfirmationModal.Message>
                <ConfirmationModal.Content data-componentid={ `${ componentId }-reset-confirmation-modal-content` }>
                    {
                        selectedAdaptiveAuthTemplate.name === ELK_RISK_BASED_TEMPLATE_NAME && (
                            <>
                                <Text>
                                    <Trans
                                        i18nKey={
                                            "governanceConnectors:connectorCategories." +
                                            "otherSettings.connectors.elasticAnalyticsEngine.warningModal.configure"
                                        }
                                    >
                                        (<Link
                                            onClick={ () => setIsELKConfigureClicked(true) }
                                            external={ false }
                                        >
                                            Configure
                                        </Link>
                                            ELK Analytics settings for proper functionality.)
                                    </Trans>
                                </Text>
                                <Text>
                                    <Trans
                                        i18nKey={
                                            "governanceConnectors:connectorCategories." +
                                            "otherSettings.connectors.elasticAnalyticsEngine.warningModal.reassure"
                                        }
                                    >
                                        You can update your settings anytime.
                                    </Trans> (<Code><GearIcon size={ 14 } /></Code>)
                                </Text>
                            </>
                        )
                    }
                    <Trans
                        i18nKey={
                            "applications:edit.sections.signOnMethod.sections" +
                            ".authenticationFlow.sections.scriptBased.editor.changeConfirmation.content"
                        }
                    >
                        The selected template will replace the existing script in the editor and the step
                        configuration. Your current progress will be lost. Click <Code>Confirm</Code> to proceed.
                    </Trans>
                </ConfirmationModal.Content>
            </ConfirmationModal>
        );
    };

    const SecretDeleteConfirmationModal: ReactElement = (
        <ConfirmationModal
            onClose={ (): void => {
                setShowDeleteConfirmationModal(false);
                setDeletingSecret(undefined);
            } }
            onSecondaryActionClick={ (): void => {
                setShowDeleteConfirmationModal(false);
                setDeletingSecret(undefined);
            } }
            onPrimaryActionClick={ onSecretDeleteClick }
            open={ showDeleteConfirmationModal }
            type="negative"
            assertionHint={ t("secrets:modals.deleteSecret.assertionHint") }
            assertionType="checkbox"
            primaryAction={ t("secrets:modals.deleteSecret.primaryActionButtonText") }
            secondaryAction={ t("secrets:modals.deleteSecret.secondaryActionButtonText") }
            data-componentid={ `${ componentId }-delete-confirmation-modal` }
            closeOnDimmerClick={ false }>
            <ConfirmationModal.Header data-componentid={ `${ componentId }-delete-confirmation-modal-header` }>
                { t("secrets:modals.deleteSecret.title") }
            </ConfirmationModal.Header>
            <ConfirmationModal.Message
                attached
                negative
                data-componentid={ `${ componentId }-delete-confirmation-modal-message` }>
                { t("secrets:modals.deleteSecret.warningMessage") }
            </ConfirmationModal.Message>
            <ConfirmationModal.Content data-componentid={ `${ componentId }-delete-confirmation-modal-content` }>
                { t("secrets:modals.deleteSecret.content") }
            </ConfirmationModal.Content>
        </ConfirmationModal>
    );

    return (
        <>
            <div className="conditional-auth-section">
                <SegmentedAccordion
                    fluid
                    data-componentid={ `${ componentId }-accordion` }
                    className="conditional-auth-accordion"
                >
                    <SegmentedAccordion.Title
                        data-componentid={ `${ componentId }-accordion-title` }
                        active={ isConditionalAuthenticationEnabled }
                        content={ (
                            <>
                                <div className="conditional-auth-accordion-title">
                                    {
                                        !readOnly && (
                                            <Checkbox
                                                toggle
                                                data-tourid="conditional-auth"
                                                onChange={ handleConditionalAuthToggleChange }
                                                checked={ isConditionalAuthenticationEnabled }
                                                className="conditional-auth-accordion-toggle"
                                            />
                                        )
                                    }
                                    <div className="conditional-auth-accordion-title-text">
                                        <Heading as="h5" compact  className="heading">
                                            {
                                                t("applications:edit.sections.signOnMethod." +
                                                    "sections.authenticationFlow.sections.scriptBased.accordion." +
                                                    "title.heading")
                                            }
                                            {
                                                isPremiumFeature && (
                                                    <Popup
                                                        basic
                                                        inverted
                                                        position="top center"
                                                        content={
                                                            (<p>
                                                                {
                                                                    t("applications:featureGate.enabledFeatures.tags." +
                                                                    "premium.warning")
                                                                }
                                                            </p>)
                                                        }
                                                        trigger={ (
                                                            <Chip
                                                                icon = { <DiamondIcon /> }
                                                                label={ t(FeatureStatusLabel.PREMIUM) }
                                                                className="oxygen-menu-item-chip oxygen-chip-premium"
                                                                style={ { height: "fit-content" } }
                                                            />
                                                        ) }
                                                    />
                                                )
                                            }
                                        </Heading>
                                        <Text muted compact>
                                            {
                                                t("applications:edit.sections.signOnMethod." +
                                                    "sections.authenticationFlow.sections.scriptBased.accordion." +
                                                    "title.description")
                                            }
                                            <DocumentationLink
                                                link={ getLink("develop.applications.editApplication.common." +
                                                    "signInMethod.conditionalAuthenticaion.learnMore") }
                                            >
                                                { t("common:learnMore") }
                                            </DocumentationLink>
                                        </Text>
                                    </div>
                                </div>
                                { renderConditionalAuthTour() }
                            </>
                        ) }
                        hideChevron={ true }
                    />
                    <SegmentedAccordion.Content
                        active={ isConditionalAuthenticationEnabled }
                        className="conditional-auth-accordion-content"
                        data-componentid={ `${ componentId }-accordion-content` }
                    >
                        <Sidebar.Pushable className="script-editor-with-template-panel no-border">
                            { !readOnly && (
                                <ScriptTemplatesSidePanel
                                    onELKModalClose={ () => setIsELKConfigureClicked(false) }
                                    isELKConfigureClicked={ isELKConfigureClicked }
                                    title={
                                        t("applications:edit.sections" +
                                            ".signOnMethod.sections" +
                                            ".authenticationFlow.sections.scriptBased.editor.templates.heading")
                                    }
                                    ref={ authTemplatesSidePanelRef }
                                    onTemplateSelect={ (template: AdaptiveAuthTemplateInterface) => {
                                        setSelectedAdaptiveAuthTemplate(template);
                                        setShowScriptTemplateChangeWarning(true);
                                    } }
                                    templates={
                                        scriptTemplates?.templatesJSON &&
                                        Object.values(scriptTemplates.templatesJSON)
                                    }
                                    visible={ showAuthTemplatesSidePanel }
                                    readOnly={ readOnly }
                                    data-componentid={ `${ componentId }-script-templates-side-panel` }
                                />
                            ) }
                            <Sidebar.Pusher>
                                <div className="script-editor-container" ref={ scriptEditorSectionRef }>
                                    <Menu attached="top" className="action-panel" secondary>
                                        <Menu.Menu position="right">
                                            { resolveApiDocumentationLink() }
                                            { featureConfig?.secretsManagement?.enabled &&
                                              hasSecretMgtReadPermissions && (
                                                <Menu.Item
                                                    className={ `action ${ isDropdownOpen
                                                        ? "selected-secret"
                                                        : ""
                                                    }` }>
                                                    <div>
                                                        { renderSecretListDropdown() }
                                                    </div>
                                                </Menu.Item>
                                            ) }
                                            <Menu.Item className="action">
                                                <Tooltip
                                                    compact
                                                    trigger={ (
                                                        <div>
                                                            <GenericIcon
                                                                hoverable
                                                                transparent
                                                                defaultIcon
                                                                size="micro"
                                                                hoverType="rounded"
                                                                icon={ getOperationIcons().maximize }
                                                                onClick={ () => {
                                                                    setIsEditorFullScreen(!isEditorFullScreen);
                                                                } }
                                                                data-componentid={
                                                                    `${ componentId }-code-editor-fullscreen-toggle`
                                                                }
                                                            />
                                                        </div>
                                                    ) }
                                                    content={ () => {
                                                        // Need to delay the `Exit Full Screen` text a bit.
                                                        let content: string = t("common:goFullScreen");

                                                        if (isEditorFullScreen) {
                                                            setTimeout(() => {
                                                                content = t("common:exitFullScreen");
                                                            }, 500);
                                                        }

                                                        return content;
                                                    } }
                                                    size="mini"
                                                />
                                            </Menu.Item>
                                            <Menu.Item className="action">
                                                <Tooltip
                                                    compact
                                                    trigger={ (
                                                        <div>
                                                            <GenericIcon
                                                                hoverable
                                                                defaultIcon
                                                                transparent
                                                                size="micro"
                                                                hoverType="rounded"
                                                                icon={
                                                                    isEditorDarkMode
                                                                        ? getOperationIcons().lightMode
                                                                        : getOperationIcons().darkMode
                                                                }
                                                                onClick={ handleEditorDarkModeToggle }
                                                                data-componentid={
                                                                    `${ componentId }-code-editor-mode-toggle`
                                                                }
                                                            />
                                                        </div>
                                                    ) }
                                                    content={
                                                        isEditorDarkMode
                                                            ? t("common:lightMode")
                                                            : t("common:darkMode")
                                                    }
                                                    size="mini"
                                                />
                                            </Menu.Item>
                                            { !readOnly && (
                                                <Menu.Item
                                                    onClick={ handleScriptTemplateSidebarToggle }
                                                    className="action hamburger"
                                                    data-componentid={
                                                        `${ componentId }-script-template-sidebar-toggle`
                                                    }
                                                >
                                                    <Icon name="bars"/>
                                                </Menu.Item>
                                            ) }
                                        </Menu.Menu>
                                    </Menu>
                                    <div className="code-editor-wrapper">
                                        <CodeEditor
                                            editorDidMount={ (editor: codemirror.Editor) => {
                                                setEditorInstance(editor);
                                            } }
                                            lint
                                            allowFullScreen
                                            controlledFullScreenMode={ false }
                                            triggerFullScreen={ isEditorFullScreen }
                                            language="javascript"
                                            sourceCode={ sourceCode }
                                            options={ {
                                                lineWrapping: true
                                            } }
                                            onChange={ (editor: codemirror.Editor,
                                                data: codemirror.EditorChange,
                                                value: string) => {
                                                setInternalScript(value);
                                                onScriptChange(value);
                                            } }
                                            onFullScreenToggle={ (isFullScreen: boolean) => {
                                                setIsEditorFullScreen(isFullScreen);
                                                preserveStateOnFullScreenChange();
                                            } }
                                            theme={ isEditorDarkMode ? "dark" : "light" }
                                            readOnly={ readOnly }
                                            translations={ {
                                                copyCode: t("common:copyToClipboard"),
                                                exitFullScreen: t("common:exitFullScreen"),
                                                goFullScreen: t("common:goFullScreen")
                                            } }
                                            data-componentid={ `${ componentId }-code-editor` }
                                        />
                                    </div>
                                </div>
                            </Sidebar.Pusher>
                        </Sidebar.Pushable>
                    </SegmentedAccordion.Content>
                </SegmentedAccordion>
                { showAddSecretModal && renderAddSecretModal() }
                { showDeleteConfirmationModal && SecretDeleteConfirmationModal }
            </div>
            { showScriptResetWarning && renderAdaptiveScriptResetWarning() }
            { showScriptTemplateChangeWarning && renderAdaptiveAuthTemplateChangeWarning() }
        </>
    );
};

/**
 * Default props for the script based flow component.
 */
ScriptBasedFlow.defaultProps = {
    "data-componentid": "script-based-flow"
};<|MERGE_RESOLUTION|>--- conflicted
+++ resolved
@@ -56,17 +56,13 @@
 import { TenantTier } from "@wso2is/admin.subscription.v1/models/tenant-tier";
 import { UIConstants } from "@wso2is/core/constants";
 import { IdentityAppsApiException } from "@wso2is/core/exceptions";
-<<<<<<< HEAD
+import { isFeatureEnabled } from "@wso2is/core/helpers";
 import {
     APIErrorResponseInterface,
     AlertLevels,
     IdentifiableComponentInterface,
     StorageIdentityAppsSettingsInterface
 } from "@wso2is/core/models";
-=======
-import { isFeatureEnabled } from "@wso2is/core/helpers";
-import { AlertLevels, IdentifiableComponentInterface, StorageIdentityAppsSettingsInterface } from "@wso2is/core/models";
->>>>>>> 13a691bb
 import { addAlert } from "@wso2is/core/store";
 import { StringUtils } from "@wso2is/core/utils";
 import {
