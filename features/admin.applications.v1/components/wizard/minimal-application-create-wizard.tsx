--- conflicted
+++ resolved
@@ -41,17 +41,13 @@
 import { UserStoreListItem } from "@wso2is/admin.userstores.v1/models/user-stores";
 import { IdentityAppsApiException } from "@wso2is/core/exceptions";
 import { isFeatureEnabled } from "@wso2is/core/helpers";
-<<<<<<< HEAD
 import {
     APIErrorResponseInterface,
     AlertLevels,
+    FeatureAccessConfigInterface,
     IdentifiableComponentInterface,
     TestableComponentInterface
 } from "@wso2is/core/models";
-=======
-import { AlertLevels, FeatureAccessConfigInterface,
-    IdentifiableComponentInterface, TestableComponentInterface } from "@wso2is/core/models";
->>>>>>> 51b33813
 import { addAlert } from "@wso2is/core/store";
 import { Field, FormValue, Forms, Validation, useTrigger } from "@wso2is/forms";
 import {
