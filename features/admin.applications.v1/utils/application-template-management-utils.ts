/**
 * Copyright (c) 2020, WSO2 LLC. (https://www.wso2.com).
 *
 * WSO2 LLC. licenses this file to you under the Apache License,
 * Version 2.0 (the "License"); you may not use this file except
 * in compliance with the License.
 * You may obtain a copy of the License at
 *
 *     http://www.apache.org/licenses/LICENSE-2.0
 *
 * Unless required by applicable law or agreed to in writing,
 * software distributed under the License is distributed on an
 * "AS IS" BASIS, WITHOUT WARRANTIES OR CONDITIONS OF ANY
 * KIND, either express or implied. See the License for the
 * specific language governing permissions and limitations
 * under the License.
 */

import { getTechnologyLogos } from "@wso2is/admin.core.v1/configs";
import { store } from "@wso2is/admin.core.v1/store";
import { AlertLevels } from "@wso2is/core/models";
import { addAlert } from "@wso2is/core/store";
import { ImageUtils, URLUtils } from "@wso2is/core/utils";
import { I18n } from "@wso2is/i18n";
import { TemplateCardTagInterface } from "@wso2is/react-components";
import { AxiosError } from "axios";
import groupBy from "lodash-es/groupBy";
import isObject from "lodash-es/isObject";
import startCase  from "lodash-es/startCase";
<<<<<<< HEAD
import { AppConstants } from "../../admin.core.v1";
import { getTechnologyLogos } from "../../admin.core.v1/configs";
import { store } from "../../admin.core.v1/store";
=======
>>>>>>> 10c5c548
import {
    getApplicationTemplateList
} from "../api";
import { ApplicationTemplateConstants } from "../constants/application-templates";
import { TemplateConfigInterface, getApplicationTemplatesConfig } from "../data/application-templates";
import CustomApplicationTemplate
    from "../data/application-templates/templates/custom-application/custom-application.json";
import {
    ApplicationTemplateCategoryInterface,
    ApplicationTemplateGroupInterface,
    ApplicationTemplateInterface,
    ApplicationTemplateListInterface
} from "../models";
import { setApplicationTemplates } from "../store";

/**
 * Utility class for Application Templates related operations.
 */
export class ApplicationTemplateManagementUtils {

    /**
     * Private constructor to avoid object instantiation from outside
     * the class.
     *
     */
    private constructor() { }

    /**
     * Retrieve Application template list form the API and sets it in redux state.
     *
     * @param skipGrouping - Skip grouping of templates.
     * @param useAPI - Flag to determine whether the usage of REST API is necessary.
     * @param sort - Should the returning templates be sorted.
     * @returns application template list.
     */
    public static getApplicationTemplates = (skipGrouping: boolean = false,
        useAPI: boolean = false,
        sort: boolean = true): Promise<void> => {

        if (!useAPI) {
            return ApplicationTemplateManagementUtils.loadLocalFileBasedTemplates()
                .then((response: ApplicationTemplateInterface[]) => {

                    let templates:  ApplicationTemplateInterface[] = ApplicationTemplateManagementUtils
                        .resolveHelpContent(response);

                    // Group the templates if `skipGrouping` flag is false.
                    if (!skipGrouping) {
                        ApplicationTemplateManagementUtils.groupTemplates(templates)
                            .then((groups: ApplicationTemplateInterface[]) => {

                                // Generate the technologies icons array.
                                groups.map((group: ApplicationTemplateInterface) => {
                                    group.types = ApplicationTemplateManagementUtils
                                        .buildSupportedTechnologies(group.types);
                                });

                                if (sort) {
                                    templates = ApplicationTemplateManagementUtils.sortApplicationTemplates(templates);
                                    groups = ApplicationTemplateManagementUtils
                                        .sortApplicationTemplates(groups);
                                }

                                store.dispatch(setApplicationTemplates(templates));
                                store.dispatch(setApplicationTemplates(groups, true));

                                return Promise.resolve();
                            });

                        return Promise.resolve();
                    }

                    // Generate the technologies array.
                    templates.map((template: ApplicationTemplateInterface) => {
                        template.types = ApplicationTemplateManagementUtils
                            .buildSupportedTechnologies(template.types);
                    });

                    if (sort) {
                        templates = ApplicationTemplateManagementUtils.sortApplicationTemplates(templates);
                    }

                    store.dispatch(setApplicationTemplates(templates));

                    return Promise.resolve();
                });
        }

        return getApplicationTemplateList()
            .then((response: ApplicationTemplateListInterface) => {

                let templates: ApplicationTemplateInterface[] = ApplicationTemplateManagementUtils
                    .addCustomTemplates(response.templates, [ CustomApplicationTemplate ]);

                // Group the templates if `skipGrouping` flag is false.
                if (!skipGrouping) {
                    ApplicationTemplateManagementUtils.groupTemplates(templates)
                        .then((groups: ApplicationTemplateInterface[]) => {

                            // Generate the technologies icons array.
                            groups.map((group: ApplicationTemplateInterface) => {
                                group.types = ApplicationTemplateManagementUtils
                                    .buildSupportedTechnologies(group.types);
                            });

                            if (sort) {
                                templates = ApplicationTemplateManagementUtils.sortApplicationTemplates(templates);
                                groups = ApplicationTemplateManagementUtils
                                    .sortApplicationTemplates(groups);
                            }

                            store.dispatch(setApplicationTemplates(templates));
                            store.dispatch(setApplicationTemplates(groups, true));

                            return Promise.resolve();
                        });

                    return Promise.resolve();
                }

                // Generate the technologies array.
                templates.map((template: ApplicationTemplateInterface) => {
                    template.types = ApplicationTemplateManagementUtils
                        .buildSupportedTechnologies(template.types);
                });

                if (sort) {
                    templates = ApplicationTemplateManagementUtils.sortApplicationTemplates(templates);
                }

                store.dispatch(setApplicationTemplates(templates));

                return Promise.resolve();
            })
            .catch((error: AxiosError) => {
                if (error.response && error.response.data && error.response.data.description) {
                    store.dispatch(addAlert({
                        description: error.response.data.description,
                        level: AlertLevels.ERROR,
                        message: I18n.instance.t("devPortal:components.applications.notifications.fetchTemplates" +
                            ".error.message")
                    }));

                    return;
                }

                store.dispatch(addAlert({
                    description: I18n.instance.t("devPortal:components.applications.notifications.fetchTemplates" +
                        ".genericError.description"),
                    level: AlertLevels.ERROR,
                    message: I18n.instance.t("devPortal:components.applications.notifications.fetchTemplates" +
                        ".genericError.message")
                }));
            });
    };

    /**
     * Build supported technologies list for UI from the given technology types.
     *
     * @param technologies - Set of supported technologies.
     *
     * @returns Set of Technologies compatible for `TemplateCard`.
     */
    public static buildSupportedTechnologies(technologies: string[]): TemplateCardTagInterface[] {

        const _technologies: any = technologies?.map((technology: string) => {

            // If the technology is already resolved, return that istead of trying to resolve again.
            if (typeof technology !== "string") {
                if (isObject(technology)
                    && Object.prototype.hasOwnProperty.call(technology, "displayName")
                    && Object.prototype.hasOwnProperty.call(technology, "logo")
                    && Object.prototype.hasOwnProperty.call(technology, "name")) {

                    return technology;
                }

                return null;
            }

            let logo: any = null;

            for (const [ key, value ] of Object.entries(getTechnologyLogos())) {
                if (key === technology) {
                    logo = value;

                    break;
                }
            }

            return {
                displayName: startCase(technology),
                logo,
                name: technology
            };
        });

        return _technologies.filter(Boolean);
    }

    /**
     * Sort the application templates based on display order.
     *
     * @param templates - App templates.
     * @returns Sorted templates.
     */
    private static sortApplicationTemplates(
        templates: ApplicationTemplateInterface[]): ApplicationTemplateInterface[] {

        const applicationTemplates: ApplicationTemplateInterface[] = [ ...templates ];

        // Sort templates based  on displayOrder.
        applicationTemplates.sort((a: ApplicationTemplateInterface, b:ApplicationTemplateInterface) =>
            (a.displayOrder !== -1 ? a.displayOrder : Infinity) - (b.displayOrder !== -1 ? b.displayOrder : Infinity));

        return applicationTemplates;
    }

    /**
     * Append any custom templates to the existing templates list.
     *
     * @param existingTemplates - Existing templates list.
     * @param customTemplates - Set of custom templates to add.
     * @returns Updated templates list.
     */
    private static addCustomTemplates(existingTemplates: ApplicationTemplateInterface[],
        customTemplates: ApplicationTemplateInterface[]) {

        return existingTemplates.concat(customTemplates);
    }

    /**
     * Group the application templates.
     *
     * @param templates - Application templates.
     * @returns grouped templates.
     */
    private static groupTemplates = async (
        templates: ApplicationTemplateInterface[]): Promise<ApplicationTemplateInterface[]> => {

        const groupedTemplates: ApplicationTemplateInterface[] = [];

        return ApplicationTemplateManagementUtils.loadLocalFileBasedTemplateGroups()
            .then((response: ApplicationTemplateGroupInterface[]) => {
                templates.forEach((template: ApplicationTemplateInterface) => {
                    if (!template.templateGroup) {
                        groupedTemplates.push(template);

                        return;
                    }

                    const group: ApplicationTemplateGroupInterface = response
                        .find((group: ApplicationTemplateGroupInterface) => {
                            return group.id === template.templateGroup;
                        });

                    if (!group) {
                        groupedTemplates.push(template);

                        return;
                    }

                    if (groupedTemplates.some((groupedTemplate: ApplicationTemplateInterface) =>
                        groupedTemplate.id === template.templateGroup)) {

                        groupedTemplates.forEach((editingTemplate: ApplicationTemplateInterface, index: number) => {
                            if (editingTemplate.id === template.templateGroup) {
                                groupedTemplates[ index ] = {
                                    ...group,
                                    subTemplates: [ ...editingTemplate.subTemplates, template ]
                                };

                                return;
                            }
                        });

                        return;
                    }

                    groupedTemplates.push({
                        ...group,
                        subTemplates: [ template ]
                    });
                });

                return groupedTemplates;
            });
    };

    /**
     * Categorize the application templates.
     *
     * @param templates - Templates list.
     * @returns Categorized templates.
     */
    public static categorizeTemplates(
        templates: ApplicationTemplateInterface[]): Promise<void | ApplicationTemplateCategoryInterface[]> {

        let categorizedTemplates: ApplicationTemplateCategoryInterface[] = [];

        const groupedByCategory: Record<string, ApplicationTemplateInterface[]> = groupBy(templates, "category");

        return this.loadLocalFileBasedTemplateCategories()
            .then((categories: ApplicationTemplateCategoryInterface[]) => {

                categorizedTemplates = [ ...categories ];

                categorizedTemplates.forEach((category: ApplicationTemplateCategoryInterface) => {
                    if (Object.prototype.hasOwnProperty.call(groupedByCategory, category.id)) {
                        category.templates = groupedByCategory[ category.id ];
                    }
                });

                return categorizedTemplates;
            })
            .catch(() => {
                return categorizedTemplates;
            });
    }

    /**
     * Loads local file based application templates.
     *
     * @returns loaded templates.
     */
    private static async loadLocalFileBasedTemplates(): Promise<(ApplicationTemplateInterface
        | Promise<ApplicationTemplateInterface>)[]> {

        const templates: (ApplicationTemplateInterface | Promise<ApplicationTemplateInterface>)[] = [];

        getApplicationTemplatesConfig().templates
            .map(async (config: TemplateConfigInterface<ApplicationTemplateInterface>) => {
                if (!config.enabled) {
                    return;
                }

                templates.push(
                    config.resource as (ApplicationTemplateInterface | Promise<ApplicationTemplateInterface>)
                );
            });

        return Promise.all([ ...templates ]);
    }

    /**
     * Loads local file based application template groups.
     *
     */
    private static async loadLocalFileBasedTemplateGroups(): Promise<(ApplicationTemplateGroupInterface
            | Promise<ApplicationTemplateGroupInterface>)[]> {

        const groups: (ApplicationTemplateGroupInterface | Promise<ApplicationTemplateGroupInterface>)[] = [];

        getApplicationTemplatesConfig().groups
            .forEach(async (config: TemplateConfigInterface<ApplicationTemplateGroupInterface>) => {
                if (!config.enabled) {
                    return;
                }

                groups.push(
                    config.resource as (ApplicationTemplateGroupInterface | Promise<ApplicationTemplateGroupInterface>)
                );
            });

        return Promise.all([ ...groups ]);
    }

    /**
     * Loads local file based application template categories.
     *
     */
    private static async loadLocalFileBasedTemplateCategories(): Promise<(ApplicationTemplateCategoryInterface
        | Promise<ApplicationTemplateCategoryInterface>)[]> {

        const categories: (ApplicationTemplateCategoryInterface | Promise<ApplicationTemplateCategoryInterface>)[] = [];

        getApplicationTemplatesConfig().categories
            .forEach(async (config: TemplateConfigInterface<ApplicationTemplateCategoryInterface>) => {
                if (!config.enabled) {
                    return;
                }

                categories.push(
                    config.resource as (
                        ApplicationTemplateCategoryInterface
                        | Promise<ApplicationTemplateCategoryInterface>)
                );
            });

        return Promise.all([ ...categories ]);
    }

    /**
     * Resolves the help content for the respective template.
     *
     * @param templates - Input templates.
\]     */
    private static resolveHelpContent(templates: ApplicationTemplateInterface[]): ApplicationTemplateInterface[] {

        templates.map((template: ApplicationTemplateInterface) => {
            const config: TemplateConfigInterface<ApplicationTemplateInterface> =
            getApplicationTemplatesConfig().templates
                .find((config: TemplateConfigInterface<ApplicationTemplateInterface>) => {
                    return config.id === template.id;
                });

            if (!config?.content) {
                return;
            }

            template.content = config.content;
        });

        return templates;
    }

    /**
     * Util to resolve application resource path.
     *
     * @param path - Resource path.
     * @returns The absolute path to the resource location.
     */
    public static resolveApplicationResourcePath(path: string): string {
        if (typeof path !== "string") {
            return path;
        }

        const basename: string = AppConstants.getAppBasename() ? `/${AppConstants.getAppBasename()}` : "";
        const clientOrigin: string = AppConstants.getClientOrigin();

        if (path?.includes(ApplicationTemplateConstants.CONSOLE_BASE_URL_PLACEHOLDER)) {
            return path.replace(
                ApplicationTemplateConstants.CONSOLE_BASE_URL_PLACEHOLDER,
                `${clientOrigin}${basename}`
            );
        }

        if (URLUtils.isHttpsOrHttpUrl(path) && ImageUtils.isValidImageExtension(path)) {
            return path;
        }

        if (URLUtils.isDataUrl(path)) {
            return path;
        }

        if (AppConstants.getClientOrigin()) {

            if (path?.includes(clientOrigin)) {

                return path;
            }

            return AppConstants.getClientOrigin() + basename + "/resources/applications/" + path;
        }
    }
}<|MERGE_RESOLUTION|>--- conflicted
+++ resolved
@@ -16,6 +16,7 @@
  * under the License.
  */
 
+import { AppConstants } from "@wso2is/admin.core.v1";
 import { getTechnologyLogos } from "@wso2is/admin.core.v1/configs";
 import { store } from "@wso2is/admin.core.v1/store";
 import { AlertLevels } from "@wso2is/core/models";
@@ -27,12 +28,6 @@
 import groupBy from "lodash-es/groupBy";
 import isObject from "lodash-es/isObject";
 import startCase  from "lodash-es/startCase";
-<<<<<<< HEAD
-import { AppConstants } from "../../admin.core.v1";
-import { getTechnologyLogos } from "../../admin.core.v1/configs";
-import { store } from "../../admin.core.v1/store";
-=======
->>>>>>> 10c5c548
 import {
     getApplicationTemplateList
 } from "../api";
