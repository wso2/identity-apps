--- conflicted
+++ resolved
@@ -16,14 +16,11 @@
  * under the License.
  */
 
-<<<<<<< HEAD
 import ApplicationTemplateMetadataProvider from
     "@wso2is/admin.application-templates.v1/provider/application-template-metadata-provider";
 import ApplicationTemplateProvider from "@wso2is/admin.application-templates.v1/provider/application-template-provider";
-=======
 import { useRequiredScopes } from "@wso2is/access-control";
 import { ConnectionUIConstants } from "@wso2is/admin.connections.v1/constants/connection-ui-constants";
->>>>>>> 32a046a6
 import {
     AppConstants,
     AppState,
@@ -31,14 +28,9 @@
     history
 } from "@wso2is/admin.core.v1";
 import { applicationConfig } from "@wso2is/admin.extensions.v1/configs/application";
-<<<<<<< HEAD
-import { IdentityProviderConstants } from "@wso2is/admin.identity-providers.v1/constants";
 import useExtensionTemplates from "@wso2is/admin.template-core.v1/hooks/use-extension-templates";
 import { ExtensionTemplateListInterface } from "@wso2is/admin.template-core.v1/models/templates";
-import { hasRequiredScopes, isFeatureEnabled } from "@wso2is/core/helpers";
-=======
 import { isFeatureEnabled } from "@wso2is/core/helpers";
->>>>>>> 32a046a6
 import { AlertLevels, IdentifiableComponentInterface } from "@wso2is/core/models";
 import { addAlert } from "@wso2is/core/store";
 import {
@@ -103,14 +95,10 @@
 
     const appDescElement: React.MutableRefObject<HTMLDivElement> = useRef<HTMLDivElement>(null);
 
-<<<<<<< HEAD
     const {
         templates: extensionApplicationTemplates
     } = useExtensionTemplates();
 
-    const allowedScopes: string = useSelector((state: AppState) => state?.auth?.allowedScopes);
-=======
->>>>>>> 32a046a6
     const applicationTemplates: ApplicationTemplateListItemInterface[] = useSelector(
         (state: AppState) => state.application.templates);
     const featureConfig: FeatureConfigInterface = useSelector((state: AppState) => state.config.ui.features);
@@ -487,14 +475,8 @@
     const resolveReadOnlyState = (): boolean => {
 
         return urlSearchParams.get(ApplicationManagementConstants.APP_READ_ONLY_STATE_URL_SEARCH_PARAM_KEY) === "true"
-<<<<<<< HEAD
             || moderatedApplicationData?.access === ApplicationAccessTypes.READ
-            || !hasRequiredScopes(featureConfig?.applications, featureConfig?.applications?.scopes?.update,
-                allowedScopes);
-=======
-            || application?.access === ApplicationAccessTypes.READ
             || !hasApplicationUpdatePermissions;
->>>>>>> 32a046a6
     };
 
     /**
