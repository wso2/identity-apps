# @wso2is/admin.applications.v1

<<<<<<< HEAD
=======
## 2.22.22

### Patch Changes

- Updated dependencies [[`f30d2e0962fb1ee35063f9baf2f80490d6ff62e4`](https://github.com/wso2/identity-apps/commit/f30d2e0962fb1ee35063f9baf2f80490d6ff62e4)]:
  - @wso2is/admin.server-configurations.v1@2.21.34
  - @wso2is/admin.core.v1@2.23.22
  - @wso2is/admin.authentication-flow-builder.v1@2.20.92
  - @wso2is/admin.branding.v1@2.20.92
  - @wso2is/admin.claims.v1@2.20.92
  - @wso2is/admin.console-settings.v1@2.20.92
  - @wso2is/admin.extensions.v1@2.21.62
  - @wso2is/admin.identity-providers.v1@2.21.22
  - @wso2is/admin.impersonation.v1@1.1.34
  - @wso2is/admin.roles.v2@2.20.92
  - @wso2is/admin.api-resources.v2@2.20.92
  - @wso2is/admin.connections.v1@2.21.22
  - @wso2is/admin.login-flow.ai.v1@2.20.92
  - @wso2is/admin.oidc-scopes.v1@2.20.92
  - @wso2is/admin.organizations.v1@2.20.92
  - @wso2is/admin.secrets.v1@2.20.92
  - @wso2is/admin.userstores.v1@2.20.92
  - @wso2is/admin.wsfed-configuration.v1@2.20.92

## 2.22.21

### Patch Changes

- Updated dependencies [[`b1b54acfd683976df10605e757785e8b492d5f8b`](https://github.com/wso2/identity-apps/commit/b1b54acfd683976df10605e757785e8b492d5f8b)]:
  - @wso2is/admin.connections.v1@2.21.21
  - @wso2is/admin.authentication-flow-builder.v1@2.20.91
  - @wso2is/admin.core.v1@2.23.21
  - @wso2is/admin.extensions.v1@2.21.61
  - @wso2is/admin.identity-providers.v1@2.21.21
  - @wso2is/admin.organizations.v1@2.20.91
  - @wso2is/admin.roles.v2@2.20.91
  - @wso2is/admin.console-settings.v1@2.20.91
  - @wso2is/admin.login-flow.ai.v1@2.20.91
  - @wso2is/admin.oidc-scopes.v1@2.20.91
  - @wso2is/admin.api-resources.v2@2.20.91
  - @wso2is/admin.branding.v1@2.20.91
  - @wso2is/admin.claims.v1@2.20.91
  - @wso2is/admin.impersonation.v1@1.1.33
  - @wso2is/admin.secrets.v1@2.20.91
  - @wso2is/admin.server-configurations.v1@2.21.33
  - @wso2is/admin.userstores.v1@2.20.91
  - @wso2is/admin.wsfed-configuration.v1@2.20.91

>>>>>>> f63f11e1
## 2.22.20

### Patch Changes

- Updated dependencies [[`6cea776ef17bfc5ffce4590bb2785153408528b1`](https://github.com/wso2/identity-apps/commit/6cea776ef17bfc5ffce4590bb2785153408528b1)]:
  - @wso2is/admin.extensions.v1@2.21.60
  - @wso2is/admin.authentication-flow-builder.v1@2.20.90
  - @wso2is/admin.branding.v1@2.20.90
  - @wso2is/admin.claims.v1@2.20.90
  - @wso2is/admin.connections.v1@2.21.20
  - @wso2is/admin.console-settings.v1@2.20.90
  - @wso2is/admin.core.v1@2.23.20
  - @wso2is/admin.identity-providers.v1@2.21.20
  - @wso2is/admin.organizations.v1@2.20.90
  - @wso2is/admin.roles.v2@2.20.90
  - @wso2is/admin.server-configurations.v1@2.21.32
  - @wso2is/admin.userstores.v1@2.20.90
  - @wso2is/admin.login-flow.ai.v1@2.20.90
  - @wso2is/admin.oidc-scopes.v1@2.20.90
  - @wso2is/admin.api-resources.v2@2.20.90
  - @wso2is/admin.impersonation.v1@1.1.32
  - @wso2is/admin.secrets.v1@2.20.90
  - @wso2is/admin.wsfed-configuration.v1@2.20.90

## 2.22.19

### Patch Changes

- [#6676](https://github.com/wso2/identity-apps/pull/6676) [`43c13ae8c8067f87b65c95f8ec8416cd297024da`](https://github.com/wso2/identity-apps/commit/43c13ae8c8067f87b65c95f8ec8416cd297024da) Thanks [@Achintha444](https://github.com/Achintha444)! - Update oxygen-ui to `1.13.3`

- Updated dependencies [[`43c13ae8c8067f87b65c95f8ec8416cd297024da`](https://github.com/wso2/identity-apps/commit/43c13ae8c8067f87b65c95f8ec8416cd297024da)]:
  - @wso2is/admin.authentication-flow-builder.v1@2.20.89
  - @wso2is/admin.server-configurations.v1@2.21.31
  - @wso2is/admin.wsfed-configuration.v1@2.20.89
  - @wso2is/admin.identity-providers.v1@2.21.19
  - @wso2is/admin.console-settings.v1@2.20.89
  - @wso2is/admin.api-resources.v2@2.20.89
  - @wso2is/admin.authorization.v1@2.20.39
  - @wso2is/admin.impersonation.v1@1.1.31
  - @wso2is/admin.login-flow.ai.v1@2.20.89
  - @wso2is/admin.organizations.v1@2.20.89
  - @wso2is/admin.connections.v1@2.21.19
  - @wso2is/admin.oidc-scopes.v1@2.20.89
  - @wso2is/admin.extensions.v1@2.21.59
  - @wso2is/admin.userstores.v1@2.20.89
  - @wso2is/admin.branding.v1@2.20.89
  - @wso2is/admin.secrets.v1@2.20.89
  - @wso2is/admin.claims.v1@2.20.89
  - @wso2is/react-components@2.2.27
  - @wso2is/admin.roles.v2@2.20.89
  - @wso2is/admin.core.v1@2.23.19
  - @wso2is/access-control@3.0.20
  - @wso2is/validation@2.0.9
  - @wso2is/forms@2.0.50
  - @wso2is/core@2.0.60
  - @wso2is/form@2.0.86
  - @wso2is/i18n@2.5.15

## 2.22.18

### Patch Changes

- Updated dependencies [[`5711502923725307d3c3dfb6e3953e493e9a3ab6`](https://github.com/wso2/identity-apps/commit/5711502923725307d3c3dfb6e3953e493e9a3ab6)]:
  - @wso2is/admin.extensions.v1@2.21.58
  - @wso2is/admin.roles.v2@2.20.88
  - @wso2is/admin.core.v1@2.23.18
  - @wso2is/admin.authentication-flow-builder.v1@2.20.88
  - @wso2is/admin.branding.v1@2.20.88
  - @wso2is/admin.claims.v1@2.20.88
  - @wso2is/admin.connections.v1@2.21.18
  - @wso2is/admin.console-settings.v1@2.20.88
  - @wso2is/admin.identity-providers.v1@2.21.18
  - @wso2is/admin.organizations.v1@2.20.88
  - @wso2is/admin.server-configurations.v1@2.21.30
  - @wso2is/admin.userstores.v1@2.20.88
  - @wso2is/admin.api-resources.v2@2.20.88
  - @wso2is/admin.impersonation.v1@1.1.30
  - @wso2is/admin.login-flow.ai.v1@2.20.88
  - @wso2is/admin.oidc-scopes.v1@2.20.88
  - @wso2is/admin.secrets.v1@2.20.88
  - @wso2is/admin.wsfed-configuration.v1@2.20.88

## 2.22.17

### Patch Changes

- [#6639](https://github.com/wso2/identity-apps/pull/6639) [`ee0dc227a7e86ad7356ec222c1284e66d634d935`](https://github.com/wso2/identity-apps/commit/ee0dc227a7e86ad7356ec222c1284e66d634d935) Thanks [@JayaShakthi97](https://github.com/JayaShakthi97)! - Remove redundant constants and refactor constants structure

- Updated dependencies [[`ee0dc227a7e86ad7356ec222c1284e66d634d935`](https://github.com/wso2/identity-apps/commit/ee0dc227a7e86ad7356ec222c1284e66d634d935), [`ee0dc227a7e86ad7356ec222c1284e66d634d935`](https://github.com/wso2/identity-apps/commit/ee0dc227a7e86ad7356ec222c1284e66d634d935)]:
  - @wso2is/core@2.0.59
  - @wso2is/admin.authentication-flow-builder.v1@2.20.87
  - @wso2is/admin.identity-providers.v1@2.21.17
  - @wso2is/admin.console-settings.v1@2.20.87
  - @wso2is/admin.connections.v1@2.21.17
  - @wso2is/admin.extensions.v1@2.21.57
  - @wso2is/admin.core.v1@2.23.17
  - @wso2is/admin.api-resources.v2@2.20.87
  - @wso2is/admin.authorization.v1@2.20.38
  - @wso2is/admin.branding.v1@2.20.87
  - @wso2is/admin.claims.v1@2.20.87
  - @wso2is/admin.impersonation.v1@1.1.29
  - @wso2is/admin.login-flow.ai.v1@2.20.87
  - @wso2is/admin.oidc-scopes.v1@2.20.87
  - @wso2is/admin.organizations.v1@2.20.87
  - @wso2is/admin.roles.v2@2.20.87
  - @wso2is/admin.secrets.v1@2.20.87
  - @wso2is/admin.server-configurations.v1@2.21.29
  - @wso2is/admin.userstores.v1@2.20.87
  - @wso2is/admin.wsfed-configuration.v1@2.20.87
  - @wso2is/access-control@3.0.19
  - @wso2is/form@2.0.85
  - @wso2is/forms@2.0.49
  - @wso2is/i18n@2.5.14
  - @wso2is/react-components@2.2.26

## 2.22.16

### Patch Changes

- Updated dependencies [[`c27108d3ba5f9f35e73034f3dde412de46edf73d`](https://github.com/wso2/identity-apps/commit/c27108d3ba5f9f35e73034f3dde412de46edf73d)]:
  - @wso2is/admin.authentication-flow-builder.v1@2.20.86
  - @wso2is/admin.connections.v1@2.21.16
  - @wso2is/admin.console-settings.v1@2.20.86
  - @wso2is/admin.core.v1@2.23.16
  - @wso2is/admin.extensions.v1@2.21.56
  - @wso2is/admin.identity-providers.v1@2.21.16
  - @wso2is/admin.login-flow.ai.v1@2.20.86
  - @wso2is/admin.oidc-scopes.v1@2.20.86
  - @wso2is/admin.organizations.v1@2.20.86
  - @wso2is/admin.roles.v2@2.20.86
  - @wso2is/admin.api-resources.v2@2.20.86
  - @wso2is/admin.branding.v1@2.20.86
  - @wso2is/admin.claims.v1@2.20.86
  - @wso2is/admin.impersonation.v1@1.1.28
  - @wso2is/admin.secrets.v1@2.20.86
  - @wso2is/admin.server-configurations.v1@2.21.28
  - @wso2is/admin.userstores.v1@2.20.86
  - @wso2is/admin.wsfed-configuration.v1@2.20.86

## 2.22.15

### Patch Changes

- [#6663](https://github.com/wso2/identity-apps/pull/6663) [`6b02ab6bdf7323798ec96467cf93e3ac68dd4690`](https://github.com/wso2/identity-apps/commit/6b02ab6bdf7323798ec96467cf93e3ac68dd4690) Thanks [@mpmadhavig](https://github.com/mpmadhavig)! - Alter tokenEndpointAllowReusePvtKeyJwt submission logic.

- Updated dependencies []:
  - @wso2is/admin.authentication-flow-builder.v1@2.20.85
  - @wso2is/admin.connections.v1@2.21.15
  - @wso2is/admin.console-settings.v1@2.20.85
  - @wso2is/admin.core.v1@2.23.15
  - @wso2is/admin.extensions.v1@2.21.55
  - @wso2is/admin.identity-providers.v1@2.21.15
  - @wso2is/admin.login-flow.ai.v1@2.20.85
  - @wso2is/admin.oidc-scopes.v1@2.20.85
  - @wso2is/admin.organizations.v1@2.20.85
  - @wso2is/admin.roles.v2@2.20.85
  - @wso2is/admin.api-resources.v2@2.20.85
  - @wso2is/admin.branding.v1@2.20.85
  - @wso2is/admin.claims.v1@2.20.85
  - @wso2is/admin.impersonation.v1@1.1.27
  - @wso2is/admin.secrets.v1@2.20.85
  - @wso2is/admin.server-configurations.v1@2.21.27
  - @wso2is/admin.userstores.v1@2.20.85
  - @wso2is/admin.wsfed-configuration.v1@2.20.85

## 2.22.14

### Patch Changes

- Updated dependencies [[`0f0ec200bc3a537054fded2653a4db10f0104847`](https://github.com/wso2/identity-apps/commit/0f0ec200bc3a537054fded2653a4db10f0104847)]:
  - @wso2is/admin.branding.v1@2.20.84
  - @wso2is/admin.core.v1@2.23.14
  - @wso2is/admin.extensions.v1@2.21.54
  - @wso2is/admin.claims.v1@2.20.84
  - @wso2is/admin.console-settings.v1@2.20.84
  - @wso2is/admin.organizations.v1@2.20.84
  - @wso2is/admin.roles.v2@2.20.84
  - @wso2is/admin.server-configurations.v1@2.21.26
  - @wso2is/admin.authentication-flow-builder.v1@2.20.84
  - @wso2is/admin.connections.v1@2.21.14
  - @wso2is/admin.identity-providers.v1@2.21.14
  - @wso2is/admin.login-flow.ai.v1@2.20.84
  - @wso2is/admin.oidc-scopes.v1@2.20.84
  - @wso2is/admin.api-resources.v2@2.20.84
  - @wso2is/admin.impersonation.v1@1.1.26
  - @wso2is/admin.secrets.v1@2.20.84
  - @wso2is/admin.userstores.v1@2.20.84
  - @wso2is/admin.wsfed-configuration.v1@2.20.84

## 2.22.13

### Patch Changes

- [#6651](https://github.com/wso2/identity-apps/pull/6651) [`6bdf8d9c726e3ee2bf575af014098ee5768ee672`](https://github.com/wso2/identity-apps/commit/6bdf8d9c726e3ee2bf575af014098ee5768ee672) Thanks [@Achintha444](https://github.com/Achintha444)! - Update the oxygen version to 1.13.2

- Updated dependencies [[`6bdf8d9c726e3ee2bf575af014098ee5768ee672`](https://github.com/wso2/identity-apps/commit/6bdf8d9c726e3ee2bf575af014098ee5768ee672)]:
  - @wso2is/admin.authentication-flow-builder.v1@2.20.83
  - @wso2is/admin.server-configurations.v1@2.21.25
  - @wso2is/admin.wsfed-configuration.v1@2.20.83
  - @wso2is/admin.identity-providers.v1@2.21.13
  - @wso2is/admin.console-settings.v1@2.20.83
  - @wso2is/admin.api-resources.v2@2.20.83
  - @wso2is/admin.authorization.v1@2.20.37
  - @wso2is/admin.impersonation.v1@1.1.25
  - @wso2is/admin.login-flow.ai.v1@2.20.83
  - @wso2is/admin.organizations.v1@2.20.83
  - @wso2is/admin.connections.v1@2.21.13
  - @wso2is/admin.oidc-scopes.v1@2.20.83
  - @wso2is/admin.extensions.v1@2.21.53
  - @wso2is/admin.userstores.v1@2.20.83
  - @wso2is/admin.branding.v1@2.20.83
  - @wso2is/admin.secrets.v1@2.20.83
  - @wso2is/admin.claims.v1@2.20.83
  - @wso2is/react-components@2.2.25
  - @wso2is/admin.roles.v2@2.20.83
  - @wso2is/admin.core.v1@2.23.13
  - @wso2is/access-control@3.0.18
  - @wso2is/validation@2.0.8
  - @wso2is/forms@2.0.48
  - @wso2is/core@2.0.58
  - @wso2is/form@2.0.84
  - @wso2is/i18n@2.5.13

## 2.22.12

### Patch Changes

- Updated dependencies [[`6eea3816bd7cabfbf2137a9a8390ef72d8fe7b9d`](https://github.com/wso2/identity-apps/commit/6eea3816bd7cabfbf2137a9a8390ef72d8fe7b9d)]:
  - @wso2is/admin.organizations.v1@2.20.82
  - @wso2is/admin.extensions.v1@2.21.52
  - @wso2is/admin.authentication-flow-builder.v1@2.20.82
  - @wso2is/admin.branding.v1@2.20.82
  - @wso2is/admin.connections.v1@2.21.12
  - @wso2is/admin.console-settings.v1@2.20.82
  - @wso2is/admin.core.v1@2.23.12
  - @wso2is/admin.identity-providers.v1@2.21.12
  - @wso2is/admin.login-flow.ai.v1@2.20.82
  - @wso2is/admin.roles.v2@2.20.82
  - @wso2is/admin.claims.v1@2.20.82
  - @wso2is/admin.server-configurations.v1@2.21.24
  - @wso2is/admin.userstores.v1@2.20.82
  - @wso2is/admin.oidc-scopes.v1@2.20.82
  - @wso2is/admin.api-resources.v2@2.20.82
  - @wso2is/admin.impersonation.v1@1.1.24
  - @wso2is/admin.secrets.v1@2.20.82
  - @wso2is/admin.wsfed-configuration.v1@2.20.82

## 2.22.11

### Patch Changes

- [#6641](https://github.com/wso2/identity-apps/pull/6641) [`a3f99a44971f28c54f037ca96436e8863222432e`](https://github.com/wso2/identity-apps/commit/a3f99a44971f28c54f037ca96436e8863222432e) Thanks [@pavinduLakshan](https://github.com/pavinduLakshan)! - Fix subject attribute dropdown not appearing on clicking alternate subject identifier checkbox

- Updated dependencies []:
  - @wso2is/admin.authentication-flow-builder.v1@2.20.81
  - @wso2is/admin.connections.v1@2.21.11
  - @wso2is/admin.console-settings.v1@2.20.81
  - @wso2is/admin.core.v1@2.23.11
  - @wso2is/admin.extensions.v1@2.21.51
  - @wso2is/admin.identity-providers.v1@2.21.11
  - @wso2is/admin.login-flow.ai.v1@2.20.81
  - @wso2is/admin.oidc-scopes.v1@2.20.81
  - @wso2is/admin.organizations.v1@2.20.81
  - @wso2is/admin.roles.v2@2.20.81
  - @wso2is/admin.api-resources.v2@2.20.81
  - @wso2is/admin.branding.v1@2.20.81
  - @wso2is/admin.claims.v1@2.20.81
  - @wso2is/admin.impersonation.v1@1.1.23
  - @wso2is/admin.secrets.v1@2.20.81
  - @wso2is/admin.server-configurations.v1@2.21.23
  - @wso2is/admin.userstores.v1@2.20.81
  - @wso2is/admin.wsfed-configuration.v1@2.20.81

## 2.22.10

### Patch Changes

- [#6642](https://github.com/wso2/identity-apps/pull/6642) [`31c268c3ca49e1e7a91773f96f56e3d0f2931ec6`](https://github.com/wso2/identity-apps/commit/31c268c3ca49e1e7a91773f96f56e3d0f2931ec6) Thanks [@mpmadhavig](https://github.com/mpmadhavig)! - Stop sending tokenEndpointAllowReusePvtKeyJwt if tokenEndpointAuthMethod is not PRIVATE_KEY_JWT.

- Updated dependencies []:
  - @wso2is/admin.authentication-flow-builder.v1@2.20.80
  - @wso2is/admin.connections.v1@2.21.10
  - @wso2is/admin.console-settings.v1@2.20.80
  - @wso2is/admin.core.v1@2.23.10
  - @wso2is/admin.extensions.v1@2.21.50
  - @wso2is/admin.identity-providers.v1@2.21.10
  - @wso2is/admin.login-flow.ai.v1@2.20.80
  - @wso2is/admin.oidc-scopes.v1@2.20.80
  - @wso2is/admin.organizations.v1@2.20.80
  - @wso2is/admin.roles.v2@2.20.80
  - @wso2is/admin.api-resources.v2@2.20.80
  - @wso2is/admin.branding.v1@2.20.80
  - @wso2is/admin.claims.v1@2.20.80
  - @wso2is/admin.impersonation.v1@1.1.22
  - @wso2is/admin.secrets.v1@2.20.80
  - @wso2is/admin.server-configurations.v1@2.21.22
  - @wso2is/admin.userstores.v1@2.20.80
  - @wso2is/admin.wsfed-configuration.v1@2.20.80

## 2.22.9

### Patch Changes

- [#6627](https://github.com/wso2/identity-apps/pull/6627) [`9f8577942314da8308aeae398f6d7d0eaf1b93ed`](https://github.com/wso2/identity-apps/commit/9f8577942314da8308aeae398f6d7d0eaf1b93ed) Thanks [@pavinduLakshan](https://github.com/pavinduLakshan)! - Update application disable warning message

* [#6634](https://github.com/wso2/identity-apps/pull/6634) [`bf97792c29aca3670755e35825b2dfcdd6317f15`](https://github.com/wso2/identity-apps/commit/bf97792c29aca3670755e35825b2dfcdd6317f15) Thanks [@JayaShakthi97](https://github.com/JayaShakthi97)! - Improve connection templates listing page

* Updated dependencies [[`9f8577942314da8308aeae398f6d7d0eaf1b93ed`](https://github.com/wso2/identity-apps/commit/9f8577942314da8308aeae398f6d7d0eaf1b93ed), [`bf97792c29aca3670755e35825b2dfcdd6317f15`](https://github.com/wso2/identity-apps/commit/bf97792c29aca3670755e35825b2dfcdd6317f15)]:
  - @wso2is/i18n@2.5.12
  - @wso2is/admin.identity-providers.v1@2.21.9
  - @wso2is/admin.connections.v1@2.21.9
  - @wso2is/admin.authentication-flow-builder.v1@2.20.79
  - @wso2is/admin.console-settings.v1@2.20.79
  - @wso2is/admin.core.v1@2.23.9
  - @wso2is/admin.extensions.v1@2.21.49
  - @wso2is/admin.login-flow.ai.v1@2.20.79
  - @wso2is/admin.oidc-scopes.v1@2.20.79
  - @wso2is/admin.organizations.v1@2.20.79
  - @wso2is/admin.roles.v2@2.20.79
  - @wso2is/admin.authorization.v1@2.20.36
  - @wso2is/admin.branding.v1@2.20.79
  - @wso2is/admin.claims.v1@2.20.79
  - @wso2is/admin.impersonation.v1@1.1.21
  - @wso2is/admin.secrets.v1@2.20.79
  - @wso2is/admin.server-configurations.v1@2.21.21
  - @wso2is/admin.userstores.v1@2.20.79
  - @wso2is/admin.wsfed-configuration.v1@2.20.79
  - @wso2is/react-components@2.2.24
  - @wso2is/admin.api-resources.v2@2.20.79
  - @wso2is/form@2.0.83

## 2.22.8

### Patch Changes

- [#6487](https://github.com/wso2/identity-apps/pull/6487) [`0683e51ac6194dfa54c2a5f508d0a33b487b6ebf`](https://github.com/wso2/identity-apps/commit/0683e51ac6194dfa54c2a5f508d0a33b487b6ebf) Thanks [@pavinduLakshan](https://github.com/pavinduLakshan)! - Remove unnecessary legacy mode configs and its usage

- Updated dependencies [[`411658f1efc46cf71ea40b6bae511f42891c7a43`](https://github.com/wso2/identity-apps/commit/411658f1efc46cf71ea40b6bae511f42891c7a43), [`0683e51ac6194dfa54c2a5f508d0a33b487b6ebf`](https://github.com/wso2/identity-apps/commit/0683e51ac6194dfa54c2a5f508d0a33b487b6ebf)]:
  - @wso2is/admin.server-configurations.v1@2.21.20
  - @wso2is/admin.wsfed-configuration.v1@2.20.78
  - @wso2is/admin.identity-providers.v1@2.21.8
  - @wso2is/admin.console-settings.v1@2.20.78
  - @wso2is/admin.authorization.v1@2.20.35
  - @wso2is/admin.impersonation.v1@1.1.20
  - @wso2is/admin.login-flow.ai.v1@2.20.78
  - @wso2is/admin.organizations.v1@2.20.78
  - @wso2is/admin.connections.v1@2.21.8
  - @wso2is/admin.oidc-scopes.v1@2.20.78
  - @wso2is/admin.extensions.v1@2.21.48
  - @wso2is/admin.userstores.v1@2.20.78
  - @wso2is/admin.branding.v1@2.20.78
  - @wso2is/admin.secrets.v1@2.20.78
  - @wso2is/admin.claims.v1@2.20.78
  - @wso2is/react-components@2.2.23
  - @wso2is/admin.roles.v2@2.20.78
  - @wso2is/admin.core.v1@2.23.8
  - @wso2is/access-control@3.0.17
  - @wso2is/validation@2.0.7
  - @wso2is/forms@2.0.47
  - @wso2is/core@2.0.57
  - @wso2is/form@2.0.82
  - @wso2is/i18n@2.5.11
  - @wso2is/admin.authentication-flow-builder.v1@2.20.78
  - @wso2is/admin.api-resources.v2@2.20.78

## 2.22.7

### Patch Changes

- [#6632](https://github.com/wso2/identity-apps/pull/6632) [`9ad69fa0a41cc3e6ecbfbe26ecdb7f615242ef8a`](https://github.com/wso2/identity-apps/commit/9ad69fa0a41cc3e6ecbfbe26ecdb7f615242ef8a) Thanks [@Achintha444](https://github.com/Achintha444)! - Update the oxygen version to `1.13.1` to fix the issue in the design of the default Chip design.

- Updated dependencies [[`9ad69fa0a41cc3e6ecbfbe26ecdb7f615242ef8a`](https://github.com/wso2/identity-apps/commit/9ad69fa0a41cc3e6ecbfbe26ecdb7f615242ef8a)]:
  - @wso2is/admin.authentication-flow-builder.v1@2.20.77
  - @wso2is/admin.server-configurations.v1@2.21.19
  - @wso2is/admin.wsfed-configuration.v1@2.20.77
  - @wso2is/admin.identity-providers.v1@2.21.7
  - @wso2is/admin.console-settings.v1@2.20.77
  - @wso2is/admin.api-resources.v2@2.20.77
  - @wso2is/admin.authorization.v1@2.20.34
  - @wso2is/admin.impersonation.v1@1.1.19
  - @wso2is/admin.login-flow.ai.v1@2.20.77
  - @wso2is/admin.organizations.v1@2.20.77
  - @wso2is/admin.connections.v1@2.21.7
  - @wso2is/admin.oidc-scopes.v1@2.20.77
  - @wso2is/admin.extensions.v1@2.21.47
  - @wso2is/admin.userstores.v1@2.20.77
  - @wso2is/admin.branding.v1@2.20.77
  - @wso2is/admin.secrets.v1@2.20.77
  - @wso2is/admin.claims.v1@2.20.77
  - @wso2is/react-components@2.2.22
  - @wso2is/admin.roles.v2@2.20.77
  - @wso2is/admin.core.v1@2.23.7
  - @wso2is/access-control@3.0.16
  - @wso2is/forms@2.0.46
  - @wso2is/core@2.0.56
  - @wso2is/form@2.0.81
  - @wso2is/i18n@2.5.10

## 2.22.6

### Patch Changes

- Updated dependencies [[`7071e4f719bbd10ae62f7bfc18fc12e6d9127bc3`](https://github.com/wso2/identity-apps/commit/7071e4f719bbd10ae62f7bfc18fc12e6d9127bc3)]:
  - @wso2is/admin.server-configurations.v1@2.21.18
  - @wso2is/admin.core.v1@2.23.6
  - @wso2is/i18n@2.5.9
  - @wso2is/admin.authentication-flow-builder.v1@2.20.76
  - @wso2is/admin.branding.v1@2.20.76
  - @wso2is/admin.claims.v1@2.20.76
  - @wso2is/admin.console-settings.v1@2.20.76
  - @wso2is/admin.extensions.v1@2.21.46
  - @wso2is/admin.identity-providers.v1@2.21.6
  - @wso2is/admin.impersonation.v1@1.1.18
  - @wso2is/admin.roles.v2@2.20.76
  - @wso2is/admin.api-resources.v2@2.20.76
  - @wso2is/admin.connections.v1@2.21.6
  - @wso2is/admin.login-flow.ai.v1@2.20.76
  - @wso2is/admin.oidc-scopes.v1@2.20.76
  - @wso2is/admin.organizations.v1@2.20.76
  - @wso2is/admin.secrets.v1@2.20.76
  - @wso2is/admin.userstores.v1@2.20.76
  - @wso2is/admin.wsfed-configuration.v1@2.20.76
  - @wso2is/admin.authorization.v1@2.20.33

## 2.22.5

### Patch Changes

- [#6619](https://github.com/wso2/identity-apps/pull/6619) [`98ae1e51e5e4c1bbaf52ac814af1da1722efb596`](https://github.com/wso2/identity-apps/commit/98ae1e51e5e4c1bbaf52ac814af1da1722efb596) Thanks [@DonOmalVindula](https://github.com/DonOmalVindula)! - Fix overflow issue in secrets dropdown

- Updated dependencies []:
  - @wso2is/admin.authentication-flow-builder.v1@2.20.75
  - @wso2is/admin.connections.v1@2.21.5
  - @wso2is/admin.console-settings.v1@2.20.75
  - @wso2is/admin.core.v1@2.23.5
  - @wso2is/admin.extensions.v1@2.21.45
  - @wso2is/admin.identity-providers.v1@2.21.5
  - @wso2is/admin.login-flow.ai.v1@2.20.75
  - @wso2is/admin.oidc-scopes.v1@2.20.75
  - @wso2is/admin.organizations.v1@2.20.75
  - @wso2is/admin.roles.v2@2.20.75
  - @wso2is/admin.authorization.v1@2.20.32
  - @wso2is/admin.branding.v1@2.20.75
  - @wso2is/admin.claims.v1@2.20.75
  - @wso2is/admin.impersonation.v1@1.1.17
  - @wso2is/admin.secrets.v1@2.20.75
  - @wso2is/admin.server-configurations.v1@2.21.17
  - @wso2is/admin.userstores.v1@2.20.75
  - @wso2is/admin.wsfed-configuration.v1@2.20.75
  - @wso2is/react-components@2.2.21
  - @wso2is/admin.api-resources.v2@2.20.75
  - @wso2is/form@2.0.80

## 2.22.4

### Patch Changes

- [#6623](https://github.com/wso2/identity-apps/pull/6623) [`2f2d951279511a96c1d98bbd96ac71fc8be02eba`](https://github.com/wso2/identity-apps/commit/2f2d951279511a96c1d98bbd96ac71fc8be02eba) Thanks [@Thumimku](https://github.com/Thumimku)! - JWT access token check for subject token config

- Updated dependencies [[`6b0c7f6a7398b12f933ba753cf1f69ff4eabf853`](https://github.com/wso2/identity-apps/commit/6b0c7f6a7398b12f933ba753cf1f69ff4eabf853)]:
  - @wso2is/admin.server-configurations.v1@2.21.16
  - @wso2is/admin.authentication-flow-builder.v1@2.20.74
  - @wso2is/admin.connections.v1@2.21.4
  - @wso2is/admin.console-settings.v1@2.20.74
  - @wso2is/admin.core.v1@2.23.4
  - @wso2is/admin.extensions.v1@2.21.44
  - @wso2is/admin.identity-providers.v1@2.21.4
  - @wso2is/admin.login-flow.ai.v1@2.20.74
  - @wso2is/admin.oidc-scopes.v1@2.20.74
  - @wso2is/admin.organizations.v1@2.20.74
  - @wso2is/admin.roles.v2@2.20.74
  - @wso2is/admin.branding.v1@2.20.74
  - @wso2is/admin.claims.v1@2.20.74
  - @wso2is/admin.impersonation.v1@1.1.16
  - @wso2is/admin.api-resources.v2@2.20.74
  - @wso2is/admin.secrets.v1@2.20.74
  - @wso2is/admin.userstores.v1@2.20.74
  - @wso2is/admin.wsfed-configuration.v1@2.20.74

## 2.22.3

### Patch Changes

- [#6620](https://github.com/wso2/identity-apps/pull/6620) [`0981cd4b6901ae53119de1bd63f36fba79ebd533`](https://github.com/wso2/identity-apps/commit/0981cd4b6901ae53119de1bd63f36fba79ebd533) Thanks [@ImalshaG](https://github.com/ImalshaG)! - Improvements to Trusted App UI

- Updated dependencies [[`0981cd4b6901ae53119de1bd63f36fba79ebd533`](https://github.com/wso2/identity-apps/commit/0981cd4b6901ae53119de1bd63f36fba79ebd533)]:
  - @wso2is/i18n@2.5.8
  - @wso2is/admin.authentication-flow-builder.v1@2.20.73
  - @wso2is/admin.connections.v1@2.21.3
  - @wso2is/admin.console-settings.v1@2.20.73
  - @wso2is/admin.core.v1@2.23.3
  - @wso2is/admin.extensions.v1@2.21.43
  - @wso2is/admin.identity-providers.v1@2.21.3
  - @wso2is/admin.login-flow.ai.v1@2.20.73
  - @wso2is/admin.oidc-scopes.v1@2.20.73
  - @wso2is/admin.organizations.v1@2.20.73
  - @wso2is/admin.roles.v2@2.20.73
  - @wso2is/admin.authorization.v1@2.20.31
  - @wso2is/admin.branding.v1@2.20.73
  - @wso2is/admin.claims.v1@2.20.73
  - @wso2is/admin.impersonation.v1@1.1.15
  - @wso2is/admin.secrets.v1@2.20.73
  - @wso2is/admin.server-configurations.v1@2.21.15
  - @wso2is/admin.userstores.v1@2.20.73
  - @wso2is/admin.wsfed-configuration.v1@2.20.73
  - @wso2is/admin.api-resources.v2@2.20.73

## 2.22.2

### Patch Changes

- [#6617](https://github.com/wso2/identity-apps/pull/6617) [`7e3bfd46f7a76dc74727dfe23ebbca66675dff85`](https://github.com/wso2/identity-apps/commit/7e3bfd46f7a76dc74727dfe23ebbca66675dff85) Thanks [@Achintha444](https://github.com/Achintha444)! - update the design of the Chip component

- Updated dependencies [[`7e3bfd46f7a76dc74727dfe23ebbca66675dff85`](https://github.com/wso2/identity-apps/commit/7e3bfd46f7a76dc74727dfe23ebbca66675dff85)]:
  - @wso2is/admin.authentication-flow-builder.v1@2.20.72
  - @wso2is/admin.server-configurations.v1@2.21.14
  - @wso2is/admin.wsfed-configuration.v1@2.20.72
  - @wso2is/admin.identity-providers.v1@2.21.2
  - @wso2is/admin.console-settings.v1@2.20.72
  - @wso2is/admin.api-resources.v2@2.20.72
  - @wso2is/admin.authorization.v1@2.20.30
  - @wso2is/admin.impersonation.v1@1.1.14
  - @wso2is/admin.login-flow.ai.v1@2.20.72
  - @wso2is/admin.organizations.v1@2.20.72
  - @wso2is/admin.connections.v1@2.21.2
  - @wso2is/admin.oidc-scopes.v1@2.20.72
  - @wso2is/admin.extensions.v1@2.21.42
  - @wso2is/admin.userstores.v1@2.20.72
  - @wso2is/admin.branding.v1@2.20.72
  - @wso2is/admin.secrets.v1@2.20.72
  - @wso2is/admin.claims.v1@2.20.72
  - @wso2is/react-components@2.2.20
  - @wso2is/admin.roles.v2@2.20.72
  - @wso2is/admin.core.v1@2.23.2
  - @wso2is/access-control@3.0.15
  - @wso2is/forms@2.0.45
  - @wso2is/core@2.0.55
  - @wso2is/form@2.0.79
  - @wso2is/i18n@2.5.7

## 2.22.1

### Patch Changes

- [#6510](https://github.com/wso2/identity-apps/pull/6510) [`a11be2907a610c8b4d71942c49ba38cdd76ee9e8`](https://github.com/wso2/identity-apps/commit/a11be2907a610c8b4d71942c49ba38cdd76ee9e8) Thanks [@pavinduLakshan](https://github.com/pavinduLakshan)! - Hide MTLS server info for M2M applications

* [#6616](https://github.com/wso2/identity-apps/pull/6616) [`768bb7367149129d198d65d69f07e6f97a6a2ed7`](https://github.com/wso2/identity-apps/commit/768bb7367149129d198d65d69f07e6f97a6a2ed7) Thanks [@pavinduLakshan](https://github.com/pavinduLakshan)! - Upgrade asgardeo react sdk version

* Updated dependencies [[`768bb7367149129d198d65d69f07e6f97a6a2ed7`](https://github.com/wso2/identity-apps/commit/768bb7367149129d198d65d69f07e6f97a6a2ed7)]:
  - @wso2is/admin.authentication-flow-builder.v1@2.20.71
  - @wso2is/admin.server-configurations.v1@2.21.13
  - @wso2is/admin.wsfed-configuration.v1@2.20.71
  - @wso2is/admin.identity-providers.v1@2.21.1
  - @wso2is/admin.console-settings.v1@2.20.71
  - @wso2is/admin.api-resources.v2@2.20.71
  - @wso2is/admin.authorization.v1@2.20.29
  - @wso2is/admin.impersonation.v1@1.1.13
  - @wso2is/admin.login-flow.ai.v1@2.20.71
  - @wso2is/admin.organizations.v1@2.20.71
  - @wso2is/admin.connections.v1@2.21.1
  - @wso2is/admin.oidc-scopes.v1@2.20.71
  - @wso2is/admin.extensions.v1@2.21.41
  - @wso2is/admin.userstores.v1@2.20.71
  - @wso2is/admin.branding.v1@2.20.71
  - @wso2is/admin.secrets.v1@2.20.71
  - @wso2is/admin.claims.v1@2.20.71
  - @wso2is/admin.roles.v2@2.20.71
  - @wso2is/admin.core.v1@2.23.1
  - @wso2is/core@2.0.54
  - @wso2is/access-control@3.0.14
  - @wso2is/form@2.0.78
  - @wso2is/forms@2.0.44
  - @wso2is/i18n@2.5.6
  - @wso2is/react-components@2.2.19

## 2.22.0

### Minor Changes

- [#6564](https://github.com/wso2/identity-apps/pull/6564) [`2fcba18b79408465216e000a09d230f274f70fb3`](https://github.com/wso2/identity-apps/commit/2fcba18b79408465216e000a09d230f274f70fb3) Thanks [@JayaShakthi97](https://github.com/JayaShakthi97)! - Update Login flow authenticator modal to use connection templates list via API

### Patch Changes

- Updated dependencies [[`5fc75427e1f0533085be5eea41f5eb1ada894b67`](https://github.com/wso2/identity-apps/commit/5fc75427e1f0533085be5eea41f5eb1ada894b67), [`2fcba18b79408465216e000a09d230f274f70fb3`](https://github.com/wso2/identity-apps/commit/2fcba18b79408465216e000a09d230f274f70fb3)]:
  - @wso2is/admin.core.v1@2.23.0
  - @wso2is/admin.identity-providers.v1@2.21.0
  - @wso2is/admin.connections.v1@2.21.0
  - @wso2is/admin.api-resources.v2@2.20.70
  - @wso2is/admin.authentication-flow-builder.v1@2.20.70
  - @wso2is/admin.branding.v1@2.20.70
  - @wso2is/admin.claims.v1@2.20.70
  - @wso2is/admin.console-settings.v1@2.20.70
  - @wso2is/admin.extensions.v1@2.21.40
  - @wso2is/admin.impersonation.v1@1.1.12
  - @wso2is/admin.login-flow.ai.v1@2.20.70
  - @wso2is/admin.oidc-scopes.v1@2.20.70
  - @wso2is/admin.organizations.v1@2.20.70
  - @wso2is/admin.roles.v2@2.20.70
  - @wso2is/admin.secrets.v1@2.20.70
  - @wso2is/admin.server-configurations.v1@2.21.12
  - @wso2is/admin.userstores.v1@2.20.70
  - @wso2is/admin.wsfed-configuration.v1@2.20.70

## 2.21.39

### Patch Changes

- [#6608](https://github.com/wso2/identity-apps/pull/6608) [`5d49c2defe346f4e2a4391f20689f5039d9b6066`](https://github.com/wso2/identity-apps/commit/5d49c2defe346f4e2a4391f20689f5039d9b6066) Thanks [@pavinduLakshan](https://github.com/pavinduLakshan)! - Update asgardeo react sdk version

- Updated dependencies [[`5d49c2defe346f4e2a4391f20689f5039d9b6066`](https://github.com/wso2/identity-apps/commit/5d49c2defe346f4e2a4391f20689f5039d9b6066)]:
  - @wso2is/admin.server-configurations.v1@2.21.11
  - @wso2is/admin.wsfed-configuration.v1@2.20.69
  - @wso2is/admin.identity-providers.v1@2.20.69
  - @wso2is/admin.console-settings.v1@2.20.69
  - @wso2is/admin.api-resources.v2@2.20.69
  - @wso2is/admin.authorization.v1@2.20.28
  - @wso2is/admin.impersonation.v1@1.1.11
  - @wso2is/admin.login-flow.ai.v1@2.20.69
  - @wso2is/admin.organizations.v1@2.20.69
  - @wso2is/admin.connections.v1@2.20.69
  - @wso2is/admin.oidc-scopes.v1@2.20.69
  - @wso2is/admin.extensions.v1@2.21.39
  - @wso2is/admin.userstores.v1@2.20.69
  - @wso2is/admin.branding.v1@2.20.69
  - @wso2is/admin.secrets.v1@2.20.69
  - @wso2is/admin.claims.v1@2.20.69
  - @wso2is/admin.roles.v2@2.20.69
  - @wso2is/admin.core.v1@2.22.11
  - @wso2is/core@2.0.53
  - @wso2is/admin.authentication-flow-builder.v1@2.20.69
  - @wso2is/access-control@3.0.13
  - @wso2is/form@2.0.77
  - @wso2is/forms@2.0.43
  - @wso2is/i18n@2.5.5
  - @wso2is/react-components@2.2.18

## 2.21.38

### Patch Changes

- [#6491](https://github.com/wso2/identity-apps/pull/6491) [`91db151942242a5829066d4b1d42cf8ce4feafe9`](https://github.com/wso2/identity-apps/commit/91db151942242a5829066d4b1d42cf8ce4feafe9) Thanks [@mpmadhavig](https://github.com/mpmadhavig)! - Add reuse pvt key jwt checkbox to protocol tab

- Updated dependencies [[`91db151942242a5829066d4b1d42cf8ce4feafe9`](https://github.com/wso2/identity-apps/commit/91db151942242a5829066d4b1d42cf8ce4feafe9)]:
  - @wso2is/i18n@2.5.4
  - @wso2is/admin.authentication-flow-builder.v1@2.20.68
  - @wso2is/admin.connections.v1@2.20.68
  - @wso2is/admin.console-settings.v1@2.20.68
  - @wso2is/admin.core.v1@2.22.10
  - @wso2is/admin.extensions.v1@2.21.38
  - @wso2is/admin.identity-providers.v1@2.20.68
  - @wso2is/admin.login-flow.ai.v1@2.20.68
  - @wso2is/admin.oidc-scopes.v1@2.20.68
  - @wso2is/admin.organizations.v1@2.20.68
  - @wso2is/admin.roles.v2@2.20.68
  - @wso2is/admin.authorization.v1@2.20.27
  - @wso2is/admin.branding.v1@2.20.68
  - @wso2is/admin.claims.v1@2.20.68
  - @wso2is/admin.impersonation.v1@1.1.10
  - @wso2is/admin.secrets.v1@2.20.68
  - @wso2is/admin.server-configurations.v1@2.21.10
  - @wso2is/admin.userstores.v1@2.20.68
  - @wso2is/admin.wsfed-configuration.v1@2.20.68
  - @wso2is/admin.api-resources.v2@2.20.68

## 2.21.37

### Patch Changes

- Updated dependencies [[`c958ec82e451e0b7b30eb6fa2a25de59abefe31e`](https://github.com/wso2/identity-apps/commit/c958ec82e451e0b7b30eb6fa2a25de59abefe31e)]:
  - @wso2is/admin.extensions.v1@2.21.37
  - @wso2is/admin.authentication-flow-builder.v1@2.20.67
  - @wso2is/admin.branding.v1@2.20.67
  - @wso2is/admin.claims.v1@2.20.67
  - @wso2is/admin.connections.v1@2.20.67
  - @wso2is/admin.console-settings.v1@2.20.67
  - @wso2is/admin.core.v1@2.22.9
  - @wso2is/admin.identity-providers.v1@2.20.67
  - @wso2is/admin.organizations.v1@2.20.67
  - @wso2is/admin.roles.v2@2.20.67
  - @wso2is/admin.server-configurations.v1@2.21.9
  - @wso2is/admin.userstores.v1@2.20.67
  - @wso2is/admin.login-flow.ai.v1@2.20.67
  - @wso2is/admin.oidc-scopes.v1@2.20.67
  - @wso2is/admin.api-resources.v2@2.20.67
  - @wso2is/admin.impersonation.v1@1.1.9
  - @wso2is/admin.secrets.v1@2.20.67
  - @wso2is/admin.wsfed-configuration.v1@2.20.67

## 2.21.36

### Patch Changes

- Updated dependencies []:
  - @wso2is/admin.core.v1@2.22.8
  - @wso2is/admin.extensions.v1@2.21.36
  - @wso2is/admin.organizations.v1@2.20.66
  - @wso2is/admin.api-resources.v2@2.20.66
  - @wso2is/admin.authentication-flow-builder.v1@2.20.66
  - @wso2is/admin.branding.v1@2.20.66
  - @wso2is/admin.claims.v1@2.20.66
  - @wso2is/admin.connections.v1@2.20.66
  - @wso2is/admin.console-settings.v1@2.20.66
  - @wso2is/admin.identity-providers.v1@2.20.66
  - @wso2is/admin.impersonation.v1@1.1.8
  - @wso2is/admin.login-flow.ai.v1@2.20.66
  - @wso2is/admin.oidc-scopes.v1@2.20.66
  - @wso2is/admin.roles.v2@2.20.66
  - @wso2is/admin.secrets.v1@2.20.66
  - @wso2is/admin.server-configurations.v1@2.21.8
  - @wso2is/admin.userstores.v1@2.20.66
  - @wso2is/admin.wsfed-configuration.v1@2.20.66

## 2.21.35

### Patch Changes

- Updated dependencies [[`898d86fa22f8819db0961c6de429484c097bb3ab`](https://github.com/wso2/identity-apps/commit/898d86fa22f8819db0961c6de429484c097bb3ab)]:
  - @wso2is/admin.identity-providers.v1@2.20.65
  - @wso2is/admin.extensions.v1@2.21.35
  - @wso2is/react-components@2.2.17
  - @wso2is/admin.core.v1@2.22.7
  - @wso2is/core@2.0.52
  - @wso2is/admin.authentication-flow-builder.v1@2.20.65
  - @wso2is/admin.connections.v1@2.20.65
  - @wso2is/admin.console-settings.v1@2.20.65
  - @wso2is/admin.login-flow.ai.v1@2.20.65
  - @wso2is/admin.organizations.v1@2.20.65
  - @wso2is/admin.roles.v2@2.20.65
  - @wso2is/admin.server-configurations.v1@2.21.7
  - @wso2is/admin.branding.v1@2.20.65
  - @wso2is/admin.claims.v1@2.20.65
  - @wso2is/admin.userstores.v1@2.20.65
  - @wso2is/admin.api-resources.v2@2.20.65
  - @wso2is/admin.authorization.v1@2.20.26
  - @wso2is/admin.impersonation.v1@1.1.7
  - @wso2is/admin.oidc-scopes.v1@2.20.65
  - @wso2is/admin.secrets.v1@2.20.65
  - @wso2is/admin.wsfed-configuration.v1@2.20.65
  - @wso2is/form@2.0.76
  - @wso2is/access-control@3.0.12
  - @wso2is/forms@2.0.42
  - @wso2is/i18n@2.5.3

## 2.21.34

### Patch Changes

- Updated dependencies [[`e5b95f9ed5ab1c50c8339364f15dfab1eb0ee27d`](https://github.com/wso2/identity-apps/commit/e5b95f9ed5ab1c50c8339364f15dfab1eb0ee27d)]:
  - @wso2is/i18n@2.5.2
  - @wso2is/admin.authorization.v1@2.20.25
  - @wso2is/admin.branding.v1@2.20.64
  - @wso2is/admin.claims.v1@2.20.64
  - @wso2is/admin.connections.v1@2.20.64
  - @wso2is/admin.console-settings.v1@2.20.64
  - @wso2is/admin.core.v1@2.22.6
  - @wso2is/admin.extensions.v1@2.21.34
  - @wso2is/admin.identity-providers.v1@2.20.64
  - @wso2is/admin.impersonation.v1@1.1.6
  - @wso2is/admin.login-flow.ai.v1@2.20.64
  - @wso2is/admin.oidc-scopes.v1@2.20.64
  - @wso2is/admin.organizations.v1@2.20.64
  - @wso2is/admin.roles.v2@2.20.64
  - @wso2is/admin.secrets.v1@2.20.64
  - @wso2is/admin.server-configurations.v1@2.21.6
  - @wso2is/admin.userstores.v1@2.20.64
  - @wso2is/admin.wsfed-configuration.v1@2.20.64
  - @wso2is/admin.authentication-flow-builder.v1@2.20.64
  - @wso2is/admin.api-resources.v2@2.20.64

## 2.21.33

### Patch Changes

- Updated dependencies []:
  - @wso2is/admin.core.v1@2.22.5
  - @wso2is/admin.extensions.v1@2.21.33
  - @wso2is/admin.organizations.v1@2.20.63
  - @wso2is/admin.authorization.v1@2.20.24
  - @wso2is/admin.branding.v1@2.20.63
  - @wso2is/admin.claims.v1@2.20.63
  - @wso2is/admin.connections.v1@2.20.63
  - @wso2is/admin.console-settings.v1@2.20.63
  - @wso2is/admin.identity-providers.v1@2.20.63
  - @wso2is/admin.impersonation.v1@1.1.5
  - @wso2is/admin.login-flow.ai.v1@2.20.63
  - @wso2is/admin.oidc-scopes.v1@2.20.63
  - @wso2is/admin.roles.v2@2.20.63
  - @wso2is/admin.secrets.v1@2.20.63
  - @wso2is/admin.server-configurations.v1@2.21.5
  - @wso2is/admin.userstores.v1@2.20.63
  - @wso2is/admin.wsfed-configuration.v1@2.20.63
  - @wso2is/react-components@2.2.16
  - @wso2is/admin.api-resources.v2@2.20.63
  - @wso2is/admin.authentication-flow-builder.v1@2.20.63
  - @wso2is/form@2.0.75

## 2.21.32

### Patch Changes

- Updated dependencies [[`2cb42f81fd5acddb6dcb534183f6c0332ec53bff`](https://github.com/wso2/identity-apps/commit/2cb42f81fd5acddb6dcb534183f6c0332ec53bff)]:
  - @wso2is/admin.core.v1@2.22.4
  - @wso2is/admin.api-resources.v2@2.20.62
  - @wso2is/admin.authentication-flow-builder.v1@2.20.62
  - @wso2is/admin.branding.v1@2.20.62
  - @wso2is/admin.claims.v1@2.20.62
  - @wso2is/admin.connections.v1@2.20.62
  - @wso2is/admin.console-settings.v1@2.20.62
  - @wso2is/admin.extensions.v1@2.21.32
  - @wso2is/admin.identity-providers.v1@2.20.62
  - @wso2is/admin.impersonation.v1@1.1.4
  - @wso2is/admin.login-flow.ai.v1@2.20.62
  - @wso2is/admin.oidc-scopes.v1@2.20.62
  - @wso2is/admin.organizations.v1@2.20.62
  - @wso2is/admin.roles.v2@2.20.62
  - @wso2is/admin.secrets.v1@2.20.62
  - @wso2is/admin.server-configurations.v1@2.21.4
  - @wso2is/admin.userstores.v1@2.20.62
  - @wso2is/admin.wsfed-configuration.v1@2.20.62

## 2.21.31

### Patch Changes

- Updated dependencies [[`6500ca1be1c4bbc939c7a0024b80f2aa5be123f1`](https://github.com/wso2/identity-apps/commit/6500ca1be1c4bbc939c7a0024b80f2aa5be123f1)]:
  - @wso2is/react-components@2.2.15
  - @wso2is/admin.api-resources.v2@2.20.61
  - @wso2is/admin.authentication-flow-builder.v1@2.20.61
  - @wso2is/admin.authorization.v1@2.20.23
  - @wso2is/admin.branding.v1@2.20.61
  - @wso2is/admin.claims.v1@2.20.61
  - @wso2is/admin.connections.v1@2.20.61
  - @wso2is/admin.console-settings.v1@2.20.61
  - @wso2is/admin.core.v1@2.22.3
  - @wso2is/admin.extensions.v1@2.21.31
  - @wso2is/admin.identity-providers.v1@2.20.61
  - @wso2is/admin.impersonation.v1@1.1.3
  - @wso2is/admin.login-flow.ai.v1@2.20.61
  - @wso2is/admin.oidc-scopes.v1@2.20.61
  - @wso2is/admin.organizations.v1@2.20.61
  - @wso2is/admin.roles.v2@2.20.61
  - @wso2is/admin.secrets.v1@2.20.61
  - @wso2is/admin.server-configurations.v1@2.21.3
  - @wso2is/admin.userstores.v1@2.20.61
  - @wso2is/admin.wsfed-configuration.v1@2.20.61
  - @wso2is/form@2.0.74

## 2.21.30

### Patch Changes

- Updated dependencies [[`3392011ce0dddf65ac9072a1a153f28c0e7e846f`](https://github.com/wso2/identity-apps/commit/3392011ce0dddf65ac9072a1a153f28c0e7e846f)]:
  - @wso2is/admin.core.v1@2.22.2
  - @wso2is/admin.api-resources.v2@2.20.60
  - @wso2is/admin.authentication-flow-builder.v1@2.20.60
  - @wso2is/admin.branding.v1@2.20.60
  - @wso2is/admin.claims.v1@2.20.60
  - @wso2is/admin.connections.v1@2.20.60
  - @wso2is/admin.console-settings.v1@2.20.60
  - @wso2is/admin.extensions.v1@2.21.30
  - @wso2is/admin.identity-providers.v1@2.20.60
  - @wso2is/admin.impersonation.v1@1.1.2
  - @wso2is/admin.login-flow.ai.v1@2.20.60
  - @wso2is/admin.oidc-scopes.v1@2.20.60
  - @wso2is/admin.organizations.v1@2.20.60
  - @wso2is/admin.roles.v2@2.20.60
  - @wso2is/admin.secrets.v1@2.20.60
  - @wso2is/admin.server-configurations.v1@2.21.2
  - @wso2is/admin.userstores.v1@2.20.60
  - @wso2is/admin.wsfed-configuration.v1@2.20.60

## 2.21.29

### Patch Changes

- [#6581](https://github.com/wso2/identity-apps/pull/6581) [`7f50838d255ffeea0d8c65e1a696f6a923738146`](https://github.com/wso2/identity-apps/commit/7f50838d255ffeea0d8c65e1a696f6a923738146) Thanks [@ImalshaG](https://github.com/ImalshaG)! - Improve android thumbprint error handling

- Updated dependencies [[`7f50838d255ffeea0d8c65e1a696f6a923738146`](https://github.com/wso2/identity-apps/commit/7f50838d255ffeea0d8c65e1a696f6a923738146)]:
  - @wso2is/react-components@2.2.14
  - @wso2is/i18n@2.5.1
  - @wso2is/admin.authentication-flow-builder.v1@2.20.59
  - @wso2is/admin.connections.v1@2.20.59
  - @wso2is/admin.console-settings.v1@2.20.59
  - @wso2is/admin.core.v1@2.22.1
  - @wso2is/admin.extensions.v1@2.21.29
  - @wso2is/admin.identity-providers.v1@2.20.59
  - @wso2is/admin.login-flow.ai.v1@2.20.59
  - @wso2is/admin.oidc-scopes.v1@2.20.59
  - @wso2is/admin.organizations.v1@2.20.59
  - @wso2is/admin.roles.v2@2.20.59
  - @wso2is/admin.api-resources.v2@2.20.59
  - @wso2is/admin.authorization.v1@2.20.22
  - @wso2is/admin.branding.v1@2.20.59
  - @wso2is/admin.claims.v1@2.20.59
  - @wso2is/admin.impersonation.v1@1.1.1
  - @wso2is/admin.secrets.v1@2.20.59
  - @wso2is/admin.server-configurations.v1@2.21.1
  - @wso2is/admin.userstores.v1@2.20.59
  - @wso2is/admin.wsfed-configuration.v1@2.20.59
  - @wso2is/form@2.0.73

## 2.21.28

### Patch Changes

- Updated dependencies [[`a7d0c020b04ba382733280407fc202910f4fc8f4`](https://github.com/wso2/identity-apps/commit/a7d0c020b04ba382733280407fc202910f4fc8f4)]:
  - @wso2is/admin.server-configurations.v1@2.21.0
  - @wso2is/admin.impersonation.v1@1.1.0
  - @wso2is/admin.core.v1@2.22.0
  - @wso2is/i18n@2.5.0
  - @wso2is/admin.authentication-flow-builder.v1@2.20.58
  - @wso2is/admin.branding.v1@2.20.58
  - @wso2is/admin.claims.v1@2.20.58
  - @wso2is/admin.console-settings.v1@2.20.58
  - @wso2is/admin.extensions.v1@2.21.28
  - @wso2is/admin.identity-providers.v1@2.20.58
  - @wso2is/admin.roles.v2@2.20.58
  - @wso2is/admin.api-resources.v2@2.20.58
  - @wso2is/admin.connections.v1@2.20.58
  - @wso2is/admin.login-flow.ai.v1@2.20.58
  - @wso2is/admin.oidc-scopes.v1@2.20.58
  - @wso2is/admin.organizations.v1@2.20.58
  - @wso2is/admin.secrets.v1@2.20.58
  - @wso2is/admin.userstores.v1@2.20.58
  - @wso2is/admin.wsfed-configuration.v1@2.20.58
  - @wso2is/admin.authorization.v1@2.20.21

## 2.21.27

### Patch Changes

- Updated dependencies []:
  - @wso2is/admin.authorization.v1@2.20.20
  - @wso2is/admin.branding.v1@2.20.57
  - @wso2is/admin.claims.v1@2.20.57
  - @wso2is/admin.connections.v1@2.20.57
  - @wso2is/admin.console-settings.v1@2.20.57
  - @wso2is/admin.extensions.v1@2.21.27
  - @wso2is/admin.identity-providers.v1@2.20.57
  - @wso2is/admin.login-flow.ai.v1@2.20.57
  - @wso2is/admin.oidc-scopes.v1@2.20.57
  - @wso2is/admin.organizations.v1@2.20.57
  - @wso2is/admin.roles.v2@2.20.57
  - @wso2is/admin.secrets.v1@2.20.57
  - @wso2is/admin.server-configurations.v1@2.20.57
  - @wso2is/admin.userstores.v1@2.20.57
  - @wso2is/admin.wsfed-configuration.v1@2.20.57
  - @wso2is/react-components@2.2.13
  - @wso2is/admin.core.v1@2.21.27
  - @wso2is/admin.authentication-flow-builder.v1@2.20.57
  - @wso2is/admin.api-resources.v2@2.20.57
  - @wso2is/form@2.0.72

## 2.21.26

### Patch Changes

- Updated dependencies [[`a0886211dba54c1c0266c24c5626f61657e6c209`](https://github.com/wso2/identity-apps/commit/a0886211dba54c1c0266c24c5626f61657e6c209)]:
  - @wso2is/admin.api-resources.v2@2.20.56
  - @wso2is/admin.core.v1@2.21.26
  - @wso2is/admin.roles.v2@2.20.56
  - @wso2is/admin.authentication-flow-builder.v1@2.20.56
  - @wso2is/admin.connections.v1@2.20.56
  - @wso2is/admin.console-settings.v1@2.20.56
  - @wso2is/admin.extensions.v1@2.21.26
  - @wso2is/admin.identity-providers.v1@2.20.56
  - @wso2is/admin.login-flow.ai.v1@2.20.56
  - @wso2is/admin.oidc-scopes.v1@2.20.56
  - @wso2is/admin.organizations.v1@2.20.56
  - @wso2is/admin.branding.v1@2.20.56
  - @wso2is/admin.claims.v1@2.20.56
  - @wso2is/admin.secrets.v1@2.20.56
  - @wso2is/admin.server-configurations.v1@2.20.56
  - @wso2is/admin.userstores.v1@2.20.56
  - @wso2is/admin.wsfed-configuration.v1@2.20.56

## 2.21.25

### Patch Changes

- [#6570](https://github.com/wso2/identity-apps/pull/6570) [`82bbbf2303853076342ef80ef7d987bed16df01f`](https://github.com/wso2/identity-apps/commit/82bbbf2303853076342ef80ef7d987bed16df01f) Thanks [@ImalshaG](https://github.com/ImalshaG)! - Load trusted app consent required config and handle consent UI according to it

- Updated dependencies [[`82bbbf2303853076342ef80ef7d987bed16df01f`](https://github.com/wso2/identity-apps/commit/82bbbf2303853076342ef80ef7d987bed16df01f)]:
  - @wso2is/admin.core.v1@2.21.25
  - @wso2is/i18n@2.4.8
  - @wso2is/admin.authentication-flow-builder.v1@2.20.55
  - @wso2is/admin.connections.v1@2.20.55
  - @wso2is/admin.console-settings.v1@2.20.55
  - @wso2is/admin.extensions.v1@2.21.25
  - @wso2is/admin.identity-providers.v1@2.20.55
  - @wso2is/admin.login-flow.ai.v1@2.20.55
  - @wso2is/admin.oidc-scopes.v1@2.20.55
  - @wso2is/admin.organizations.v1@2.20.55
  - @wso2is/admin.roles.v2@2.20.55
  - @wso2is/admin.api-resources.v2@2.20.55
  - @wso2is/admin.branding.v1@2.20.55
  - @wso2is/admin.claims.v1@2.20.55
  - @wso2is/admin.secrets.v1@2.20.55
  - @wso2is/admin.server-configurations.v1@2.20.55
  - @wso2is/admin.userstores.v1@2.20.55
  - @wso2is/admin.wsfed-configuration.v1@2.20.55
  - @wso2is/admin.authorization.v1@2.20.19

## 2.21.24

### Patch Changes

- Updated dependencies [[`1820d54f7dd5fa826c4747964fd2c1af9b7c3d8c`](https://github.com/wso2/identity-apps/commit/1820d54f7dd5fa826c4747964fd2c1af9b7c3d8c)]:
  - @wso2is/admin.core.v1@2.21.24
  - @wso2is/admin.api-resources.v2@2.20.54
  - @wso2is/admin.authentication-flow-builder.v1@2.20.54
  - @wso2is/admin.branding.v1@2.20.54
  - @wso2is/admin.claims.v1@2.20.54
  - @wso2is/admin.connections.v1@2.20.54
  - @wso2is/admin.console-settings.v1@2.20.54
  - @wso2is/admin.extensions.v1@2.21.24
  - @wso2is/admin.identity-providers.v1@2.20.54
  - @wso2is/admin.login-flow.ai.v1@2.20.54
  - @wso2is/admin.oidc-scopes.v1@2.20.54
  - @wso2is/admin.organizations.v1@2.20.54
  - @wso2is/admin.roles.v2@2.20.54
  - @wso2is/admin.secrets.v1@2.20.54
  - @wso2is/admin.server-configurations.v1@2.20.54
  - @wso2is/admin.userstores.v1@2.20.54
  - @wso2is/admin.wsfed-configuration.v1@2.20.54

## 2.21.23

### Patch Changes

- [#6553](https://github.com/wso2/identity-apps/pull/6553) [`a533e58d21d759f0a27d804f17b042a2819a8955`](https://github.com/wso2/identity-apps/commit/a533e58d21d759f0a27d804f17b042a2819a8955) Thanks [@ImalshaG](https://github.com/ImalshaG)! - Add Trusted Apps UI to application configurations

- Updated dependencies [[`a533e58d21d759f0a27d804f17b042a2819a8955`](https://github.com/wso2/identity-apps/commit/a533e58d21d759f0a27d804f17b042a2819a8955)]:
  - @wso2is/admin.extensions.v1@2.21.23
  - @wso2is/i18n@2.4.7
  - @wso2is/admin.authentication-flow-builder.v1@2.20.53
  - @wso2is/admin.connections.v1@2.20.53
  - @wso2is/admin.console-settings.v1@2.20.53
  - @wso2is/admin.core.v1@2.21.23
  - @wso2is/admin.identity-providers.v1@2.20.53
  - @wso2is/admin.login-flow.ai.v1@2.20.53
  - @wso2is/admin.oidc-scopes.v1@2.20.53
  - @wso2is/admin.organizations.v1@2.20.53
  - @wso2is/admin.roles.v2@2.20.53
  - @wso2is/admin.branding.v1@2.20.53
  - @wso2is/admin.claims.v1@2.20.53
  - @wso2is/admin.server-configurations.v1@2.20.53
  - @wso2is/admin.userstores.v1@2.20.53
  - @wso2is/admin.authorization.v1@2.20.18
  - @wso2is/admin.secrets.v1@2.20.53
  - @wso2is/admin.wsfed-configuration.v1@2.20.53
  - @wso2is/admin.api-resources.v2@2.20.53

## 2.21.22

### Patch Changes

- [#6409](https://github.com/wso2/identity-apps/pull/6409) [`1201f1179cda981617c35b6d9839abe768d5a394`](https://github.com/wso2/identity-apps/commit/1201f1179cda981617c35b6d9839abe768d5a394) Thanks [@DonOmalVindula](https://github.com/DonOmalVindula)! - Add app-wise branding feature UI

- Updated dependencies [[`1201f1179cda981617c35b6d9839abe768d5a394`](https://github.com/wso2/identity-apps/commit/1201f1179cda981617c35b6d9839abe768d5a394)]:
  - @wso2is/admin.extensions.v1@2.21.22
  - @wso2is/admin.branding.v1@2.20.52
  - @wso2is/admin.authentication-flow-builder.v1@2.20.52
  - @wso2is/admin.connections.v1@2.20.52
  - @wso2is/admin.console-settings.v1@2.20.52
  - @wso2is/admin.core.v1@2.21.22
  - @wso2is/admin.identity-providers.v1@2.20.52
  - @wso2is/admin.login-flow.ai.v1@2.20.52
  - @wso2is/admin.oidc-scopes.v1@2.20.52
  - @wso2is/admin.organizations.v1@2.20.52
  - @wso2is/admin.roles.v2@2.20.52
  - @wso2is/admin.claims.v1@2.20.52
  - @wso2is/admin.server-configurations.v1@2.20.52
  - @wso2is/admin.userstores.v1@2.20.52
  - @wso2is/admin.authorization.v1@2.20.17
  - @wso2is/admin.secrets.v1@2.20.52
  - @wso2is/admin.wsfed-configuration.v1@2.20.52
  - @wso2is/react-components@2.2.12
  - @wso2is/admin.api-resources.v2@2.20.52
  - @wso2is/form@2.0.71

## 2.21.21

### Patch Changes

- Updated dependencies [[`8fa06039e0791823d9de3c290cb4e93557f77f81`](https://github.com/wso2/identity-apps/commit/8fa06039e0791823d9de3c290cb4e93557f77f81)]:
  - @wso2is/admin.connections.v1@2.20.51
  - @wso2is/admin.extensions.v1@2.21.21
  - @wso2is/admin.authentication-flow-builder.v1@2.20.51
  - @wso2is/admin.core.v1@2.21.21
  - @wso2is/admin.identity-providers.v1@2.20.51
  - @wso2is/admin.organizations.v1@2.20.51
  - @wso2is/admin.roles.v2@2.20.51
  - @wso2is/admin.claims.v1@2.20.51
  - @wso2is/admin.console-settings.v1@2.20.51
  - @wso2is/admin.server-configurations.v1@2.20.51
  - @wso2is/admin.userstores.v1@2.20.51
  - @wso2is/admin.login-flow.ai.v1@2.20.51
  - @wso2is/admin.oidc-scopes.v1@2.20.51
  - @wso2is/admin.api-resources.v2@2.20.51
  - @wso2is/admin.secrets.v1@2.20.51
  - @wso2is/admin.wsfed-configuration.v1@2.20.51

## 2.21.20

### Patch Changes

- [#6554](https://github.com/wso2/identity-apps/pull/6554) [`55402e8eeb65021310621f0f8c643effbdc805a5`](https://github.com/wso2/identity-apps/commit/55402e8eeb65021310621f0f8c643effbdc805a5) Thanks [@DonOmalVindula](https://github.com/DonOmalVindula)! - Fix issue with API resource authorization wizard in application edit

- Updated dependencies [[`d376f489cceae4ab415dcf6ae1ffd536baa47f9a`](https://github.com/wso2/identity-apps/commit/d376f489cceae4ab415dcf6ae1ffd536baa47f9a)]:
  - @wso2is/admin.extensions.v1@2.21.20
  - @wso2is/admin.authentication-flow-builder.v1@2.20.50
  - @wso2is/admin.claims.v1@2.20.50
  - @wso2is/admin.connections.v1@2.20.50
  - @wso2is/admin.console-settings.v1@2.20.50
  - @wso2is/admin.core.v1@2.21.20
  - @wso2is/admin.identity-providers.v1@2.20.50
  - @wso2is/admin.organizations.v1@2.20.50
  - @wso2is/admin.roles.v2@2.20.50
  - @wso2is/admin.server-configurations.v1@2.20.50
  - @wso2is/admin.userstores.v1@2.20.50
  - @wso2is/admin.login-flow.ai.v1@2.20.50
  - @wso2is/admin.oidc-scopes.v1@2.20.50
  - @wso2is/admin.api-resources.v2@2.20.50
  - @wso2is/admin.secrets.v1@2.20.50
  - @wso2is/admin.wsfed-configuration.v1@2.20.50

## 2.21.19

### Patch Changes

- Updated dependencies []:
  - @wso2is/admin.claims.v1@2.20.49
  - @wso2is/admin.console-settings.v1@2.20.49
  - @wso2is/admin.core.v1@2.21.19
  - @wso2is/admin.extensions.v1@2.21.19
  - @wso2is/admin.organizations.v1@2.20.49
  - @wso2is/admin.roles.v2@2.20.49
  - @wso2is/admin.server-configurations.v1@2.20.49
  - @wso2is/admin.connections.v1@2.20.49
  - @wso2is/admin.identity-providers.v1@2.20.49
  - @wso2is/admin.login-flow.ai.v1@2.20.49
  - @wso2is/admin.oidc-scopes.v1@2.20.49
  - @wso2is/admin.api-resources.v2@2.20.49
  - @wso2is/admin.authentication-flow-builder.v1@2.20.49
  - @wso2is/admin.secrets.v1@2.20.49
  - @wso2is/admin.userstores.v1@2.20.49
  - @wso2is/admin.wsfed-configuration.v1@2.20.49

## 2.21.18

### Patch Changes

- Updated dependencies [[`1e079568c0ba1f4e158ec9a666df58c2f7c17d02`](https://github.com/wso2/identity-apps/commit/1e079568c0ba1f4e158ec9a666df58c2f7c17d02)]:
  - @wso2is/admin.identity-providers.v1@2.20.48
  - @wso2is/admin.connections.v1@2.20.48
  - @wso2is/admin.extensions.v1@2.21.18
  - @wso2is/admin.authentication-flow-builder.v1@2.20.48
  - @wso2is/admin.console-settings.v1@2.20.48
  - @wso2is/admin.core.v1@2.21.18
  - @wso2is/admin.login-flow.ai.v1@2.20.48
  - @wso2is/admin.organizations.v1@2.20.48
  - @wso2is/admin.roles.v2@2.20.48
  - @wso2is/admin.server-configurations.v1@2.20.48
  - @wso2is/admin.claims.v1@2.20.48
  - @wso2is/admin.userstores.v1@2.20.48
  - @wso2is/admin.oidc-scopes.v1@2.20.48
  - @wso2is/admin.api-resources.v2@2.20.48
  - @wso2is/admin.secrets.v1@2.20.48
  - @wso2is/admin.wsfed-configuration.v1@2.20.48

## 2.21.17

### Patch Changes

- Updated dependencies [[`c58df1f13afd6ccc28cc129518ac86bab6419744`](https://github.com/wso2/identity-apps/commit/c58df1f13afd6ccc28cc129518ac86bab6419744)]:
  - @wso2is/admin.extensions.v1@2.21.17
  - @wso2is/admin.authentication-flow-builder.v1@2.20.47
  - @wso2is/admin.claims.v1@2.20.47
  - @wso2is/admin.connections.v1@2.20.47
  - @wso2is/admin.console-settings.v1@2.20.47
  - @wso2is/admin.core.v1@2.21.17
  - @wso2is/admin.identity-providers.v1@2.20.47
  - @wso2is/admin.organizations.v1@2.20.47
  - @wso2is/admin.roles.v2@2.20.47
  - @wso2is/admin.server-configurations.v1@2.20.47
  - @wso2is/admin.userstores.v1@2.20.47
  - @wso2is/admin.login-flow.ai.v1@2.20.47
  - @wso2is/admin.oidc-scopes.v1@2.20.47
  - @wso2is/admin.api-resources.v2@2.20.47
  - @wso2is/admin.secrets.v1@2.20.47
  - @wso2is/admin.wsfed-configuration.v1@2.20.47

## 2.21.16

### Patch Changes

- Updated dependencies [[`85600f55bcb1db924b28681c903a4e98b9558116`](https://github.com/wso2/identity-apps/commit/85600f55bcb1db924b28681c903a4e98b9558116)]:
  - @wso2is/react-components@2.2.11
  - @wso2is/access-control@3.0.11
  - @wso2is/validation@2.0.6
  - @wso2is/forms@2.0.41
  - @wso2is/core@2.0.51
  - @wso2is/form@2.0.70
  - @wso2is/i18n@2.4.6
  - @wso2is/admin.api-resources.v2@2.20.46
  - @wso2is/admin.authentication-flow-builder.v1@2.20.46
  - @wso2is/admin.authorization.v1@2.20.16
  - @wso2is/admin.claims.v1@2.20.46
  - @wso2is/admin.connections.v1@2.20.46
  - @wso2is/admin.console-settings.v1@2.20.46
  - @wso2is/admin.core.v1@2.21.16
  - @wso2is/admin.extensions.v1@2.21.16
  - @wso2is/admin.identity-providers.v1@2.20.46
  - @wso2is/admin.login-flow.ai.v1@2.20.46
  - @wso2is/admin.oidc-scopes.v1@2.20.46
  - @wso2is/admin.organizations.v1@2.20.46
  - @wso2is/admin.roles.v2@2.20.46
  - @wso2is/admin.secrets.v1@2.20.46
  - @wso2is/admin.server-configurations.v1@2.20.46
  - @wso2is/admin.userstores.v1@2.20.46
  - @wso2is/admin.wsfed-configuration.v1@2.20.46

## 2.21.15

### Patch Changes

- Updated dependencies []:
  - @wso2is/admin.core.v1@2.21.15
  - @wso2is/admin.extensions.v1@2.21.15
  - @wso2is/admin.organizations.v1@2.20.45
  - @wso2is/admin.api-resources.v2@2.20.45
  - @wso2is/admin.authentication-flow-builder.v1@2.20.45
  - @wso2is/admin.claims.v1@2.20.45
  - @wso2is/admin.connections.v1@2.20.45
  - @wso2is/admin.console-settings.v1@2.20.45
  - @wso2is/admin.identity-providers.v1@2.20.45
  - @wso2is/admin.login-flow.ai.v1@2.20.45
  - @wso2is/admin.oidc-scopes.v1@2.20.45
  - @wso2is/admin.roles.v2@2.20.45
  - @wso2is/admin.secrets.v1@2.20.45
  - @wso2is/admin.server-configurations.v1@2.20.45
  - @wso2is/admin.userstores.v1@2.20.45
  - @wso2is/admin.wsfed-configuration.v1@2.20.45

## 2.21.14

### Patch Changes

- Updated dependencies [[`2ba92ddb826fded335a6264d598a5183dc5d79d0`](https://github.com/wso2/identity-apps/commit/2ba92ddb826fded335a6264d598a5183dc5d79d0)]:
  - @wso2is/admin.extensions.v1@2.21.14
  - @wso2is/admin.authentication-flow-builder.v1@2.20.44
  - @wso2is/admin.claims.v1@2.20.44
  - @wso2is/admin.connections.v1@2.20.44
  - @wso2is/admin.console-settings.v1@2.20.44
  - @wso2is/admin.core.v1@2.21.14
  - @wso2is/admin.identity-providers.v1@2.20.44
  - @wso2is/admin.organizations.v1@2.20.44
  - @wso2is/admin.roles.v2@2.20.44
  - @wso2is/admin.server-configurations.v1@2.20.44
  - @wso2is/admin.userstores.v1@2.20.44
  - @wso2is/admin.login-flow.ai.v1@2.20.44
  - @wso2is/admin.oidc-scopes.v1@2.20.44
  - @wso2is/admin.api-resources.v2@2.20.44
  - @wso2is/admin.secrets.v1@2.20.44
  - @wso2is/admin.wsfed-configuration.v1@2.20.44

## 2.21.13

### Patch Changes

- Updated dependencies [[`f19ab7f15f718590204385c8522e3fc83a6055b3`](https://github.com/wso2/identity-apps/commit/f19ab7f15f718590204385c8522e3fc83a6055b3)]:
  - @wso2is/admin.extensions.v1@2.21.13
  - @wso2is/admin.authentication-flow-builder.v1@2.20.43
  - @wso2is/admin.claims.v1@2.20.43
  - @wso2is/admin.connections.v1@2.20.43
  - @wso2is/admin.console-settings.v1@2.20.43
  - @wso2is/admin.core.v1@2.21.13
  - @wso2is/admin.identity-providers.v1@2.20.43
  - @wso2is/admin.organizations.v1@2.20.43
  - @wso2is/admin.roles.v2@2.20.43
  - @wso2is/admin.server-configurations.v1@2.20.43
  - @wso2is/admin.userstores.v1@2.20.43
  - @wso2is/admin.login-flow.ai.v1@2.20.43
  - @wso2is/admin.oidc-scopes.v1@2.20.43
  - @wso2is/admin.api-resources.v2@2.20.43
  - @wso2is/admin.secrets.v1@2.20.43
  - @wso2is/admin.wsfed-configuration.v1@2.20.43

## 2.21.12

### Patch Changes

- Updated dependencies []:
  - @wso2is/admin.core.v1@2.21.12
  - @wso2is/admin.extensions.v1@2.21.12
  - @wso2is/admin.console-settings.v1@2.20.42
  - @wso2is/admin.organizations.v1@2.20.42
  - @wso2is/admin.api-resources.v2@2.20.42
  - @wso2is/admin.authentication-flow-builder.v1@2.20.42
  - @wso2is/admin.claims.v1@2.20.42
  - @wso2is/admin.connections.v1@2.20.42
  - @wso2is/admin.identity-providers.v1@2.20.42
  - @wso2is/admin.login-flow.ai.v1@2.20.42
  - @wso2is/admin.oidc-scopes.v1@2.20.42
  - @wso2is/admin.roles.v2@2.20.42
  - @wso2is/admin.secrets.v1@2.20.42
  - @wso2is/admin.server-configurations.v1@2.20.42
  - @wso2is/admin.userstores.v1@2.20.42
  - @wso2is/admin.wsfed-configuration.v1@2.20.42

## 2.21.11

### Patch Changes

- [#6509](https://github.com/wso2/identity-apps/pull/6509) [`df3842a93f108a90146d8e8b9b1bb90fc6a32465`](https://github.com/wso2/identity-apps/commit/df3842a93f108a90146d8e8b9b1bb90fc6a32465) Thanks [@JayaShakthi97](https://github.com/JayaShakthi97)! - Clean up identity-providers extension configs

- Updated dependencies [[`df3842a93f108a90146d8e8b9b1bb90fc6a32465`](https://github.com/wso2/identity-apps/commit/df3842a93f108a90146d8e8b9b1bb90fc6a32465), [`fb99538a3379188e56c3a537281a2ba880c34804`](https://github.com/wso2/identity-apps/commit/fb99538a3379188e56c3a537281a2ba880c34804)]:
  - @wso2is/admin.identity-providers.v1@2.20.41
  - @wso2is/admin.connections.v1@2.20.41
  - @wso2is/admin.extensions.v1@2.21.11
  - @wso2is/admin.claims.v1@2.20.41
  - @wso2is/i18n@2.4.5
  - @wso2is/admin.authentication-flow-builder.v1@2.20.41
  - @wso2is/admin.console-settings.v1@2.20.41
  - @wso2is/admin.core.v1@2.21.11
  - @wso2is/admin.login-flow.ai.v1@2.20.41
  - @wso2is/admin.organizations.v1@2.20.41
  - @wso2is/admin.roles.v2@2.20.41
  - @wso2is/admin.server-configurations.v1@2.20.41
  - @wso2is/admin.oidc-scopes.v1@2.20.41
  - @wso2is/admin.userstores.v1@2.20.41
  - @wso2is/admin.authorization.v1@2.20.15
  - @wso2is/admin.secrets.v1@2.20.41
  - @wso2is/admin.wsfed-configuration.v1@2.20.41
  - @wso2is/admin.api-resources.v2@2.20.41

## 2.21.10

### Patch Changes

- Updated dependencies [[`dea861307c887c802107a741662d0413399aba03`](https://github.com/wso2/identity-apps/commit/dea861307c887c802107a741662d0413399aba03)]:
  - @wso2is/admin.extensions.v1@2.21.10
  - @wso2is/admin.authentication-flow-builder.v1@2.20.40
  - @wso2is/admin.claims.v1@2.20.40
  - @wso2is/admin.connections.v1@2.20.40
  - @wso2is/admin.console-settings.v1@2.20.40
  - @wso2is/admin.core.v1@2.21.10
  - @wso2is/admin.identity-providers.v1@2.20.40
  - @wso2is/admin.organizations.v1@2.20.40
  - @wso2is/admin.roles.v2@2.20.40
  - @wso2is/admin.server-configurations.v1@2.20.40
  - @wso2is/admin.userstores.v1@2.20.40
  - @wso2is/admin.login-flow.ai.v1@2.20.40
  - @wso2is/admin.oidc-scopes.v1@2.20.40
  - @wso2is/admin.api-resources.v2@2.20.40
  - @wso2is/admin.secrets.v1@2.20.40
  - @wso2is/admin.wsfed-configuration.v1@2.20.40

## 2.21.9

### Patch Changes

- Updated dependencies [[`2a0f4df1570a146aaf079cfc50b2fb52ff3c9465`](https://github.com/wso2/identity-apps/commit/2a0f4df1570a146aaf079cfc50b2fb52ff3c9465)]:
  - @wso2is/i18n@2.4.4
  - @wso2is/admin.core.v1@2.21.9
  - @wso2is/admin.authorization.v1@2.20.14
  - @wso2is/admin.claims.v1@2.20.39
  - @wso2is/admin.connections.v1@2.20.39
  - @wso2is/admin.console-settings.v1@2.20.39
  - @wso2is/admin.extensions.v1@2.21.9
  - @wso2is/admin.identity-providers.v1@2.20.39
  - @wso2is/admin.login-flow.ai.v1@2.20.39
  - @wso2is/admin.oidc-scopes.v1@2.20.39
  - @wso2is/admin.organizations.v1@2.20.39
  - @wso2is/admin.roles.v2@2.20.39
  - @wso2is/admin.secrets.v1@2.20.39
  - @wso2is/admin.server-configurations.v1@2.20.39
  - @wso2is/admin.userstores.v1@2.20.39
  - @wso2is/admin.wsfed-configuration.v1@2.20.39
  - @wso2is/admin.api-resources.v2@2.20.39
  - @wso2is/admin.authentication-flow-builder.v1@2.20.39

## 2.21.8

### Patch Changes

- [#6495](https://github.com/wso2/identity-apps/pull/6495) [`6cbe0406657561063905c5c35e6981f16ef87387`](https://github.com/wso2/identity-apps/commit/6cbe0406657561063905c5c35e6981f16ef87387) Thanks [@JayaShakthi97](https://github.com/JayaShakthi97)! - Clean up identity providers extension configs

- Updated dependencies [[`6cbe0406657561063905c5c35e6981f16ef87387`](https://github.com/wso2/identity-apps/commit/6cbe0406657561063905c5c35e6981f16ef87387)]:
  - @wso2is/admin.authentication-flow-builder.v1@2.20.38
  - @wso2is/admin.identity-providers.v1@2.20.38
  - @wso2is/admin.connections.v1@2.20.38
  - @wso2is/admin.extensions.v1@2.21.8
  - @wso2is/admin.core.v1@2.21.8
  - @wso2is/admin.console-settings.v1@2.20.38
  - @wso2is/admin.login-flow.ai.v1@2.20.38
  - @wso2is/admin.organizations.v1@2.20.38
  - @wso2is/admin.roles.v2@2.20.38
  - @wso2is/admin.server-configurations.v1@2.20.38
  - @wso2is/admin.oidc-scopes.v1@2.20.38
  - @wso2is/admin.claims.v1@2.20.38
  - @wso2is/admin.userstores.v1@2.20.38
  - @wso2is/admin.api-resources.v2@2.20.38
  - @wso2is/admin.secrets.v1@2.20.38
  - @wso2is/admin.wsfed-configuration.v1@2.20.38

## 2.21.7

### Patch Changes

- Updated dependencies [[`14c6c8a32fd3743db494423cc0535f84dfc8e023`](https://github.com/wso2/identity-apps/commit/14c6c8a32fd3743db494423cc0535f84dfc8e023)]:
  - @wso2is/admin.identity-providers.v1@2.20.37
  - @wso2is/admin.roles.v2@2.20.37
  - @wso2is/admin.authentication-flow-builder.v1@2.20.37
  - @wso2is/admin.connections.v1@2.20.37
  - @wso2is/admin.console-settings.v1@2.20.37
  - @wso2is/admin.core.v1@2.21.7
  - @wso2is/admin.extensions.v1@2.21.7
  - @wso2is/admin.login-flow.ai.v1@2.20.37
  - @wso2is/admin.organizations.v1@2.20.37
  - @wso2is/admin.server-configurations.v1@2.20.37
  - @wso2is/admin.oidc-scopes.v1@2.20.37
  - @wso2is/admin.api-resources.v2@2.20.37
  - @wso2is/admin.claims.v1@2.20.37
  - @wso2is/admin.secrets.v1@2.20.37
  - @wso2is/admin.userstores.v1@2.20.37
  - @wso2is/admin.wsfed-configuration.v1@2.20.37

## 2.21.6

### Patch Changes

- Updated dependencies [[`e44d40bd90aeb8b04042aa3b4836f9b4883d0e34`](https://github.com/wso2/identity-apps/commit/e44d40bd90aeb8b04042aa3b4836f9b4883d0e34)]:
  - @wso2is/i18n@2.4.3
  - @wso2is/admin.authorization.v1@2.20.13
  - @wso2is/admin.claims.v1@2.20.36
  - @wso2is/admin.connections.v1@2.20.36
  - @wso2is/admin.console-settings.v1@2.20.36
  - @wso2is/admin.core.v1@2.21.6
  - @wso2is/admin.extensions.v1@2.21.6
  - @wso2is/admin.identity-providers.v1@2.20.36
  - @wso2is/admin.login-flow.ai.v1@2.20.36
  - @wso2is/admin.oidc-scopes.v1@2.20.36
  - @wso2is/admin.organizations.v1@2.20.36
  - @wso2is/admin.roles.v2@2.20.36
  - @wso2is/admin.secrets.v1@2.20.36
  - @wso2is/admin.server-configurations.v1@2.20.36
  - @wso2is/admin.userstores.v1@2.20.36
  - @wso2is/admin.wsfed-configuration.v1@2.20.36
  - @wso2is/admin.authentication-flow-builder.v1@2.20.36
  - @wso2is/admin.api-resources.v2@2.20.36

## 2.21.5

### Patch Changes

- [#6490](https://github.com/wso2/identity-apps/pull/6490) [`b1e9c3064894e54fce5dcaa9c5afcf3be68cde49`](https://github.com/wso2/identity-apps/commit/b1e9c3064894e54fce5dcaa9c5afcf3be68cde49) Thanks [@JayaShakthi97](https://github.com/JayaShakthi97)! - Clean up identity-providers feature

- Updated dependencies [[`b1e9c3064894e54fce5dcaa9c5afcf3be68cde49`](https://github.com/wso2/identity-apps/commit/b1e9c3064894e54fce5dcaa9c5afcf3be68cde49)]:
  - @wso2is/admin.identity-providers.v1@2.20.35
  - @wso2is/admin.connections.v1@2.20.35
  - @wso2is/admin.extensions.v1@2.21.5
  - @wso2is/admin.core.v1@2.21.5
  - @wso2is/admin.authentication-flow-builder.v1@2.20.35
  - @wso2is/admin.console-settings.v1@2.20.35
  - @wso2is/admin.login-flow.ai.v1@2.20.35
  - @wso2is/admin.organizations.v1@2.20.35
  - @wso2is/admin.roles.v2@2.20.35
  - @wso2is/admin.server-configurations.v1@2.20.35
  - @wso2is/admin.oidc-scopes.v1@2.20.35
  - @wso2is/admin.claims.v1@2.20.35
  - @wso2is/admin.userstores.v1@2.20.35
  - @wso2is/admin.api-resources.v2@2.20.35
  - @wso2is/admin.secrets.v1@2.20.35
  - @wso2is/admin.wsfed-configuration.v1@2.20.35
  - @wso2is/admin.authorization.v1@2.20.12
  - @wso2is/react-components@2.2.10
  - @wso2is/form@2.0.69

## 2.21.4

### Patch Changes

- [#6457](https://github.com/wso2/identity-apps/pull/6457) [`724b808017d8ed4649eb672ba53d95dc59251741`](https://github.com/wso2/identity-apps/commit/724b808017d8ed4649eb672ba53d95dc59251741) Thanks [@JayaShakthi97](https://github.com/JayaShakthi97)! - Clean up identity-providers feature

- Updated dependencies [[`724b808017d8ed4649eb672ba53d95dc59251741`](https://github.com/wso2/identity-apps/commit/724b808017d8ed4649eb672ba53d95dc59251741)]:
  - @wso2is/admin.authentication-flow-builder.v1@2.20.34
  - @wso2is/admin.identity-providers.v1@2.20.34
  - @wso2is/admin.connections.v1@2.20.34
  - @wso2is/admin.extensions.v1@2.21.4
  - @wso2is/admin.console-settings.v1@2.20.34
  - @wso2is/admin.core.v1@2.21.4
  - @wso2is/admin.login-flow.ai.v1@2.20.34
  - @wso2is/admin.organizations.v1@2.20.34
  - @wso2is/admin.roles.v2@2.20.34
  - @wso2is/admin.server-configurations.v1@2.20.34
  - @wso2is/admin.oidc-scopes.v1@2.20.34
  - @wso2is/admin.claims.v1@2.20.34
  - @wso2is/admin.userstores.v1@2.20.34
  - @wso2is/admin.api-resources.v2@2.20.34
  - @wso2is/admin.secrets.v1@2.20.34
  - @wso2is/admin.wsfed-configuration.v1@2.20.34

## 2.21.3

### Patch Changes

- Updated dependencies [[`6cd6be837b6bee2ba92bb745bf9470f47d080a90`](https://github.com/wso2/identity-apps/commit/6cd6be837b6bee2ba92bb745bf9470f47d080a90)]:
  - @wso2is/admin.extensions.v1@2.21.3
  - @wso2is/admin.authentication-flow-builder.v1@2.20.33
  - @wso2is/admin.claims.v1@2.20.33
  - @wso2is/admin.connections.v1@2.20.33
  - @wso2is/admin.console-settings.v1@2.20.33
  - @wso2is/admin.core.v1@2.21.3
  - @wso2is/admin.identity-providers.v1@2.20.33
  - @wso2is/admin.organizations.v1@2.20.33
  - @wso2is/admin.roles.v2@2.20.33
  - @wso2is/admin.server-configurations.v1@2.20.33
  - @wso2is/admin.userstores.v1@2.20.33
  - @wso2is/admin.login-flow.ai.v1@2.20.33
  - @wso2is/admin.oidc-scopes.v1@2.20.33
  - @wso2is/admin.api-resources.v2@2.20.33
  - @wso2is/admin.secrets.v1@2.20.33
  - @wso2is/admin.wsfed-configuration.v1@2.20.33

## 2.21.2

### Patch Changes

- [#6478](https://github.com/wso2/identity-apps/pull/6478) [`d6a846aec10597470a11ecce90c27cdf0c6b240d`](https://github.com/wso2/identity-apps/commit/d6a846aec10597470a11ecce90c27cdf0c6b240d) Thanks [@pavinduLakshan](https://github.com/pavinduLakshan)! - Remove legacyAuthzRuntime config from the codebase

- Updated dependencies [[`d6a846aec10597470a11ecce90c27cdf0c6b240d`](https://github.com/wso2/identity-apps/commit/d6a846aec10597470a11ecce90c27cdf0c6b240d), [`1e59bc54a206b22f49ddeae4ef3645e5ca351188`](https://github.com/wso2/identity-apps/commit/1e59bc54a206b22f49ddeae4ef3645e5ca351188)]:
  - @wso2is/admin.authorization.v1@2.20.11
  - @wso2is/admin.organizations.v1@2.20.32
  - @wso2is/admin.extensions.v1@2.21.2
  - @wso2is/admin.roles.v2@2.20.32
  - @wso2is/admin.core.v1@2.21.2
  - @wso2is/access-control@3.0.10
  - @wso2is/core@2.0.50
  - @wso2is/admin.server-configurations.v1@2.20.32
  - @wso2is/i18n@2.4.2
  - @wso2is/admin.console-settings.v1@2.20.32
  - @wso2is/admin.authentication-flow-builder.v1@2.20.32
  - @wso2is/admin.connections.v1@2.20.32
  - @wso2is/admin.identity-providers.v1@2.20.32
  - @wso2is/admin.login-flow.ai.v1@2.20.32
  - @wso2is/admin.oidc-scopes.v1@2.20.32
  - @wso2is/admin.claims.v1@2.20.32
  - @wso2is/admin.userstores.v1@2.20.32
  - @wso2is/admin.api-resources.v2@2.20.32
  - @wso2is/admin.secrets.v1@2.20.32
  - @wso2is/admin.wsfed-configuration.v1@2.20.32
  - @wso2is/form@2.0.68
  - @wso2is/forms@2.0.40
  - @wso2is/react-components@2.2.9

## 2.21.1

### Patch Changes

- Updated dependencies [[`2539cb9a769fdeedb6c44985dd76fee91114ced6`](https://github.com/wso2/identity-apps/commit/2539cb9a769fdeedb6c44985dd76fee91114ced6), [`0215c1a74a2f8940d7049e54ec2425b996e50d78`](https://github.com/wso2/identity-apps/commit/0215c1a74a2f8940d7049e54ec2425b996e50d78), [`96825bedeec223ce201800cdef1c9bf736770e52`](https://github.com/wso2/identity-apps/commit/96825bedeec223ce201800cdef1c9bf736770e52)]:
  - @wso2is/i18n@2.4.1
  - @wso2is/core@2.0.49
  - @wso2is/admin.api-resources.v2@2.20.31
  - @wso2is/admin.authorization.v1@2.20.10
  - @wso2is/admin.claims.v1@2.20.31
  - @wso2is/admin.connections.v1@2.20.31
  - @wso2is/admin.console-settings.v1@2.20.31
  - @wso2is/admin.core.v1@2.21.1
  - @wso2is/admin.extensions.v1@2.21.1
  - @wso2is/admin.identity-providers.v1@2.20.31
  - @wso2is/admin.login-flow.ai.v1@2.20.31
  - @wso2is/admin.oidc-scopes.v1@2.20.31
  - @wso2is/admin.organizations.v1@2.20.31
  - @wso2is/admin.roles.v2@2.20.31
  - @wso2is/admin.secrets.v1@2.20.31
  - @wso2is/admin.server-configurations.v1@2.20.31
  - @wso2is/admin.userstores.v1@2.20.31
  - @wso2is/admin.wsfed-configuration.v1@2.20.31
  - @wso2is/admin.authentication-flow-builder.v1@2.20.31
  - @wso2is/access-control@3.0.9
  - @wso2is/form@2.0.67
  - @wso2is/forms@2.0.39
  - @wso2is/react-components@2.2.8

## 2.21.0

### Minor Changes

- [#5964](https://github.com/wso2/identity-apps/pull/5964) [`b339d3a607f060015b115a90219989d663ec02bf`](https://github.com/wso2/identity-apps/commit/b339d3a607f060015b115a90219989d663ec02bf) Thanks [@anjuchamantha](https://github.com/anjuchamantha)! - Adding a new page with tenant-wise DCR configurations

### Patch Changes

- Updated dependencies [[`5fb9e9e3037d4f04e586e4fd9c39d577b994c4b1`](https://github.com/wso2/identity-apps/commit/5fb9e9e3037d4f04e586e4fd9c39d577b994c4b1), [`b339d3a607f060015b115a90219989d663ec02bf`](https://github.com/wso2/identity-apps/commit/b339d3a607f060015b115a90219989d663ec02bf)]:
  - @wso2is/admin.extensions.v1@2.21.0
  - @wso2is/admin.core.v1@2.21.0
  - @wso2is/i18n@2.4.0
  - @wso2is/admin.authentication-flow-builder.v1@2.20.30
  - @wso2is/admin.claims.v1@2.20.30
  - @wso2is/admin.connections.v1@2.20.30
  - @wso2is/admin.console-settings.v1@2.20.30
  - @wso2is/admin.identity-providers.v1@2.20.30
  - @wso2is/admin.organizations.v1@2.20.30
  - @wso2is/admin.roles.v2@2.20.30
  - @wso2is/admin.server-configurations.v1@2.20.30
  - @wso2is/admin.userstores.v1@2.20.30
  - @wso2is/admin.login-flow.ai.v1@2.20.30
  - @wso2is/admin.oidc-scopes.v1@2.20.30
  - @wso2is/admin.api-resources.v2@2.20.30
  - @wso2is/admin.secrets.v1@2.20.30
  - @wso2is/admin.wsfed-configuration.v1@2.20.30
  - @wso2is/admin.authorization.v1@2.20.9

## 2.20.29

### Patch Changes

- Updated dependencies []:
  - @wso2is/admin.core.v1@2.20.29
  - @wso2is/admin.api-resources.v2@2.20.29
  - @wso2is/admin.authentication-flow-builder.v1@2.20.29
  - @wso2is/admin.claims.v1@2.20.29
  - @wso2is/admin.connections.v1@2.20.29
  - @wso2is/admin.console-settings.v1@2.20.29
  - @wso2is/admin.extensions.v1@2.20.29
  - @wso2is/admin.identity-providers.v1@2.20.29
  - @wso2is/admin.login-flow.ai.v1@2.20.29
  - @wso2is/admin.oidc-scopes.v1@2.20.29
  - @wso2is/admin.organizations.v1@2.20.29
  - @wso2is/admin.roles.v2@2.20.29
  - @wso2is/admin.secrets.v1@2.20.29
  - @wso2is/admin.server-configurations.v1@2.20.29
  - @wso2is/admin.userstores.v1@2.20.29
  - @wso2is/admin.wsfed-configuration.v1@2.20.29

## 2.20.28

### Patch Changes

- [#6467](https://github.com/wso2/identity-apps/pull/6467) [`3bd1bdc4d403f3d4cd06a05813394fba91721e85`](https://github.com/wso2/identity-apps/commit/3bd1bdc4d403f3d4cd06a05813394fba91721e85) Thanks [@Avarjana](https://github.com/Avarjana)! - Add m2m and custom application doc links

- Updated dependencies [[`6f31b8cffa067bfd9c6df26ef425375c528985a6`](https://github.com/wso2/identity-apps/commit/6f31b8cffa067bfd9c6df26ef425375c528985a6), [`0d2c754bd252c3933db2709a5220240efa8bdd96`](https://github.com/wso2/identity-apps/commit/0d2c754bd252c3933db2709a5220240efa8bdd96), [`3bd1bdc4d403f3d4cd06a05813394fba91721e85`](https://github.com/wso2/identity-apps/commit/3bd1bdc4d403f3d4cd06a05813394fba91721e85)]:
  - @wso2is/admin.console-settings.v1@2.20.28
  - @wso2is/admin.extensions.v1@2.20.28
  - @wso2is/admin.connections.v1@2.20.28
  - @wso2is/admin.core.v1@2.20.28
  - @wso2is/admin.authentication-flow-builder.v1@2.20.28
  - @wso2is/admin.claims.v1@2.20.28
  - @wso2is/admin.identity-providers.v1@2.20.28
  - @wso2is/admin.organizations.v1@2.20.28
  - @wso2is/admin.roles.v2@2.20.28
  - @wso2is/admin.server-configurations.v1@2.20.28
  - @wso2is/admin.userstores.v1@2.20.28
  - @wso2is/admin.login-flow.ai.v1@2.20.28
  - @wso2is/admin.oidc-scopes.v1@2.20.28
  - @wso2is/admin.api-resources.v2@2.20.28
  - @wso2is/admin.secrets.v1@2.20.28
  - @wso2is/admin.wsfed-configuration.v1@2.20.28

## 2.20.27

### Patch Changes

- Updated dependencies [[`4b2a916ee2a152d9158f2f6746da35c5f0ec1e0d`](https://github.com/wso2/identity-apps/commit/4b2a916ee2a152d9158f2f6746da35c5f0ec1e0d)]:
  - @wso2is/admin.extensions.v1@2.20.27
  - @wso2is/admin.claims.v1@2.20.27
  - @wso2is/admin.console-settings.v1@2.20.27
  - @wso2is/admin.core.v1@2.20.27
  - @wso2is/admin.organizations.v1@2.20.27
  - @wso2is/admin.roles.v2@2.20.27
  - @wso2is/admin.server-configurations.v1@2.20.27
  - @wso2is/admin.authentication-flow-builder.v1@2.20.27
  - @wso2is/admin.connections.v1@2.20.27
  - @wso2is/admin.identity-providers.v1@2.20.27
  - @wso2is/admin.userstores.v1@2.20.27
  - @wso2is/admin.login-flow.ai.v1@2.20.27
  - @wso2is/admin.oidc-scopes.v1@2.20.27
  - @wso2is/admin.api-resources.v2@2.20.27
  - @wso2is/admin.secrets.v1@2.20.27
  - @wso2is/admin.wsfed-configuration.v1@2.20.27

## 2.20.26

### Patch Changes

- [#6446](https://github.com/wso2/identity-apps/pull/6446) [`b5fcdf028e090f8e5cbc589d2d75af0527b2ff49`](https://github.com/wso2/identity-apps/commit/b5fcdf028e090f8e5cbc589d2d75af0527b2ff49) Thanks [@pavinduLakshan](https://github.com/pavinduLakshan)! - Fix broken navigation to application roles tab

- Updated dependencies [[`b5fcdf028e090f8e5cbc589d2d75af0527b2ff49`](https://github.com/wso2/identity-apps/commit/b5fcdf028e090f8e5cbc589d2d75af0527b2ff49), [`31d2e8976ff8d02de3409840b979301ae8a2ea27`](https://github.com/wso2/identity-apps/commit/31d2e8976ff8d02de3409840b979301ae8a2ea27), [`70604ae98b23ca3d9c061c56c5bad7a6d144c0f4`](https://github.com/wso2/identity-apps/commit/70604ae98b23ca3d9c061c56c5bad7a6d144c0f4), [`305f37225bcb656a16ce616e0a48b3c27c7da3ab`](https://github.com/wso2/identity-apps/commit/305f37225bcb656a16ce616e0a48b3c27c7da3ab)]:
  - @wso2is/admin.roles.v2@2.20.26
  - @wso2is/admin.server-configurations.v1@2.20.26
  - @wso2is/admin.extensions.v1@2.20.26
  - @wso2is/i18n@2.3.9
  - @wso2is/admin.authentication-flow-builder.v1@2.20.26
  - @wso2is/admin.connections.v1@2.20.26
  - @wso2is/admin.console-settings.v1@2.20.26
  - @wso2is/admin.core.v1@2.20.26
  - @wso2is/admin.identity-providers.v1@2.20.26
  - @wso2is/admin.login-flow.ai.v1@2.20.26
  - @wso2is/admin.oidc-scopes.v1@2.20.26
  - @wso2is/admin.organizations.v1@2.20.26
  - @wso2is/admin.claims.v1@2.20.26
  - @wso2is/admin.userstores.v1@2.20.26
  - @wso2is/admin.authorization.v1@2.20.8
  - @wso2is/admin.secrets.v1@2.20.26
  - @wso2is/admin.wsfed-configuration.v1@2.20.26
  - @wso2is/admin.api-resources.v2@2.20.26

## 2.20.25

### Patch Changes

- Updated dependencies [[`9b3e0fdb829ec2f4bb9000f599ad2b1153a03642`](https://github.com/wso2/identity-apps/commit/9b3e0fdb829ec2f4bb9000f599ad2b1153a03642), [`76d6a48c92070eb6716197c5488f16fce7dc8bf2`](https://github.com/wso2/identity-apps/commit/76d6a48c92070eb6716197c5488f16fce7dc8bf2)]:
  - @wso2is/admin.core.v1@2.20.25
  - @wso2is/admin.api-resources.v2@2.20.25
  - @wso2is/admin.authentication-flow-builder.v1@2.20.25
  - @wso2is/admin.claims.v1@2.20.25
  - @wso2is/admin.connections.v1@2.20.25
  - @wso2is/admin.console-settings.v1@2.20.25
  - @wso2is/admin.extensions.v1@2.20.25
  - @wso2is/admin.identity-providers.v1@2.20.25
  - @wso2is/admin.login-flow.ai.v1@2.20.25
  - @wso2is/admin.oidc-scopes.v1@2.20.25
  - @wso2is/admin.organizations.v1@2.20.25
  - @wso2is/admin.roles.v2@2.20.25
  - @wso2is/admin.secrets.v1@2.20.25
  - @wso2is/admin.server-configurations.v1@2.20.25
  - @wso2is/admin.userstores.v1@2.20.25
  - @wso2is/admin.wsfed-configuration.v1@2.20.25

## 2.20.24

### Patch Changes

- [#6425](https://github.com/wso2/identity-apps/pull/6425) [`1aedc77eff0290d8263e290fef298039e4c98e34`](https://github.com/wso2/identity-apps/commit/1aedc77eff0290d8263e290fef298039e4c98e34) Thanks [@Yasasr1](https://github.com/Yasasr1)! - Enable simplified my account settings by default

- Updated dependencies [[`1aedc77eff0290d8263e290fef298039e4c98e34`](https://github.com/wso2/identity-apps/commit/1aedc77eff0290d8263e290fef298039e4c98e34)]:
  - @wso2is/admin.extensions.v1@2.20.24
  - @wso2is/admin.authentication-flow-builder.v1@2.20.24
  - @wso2is/admin.connections.v1@2.20.24
  - @wso2is/admin.console-settings.v1@2.20.24
  - @wso2is/admin.core.v1@2.20.24
  - @wso2is/admin.identity-providers.v1@2.20.24
  - @wso2is/admin.login-flow.ai.v1@2.20.24
  - @wso2is/admin.oidc-scopes.v1@2.20.24
  - @wso2is/admin.organizations.v1@2.20.24
  - @wso2is/admin.roles.v2@2.20.24
  - @wso2is/admin.claims.v1@2.20.24
  - @wso2is/admin.server-configurations.v1@2.20.24
  - @wso2is/admin.userstores.v1@2.20.24
  - @wso2is/admin.api-resources.v2@2.20.24
  - @wso2is/admin.secrets.v1@2.20.24
  - @wso2is/admin.wsfed-configuration.v1@2.20.24

## 2.20.23

### Patch Changes

- [#6428](https://github.com/wso2/identity-apps/pull/6428) [`08b11da87c09aa0b1cbcd400b4efaef0ca418513`](https://github.com/wso2/identity-apps/commit/08b11da87c09aa0b1cbcd400b4efaef0ca418513) Thanks [@dasuni-30](https://github.com/dasuni-30)! - Fix broken i18n in add authenticator modal

- Updated dependencies []:
  - @wso2is/admin.authentication-flow-builder.v1@2.20.23
  - @wso2is/admin.connections.v1@2.20.23
  - @wso2is/admin.console-settings.v1@2.20.23
  - @wso2is/admin.core.v1@2.20.23
  - @wso2is/admin.extensions.v1@2.20.23
  - @wso2is/admin.identity-providers.v1@2.20.23
  - @wso2is/admin.login-flow.ai.v1@2.20.23
  - @wso2is/admin.oidc-scopes.v1@2.20.23
  - @wso2is/admin.organizations.v1@2.20.23
  - @wso2is/admin.roles.v2@2.20.23
  - @wso2is/admin.api-resources.v2@2.20.23
  - @wso2is/admin.claims.v1@2.20.23
  - @wso2is/admin.secrets.v1@2.20.23
  - @wso2is/admin.server-configurations.v1@2.20.23
  - @wso2is/admin.userstores.v1@2.20.23
  - @wso2is/admin.wsfed-configuration.v1@2.20.23

## 2.20.22

### Patch Changes

- Updated dependencies [[`7b935a53556b71947711536e95f548b28aa69eaf`](https://github.com/wso2/identity-apps/commit/7b935a53556b71947711536e95f548b28aa69eaf), [`226ab7f3e1d7608f4eaa11365841b99de92f5143`](https://github.com/wso2/identity-apps/commit/226ab7f3e1d7608f4eaa11365841b99de92f5143)]:
  - @wso2is/admin.core.v1@2.20.22
  - @wso2is/admin.login-flow.ai.v1@2.20.22
  - @wso2is/admin.api-resources.v2@2.20.22
  - @wso2is/admin.authentication-flow-builder.v1@2.20.22
  - @wso2is/admin.claims.v1@2.20.22
  - @wso2is/admin.connections.v1@2.20.22
  - @wso2is/admin.console-settings.v1@2.20.22
  - @wso2is/admin.extensions.v1@2.20.22
  - @wso2is/admin.identity-providers.v1@2.20.22
  - @wso2is/admin.oidc-scopes.v1@2.20.22
  - @wso2is/admin.organizations.v1@2.20.22
  - @wso2is/admin.roles.v2@2.20.22
  - @wso2is/admin.secrets.v1@2.20.22
  - @wso2is/admin.server-configurations.v1@2.20.22
  - @wso2is/admin.userstores.v1@2.20.22
  - @wso2is/admin.wsfed-configuration.v1@2.20.22

## 2.20.21

### Patch Changes

- [#6420](https://github.com/wso2/identity-apps/pull/6420) [`e6a9e979f4cacc8b83770c374a93b3ae6b5805b8`](https://github.com/wso2/identity-apps/commit/e6a9e979f4cacc8b83770c374a93b3ae6b5805b8) Thanks [@dasuni-30](https://github.com/dasuni-30)! - Enable myaccount status in applications section based on the config

* [#6424](https://github.com/wso2/identity-apps/pull/6424) [`cd34ad60e21e6106d6404c54d7f059c789062dc1`](https://github.com/wso2/identity-apps/commit/cd34ad60e21e6106d6404c54d7f059c789062dc1) Thanks [@pavinduLakshan](https://github.com/pavinduLakshan)! - Fix org SSO authenticator not being shown in the login flow when the app is shared

* Updated dependencies [[`16f16d3ed494a488bf5c0cda370371a047c0de3f`](https://github.com/wso2/identity-apps/commit/16f16d3ed494a488bf5c0cda370371a047c0de3f)]:
  - @wso2is/admin.organizations.v1@2.20.21
  - @wso2is/admin.authentication-flow-builder.v1@2.20.21
  - @wso2is/admin.connections.v1@2.20.21
  - @wso2is/admin.console-settings.v1@2.20.21
  - @wso2is/admin.core.v1@2.20.21
  - @wso2is/admin.extensions.v1@2.20.21
  - @wso2is/admin.identity-providers.v1@2.20.21
  - @wso2is/admin.login-flow.ai.v1@2.20.21
  - @wso2is/admin.roles.v2@2.20.21
  - @wso2is/admin.oidc-scopes.v1@2.20.21
  - @wso2is/admin.api-resources.v2@2.20.21
  - @wso2is/admin.claims.v1@2.20.21
  - @wso2is/admin.secrets.v1@2.20.21
  - @wso2is/admin.server-configurations.v1@2.20.21
  - @wso2is/admin.userstores.v1@2.20.21
  - @wso2is/admin.wsfed-configuration.v1@2.20.21

## 2.20.20

### Patch Changes

- Updated dependencies [[`bcbc6964f411192de78ed35f10d8628fa14f2c49`](https://github.com/wso2/identity-apps/commit/bcbc6964f411192de78ed35f10d8628fa14f2c49)]:
  - @wso2is/admin.extensions.v1@2.20.20
  - @wso2is/admin.core.v1@2.20.20
  - @wso2is/admin.authentication-flow-builder.v1@2.20.20
  - @wso2is/admin.claims.v1@2.20.20
  - @wso2is/admin.connections.v1@2.20.20
  - @wso2is/admin.console-settings.v1@2.20.20
  - @wso2is/admin.identity-providers.v1@2.20.20
  - @wso2is/admin.organizations.v1@2.20.20
  - @wso2is/admin.roles.v2@2.20.20
  - @wso2is/admin.server-configurations.v1@2.20.20
  - @wso2is/admin.userstores.v1@2.20.20
  - @wso2is/admin.api-resources.v2@2.20.20
  - @wso2is/admin.login-flow.ai.v1@2.20.20
  - @wso2is/admin.oidc-scopes.v1@2.20.20
  - @wso2is/admin.secrets.v1@2.20.20
  - @wso2is/admin.wsfed-configuration.v1@2.20.20

## 2.20.19

### Patch Changes

- Updated dependencies [[`873362943e2514b84759027c10a555827f12a1ef`](https://github.com/wso2/identity-apps/commit/873362943e2514b84759027c10a555827f12a1ef)]:
  - @wso2is/admin.extensions.v1@2.20.19
  - @wso2is/admin.authentication-flow-builder.v1@2.20.19
  - @wso2is/admin.claims.v1@2.20.19
  - @wso2is/admin.connections.v1@2.20.19
  - @wso2is/admin.console-settings.v1@2.20.19
  - @wso2is/admin.core.v1@2.20.19
  - @wso2is/admin.identity-providers.v1@2.20.19
  - @wso2is/admin.organizations.v1@2.20.19
  - @wso2is/admin.roles.v2@2.20.19
  - @wso2is/admin.server-configurations.v1@2.20.19
  - @wso2is/admin.userstores.v1@2.20.19
  - @wso2is/admin.login-flow.ai.v1@2.20.19
  - @wso2is/admin.oidc-scopes.v1@2.20.19
  - @wso2is/admin.api-resources.v2@2.20.19
  - @wso2is/admin.secrets.v1@2.20.19
  - @wso2is/admin.wsfed-configuration.v1@2.20.19

## 2.20.18

### Patch Changes

- Updated dependencies [[`2ed2890039a51739721918c224da1b0ffc51d7d0`](https://github.com/wso2/identity-apps/commit/2ed2890039a51739721918c224da1b0ffc51d7d0)]:
  - @wso2is/i18n@2.3.8
  - @wso2is/admin.authorization.v1@2.20.7
  - @wso2is/admin.claims.v1@2.20.18
  - @wso2is/admin.connections.v1@2.20.18
  - @wso2is/admin.console-settings.v1@2.20.18
  - @wso2is/admin.core.v1@2.20.18
  - @wso2is/admin.extensions.v1@2.20.18
  - @wso2is/admin.identity-providers.v1@2.20.18
  - @wso2is/admin.login-flow.ai.v1@2.20.18
  - @wso2is/admin.oidc-scopes.v1@2.20.18
  - @wso2is/admin.organizations.v1@2.20.18
  - @wso2is/admin.roles.v2@2.20.18
  - @wso2is/admin.secrets.v1@2.20.18
  - @wso2is/admin.server-configurations.v1@2.20.18
  - @wso2is/admin.userstores.v1@2.20.18
  - @wso2is/admin.wsfed-configuration.v1@2.20.18
  - @wso2is/admin.authentication-flow-builder.v1@2.20.18
  - @wso2is/admin.api-resources.v2@2.20.18

## 2.20.17

### Patch Changes

- Updated dependencies [[`1777f087c138d37bc23104e6fe23302ccd561953`](https://github.com/wso2/identity-apps/commit/1777f087c138d37bc23104e6fe23302ccd561953)]:
  - @wso2is/admin.extensions.v1@2.20.17
  - @wso2is/admin.authentication-flow-builder.v1@2.20.17
  - @wso2is/admin.claims.v1@2.20.17
  - @wso2is/admin.connections.v1@2.20.17
  - @wso2is/admin.console-settings.v1@2.20.17
  - @wso2is/admin.core.v1@2.20.17
  - @wso2is/admin.identity-providers.v1@2.20.17
  - @wso2is/admin.organizations.v1@2.20.17
  - @wso2is/admin.roles.v2@2.20.17
  - @wso2is/admin.server-configurations.v1@2.20.17
  - @wso2is/admin.userstores.v1@2.20.17
  - @wso2is/admin.login-flow.ai.v1@2.20.17
  - @wso2is/admin.oidc-scopes.v1@2.20.17
  - @wso2is/admin.api-resources.v2@2.20.17
  - @wso2is/admin.secrets.v1@2.20.17
  - @wso2is/admin.wsfed-configuration.v1@2.20.17

## 2.20.16

### Patch Changes

- [#6411](https://github.com/wso2/identity-apps/pull/6411) [`e96de7f6afc24c3117a2e833eb5229ca1ebb88e4`](https://github.com/wso2/identity-apps/commit/e96de7f6afc24c3117a2e833eb5229ca1ebb88e4) Thanks [@pavinduLakshan](https://github.com/pavinduLakshan)! - Fix issues with feature labels for features introduced with new authz runtime

- Updated dependencies [[`e96de7f6afc24c3117a2e833eb5229ca1ebb88e4`](https://github.com/wso2/identity-apps/commit/e96de7f6afc24c3117a2e833eb5229ca1ebb88e4), [`3777b2553280fd18972e0fc728facfd18a55e160`](https://github.com/wso2/identity-apps/commit/3777b2553280fd18972e0fc728facfd18a55e160), [`5906e411dd31ceb41711159eddfdea025781288d`](https://github.com/wso2/identity-apps/commit/5906e411dd31ceb41711159eddfdea025781288d)]:
  - @wso2is/admin.server-configurations.v1@2.20.16
  - @wso2is/admin.extensions.v1@2.20.16
  - @wso2is/admin.core.v1@2.20.16
  - @wso2is/admin.organizations.v1@2.20.16
  - @wso2is/i18n@2.3.7
  - @wso2is/admin.authentication-flow-builder.v1@2.20.16
  - @wso2is/admin.claims.v1@2.20.16
  - @wso2is/admin.console-settings.v1@2.20.16
  - @wso2is/admin.identity-providers.v1@2.20.16
  - @wso2is/admin.roles.v2@2.20.16
  - @wso2is/admin.connections.v1@2.20.16
  - @wso2is/admin.login-flow.ai.v1@2.20.16
  - @wso2is/admin.oidc-scopes.v1@2.20.16
  - @wso2is/admin.userstores.v1@2.20.16
  - @wso2is/admin.api-resources.v2@2.20.16
  - @wso2is/admin.secrets.v1@2.20.16
  - @wso2is/admin.wsfed-configuration.v1@2.20.16
  - @wso2is/admin.authorization.v1@2.20.6

## 2.20.15

### Patch Changes

- [#6404](https://github.com/wso2/identity-apps/pull/6404) [`e0b02dfaaa438e9ec1e0b7556738b4cafb17edfb`](https://github.com/wso2/identity-apps/commit/e0b02dfaaa438e9ec1e0b7556738b4cafb17edfb) Thanks [@pavinduLakshan](https://github.com/pavinduLakshan)! - Show no suborgs message when searching for suborgs in a root org that has no organizations created

* [#6402](https://github.com/wso2/identity-apps/pull/6402) [`d41eba80eed7f054a16278d7bc665b128fe2a220`](https://github.com/wso2/identity-apps/commit/d41eba80eed7f054a16278d7bc665b128fe2a220) Thanks [@brionmario](https://github.com/brionmario)! - Fix Application general tab button loading issue

* Updated dependencies []:
  - @wso2is/admin.console-settings.v1@2.20.15
  - @wso2is/admin.core.v1@2.20.15
  - @wso2is/admin.extensions.v1@2.20.15
  - @wso2is/admin.organizations.v1@2.20.15
  - @wso2is/admin.authentication-flow-builder.v1@2.20.15
  - @wso2is/admin.connections.v1@2.20.15
  - @wso2is/admin.identity-providers.v1@2.20.15
  - @wso2is/admin.login-flow.ai.v1@2.20.15
  - @wso2is/admin.oidc-scopes.v1@2.20.15
  - @wso2is/admin.roles.v2@2.20.15
  - @wso2is/admin.claims.v1@2.20.15
  - @wso2is/admin.server-configurations.v1@2.20.15
  - @wso2is/admin.api-resources.v2@2.20.15
  - @wso2is/admin.secrets.v1@2.20.15
  - @wso2is/admin.userstores.v1@2.20.15
  - @wso2is/admin.wsfed-configuration.v1@2.20.15

## 2.20.14

### Patch Changes

- [#6393](https://github.com/wso2/identity-apps/pull/6393) [`47cfae5172361d9f121d35e332752b26ebeb14a5`](https://github.com/wso2/identity-apps/commit/47cfae5172361d9f121d35e332752b26ebeb14a5) Thanks [@pavinduLakshan](https://github.com/pavinduLakshan)! - Hide org SSO authenticator in the add authenticator modal in new runtime

- Updated dependencies []:
  - @wso2is/admin.authentication-flow-builder.v1@2.20.14
  - @wso2is/admin.connections.v1@2.20.14
  - @wso2is/admin.console-settings.v1@2.20.14
  - @wso2is/admin.core.v1@2.20.14
  - @wso2is/admin.extensions.v1@2.20.14
  - @wso2is/admin.identity-providers.v1@2.20.14
  - @wso2is/admin.login-flow.ai.v1@2.20.14
  - @wso2is/admin.oidc-scopes.v1@2.20.14
  - @wso2is/admin.organizations.v1@2.20.14
  - @wso2is/admin.roles.v2@2.20.14
  - @wso2is/admin.api-resources.v2@2.20.14
  - @wso2is/admin.claims.v1@2.20.14
  - @wso2is/admin.secrets.v1@2.20.14
  - @wso2is/admin.server-configurations.v1@2.20.14
  - @wso2is/admin.userstores.v1@2.20.14
  - @wso2is/admin.wsfed-configuration.v1@2.20.14

## 2.20.13

### Patch Changes

- Updated dependencies [[`788230e914a98711b0b8643f0e3a5ce837e3bcb0`](https://github.com/wso2/identity-apps/commit/788230e914a98711b0b8643f0e3a5ce837e3bcb0)]:
  - @wso2is/admin.roles.v2@2.20.13
  - @wso2is/admin.connections.v1@2.20.13
  - @wso2is/admin.console-settings.v1@2.20.13
  - @wso2is/admin.core.v1@2.20.13
  - @wso2is/admin.extensions.v1@2.20.13
  - @wso2is/admin.identity-providers.v1@2.20.13
  - @wso2is/admin.organizations.v1@2.20.13
  - @wso2is/admin.claims.v1@2.20.13
  - @wso2is/admin.server-configurations.v1@2.20.13
  - @wso2is/admin.authentication-flow-builder.v1@2.20.13
  - @wso2is/admin.login-flow.ai.v1@2.20.13
  - @wso2is/admin.oidc-scopes.v1@2.20.13
  - @wso2is/admin.api-resources.v2@2.20.13
  - @wso2is/admin.secrets.v1@2.20.13
  - @wso2is/admin.userstores.v1@2.20.13
  - @wso2is/admin.wsfed-configuration.v1@2.20.13

## 2.20.12

### Patch Changes

- [#6385](https://github.com/wso2/identity-apps/pull/6385) [`4227f15f2ff1d223ce59a1b2643cd375574c751f`](https://github.com/wso2/identity-apps/commit/4227f15f2ff1d223ce59a1b2643cd375574c751f) Thanks [@JeethJJ](https://github.com/JeethJJ)! - Bump admin applications.

- Updated dependencies []:
  - @wso2is/admin.authentication-flow-builder.v1@2.20.12
  - @wso2is/admin.connections.v1@2.20.12
  - @wso2is/admin.console-settings.v1@2.20.12
  - @wso2is/admin.core.v1@2.20.12
  - @wso2is/admin.extensions.v1@2.20.12
  - @wso2is/admin.identity-providers.v1@2.20.12
  - @wso2is/admin.login-flow.ai.v1@2.20.12
  - @wso2is/admin.oidc-scopes.v1@2.20.12
  - @wso2is/admin.organizations.v1@2.20.12
  - @wso2is/admin.roles.v2@2.20.12
  - @wso2is/admin.api-resources.v2@2.20.12
  - @wso2is/admin.claims.v1@2.20.12
  - @wso2is/admin.secrets.v1@2.20.12
  - @wso2is/admin.server-configurations.v1@2.20.12
  - @wso2is/admin.userstores.v1@2.20.12
  - @wso2is/admin.wsfed-configuration.v1@2.20.12

## 2.20.11

### Patch Changes

- Updated dependencies [[`5f2605962390d4a6055d744e138c5daf10f72b91`](https://github.com/wso2/identity-apps/commit/5f2605962390d4a6055d744e138c5daf10f72b91)]:
  - @wso2is/admin.extensions.v1@2.20.11
  - @wso2is/admin.console-settings.v1@2.20.11
  - @wso2is/admin.core.v1@2.20.11
  - @wso2is/admin.organizations.v1@2.20.11
  - @wso2is/admin.authentication-flow-builder.v1@2.20.11
  - @wso2is/admin.claims.v1@2.20.11
  - @wso2is/admin.connections.v1@2.20.11
  - @wso2is/admin.identity-providers.v1@2.20.11
  - @wso2is/admin.roles.v2@2.20.11
  - @wso2is/admin.server-configurations.v1@2.20.11
  - @wso2is/admin.userstores.v1@2.20.11
  - @wso2is/admin.api-resources.v2@2.20.11
  - @wso2is/admin.login-flow.ai.v1@2.20.11
  - @wso2is/admin.oidc-scopes.v1@2.20.11
  - @wso2is/admin.secrets.v1@2.20.11
  - @wso2is/admin.wsfed-configuration.v1@2.20.11

## 2.20.10

### Patch Changes

- Updated dependencies [[`aaee6df156311d50d3852ee332d6894fa5bfd2cf`](https://github.com/wso2/identity-apps/commit/aaee6df156311d50d3852ee332d6894fa5bfd2cf)]:
  - @wso2is/admin.extensions.v1@2.20.10
  - @wso2is/admin.authentication-flow-builder.v1@2.20.10
  - @wso2is/admin.claims.v1@2.20.10
  - @wso2is/admin.connections.v1@2.20.10
  - @wso2is/admin.console-settings.v1@2.20.10
  - @wso2is/admin.core.v1@2.20.10
  - @wso2is/admin.identity-providers.v1@2.20.10
  - @wso2is/admin.organizations.v1@2.20.10
  - @wso2is/admin.roles.v2@2.20.10
  - @wso2is/admin.server-configurations.v1@2.20.10
  - @wso2is/admin.userstores.v1@2.20.10
  - @wso2is/admin.login-flow.ai.v1@2.20.10
  - @wso2is/admin.oidc-scopes.v1@2.20.10
  - @wso2is/admin.api-resources.v2@2.20.10
  - @wso2is/admin.secrets.v1@2.20.10
  - @wso2is/admin.wsfed-configuration.v1@2.20.10

## 2.20.9

### Patch Changes

- Updated dependencies []:
  - @wso2is/admin.core.v1@2.20.9
  - @wso2is/admin.console-settings.v1@2.20.9
  - @wso2is/admin.extensions.v1@2.20.9
  - @wso2is/admin.organizations.v1@2.20.9
  - @wso2is/admin.api-resources.v2@2.20.9
  - @wso2is/admin.authentication-flow-builder.v1@2.20.9
  - @wso2is/admin.claims.v1@2.20.9
  - @wso2is/admin.connections.v1@2.20.9
  - @wso2is/admin.identity-providers.v1@2.20.9
  - @wso2is/admin.login-flow.ai.v1@2.20.9
  - @wso2is/admin.oidc-scopes.v1@2.20.9
  - @wso2is/admin.roles.v2@2.20.9
  - @wso2is/admin.secrets.v1@2.20.9
  - @wso2is/admin.server-configurations.v1@2.20.9
  - @wso2is/admin.userstores.v1@2.20.9
  - @wso2is/admin.wsfed-configuration.v1@2.20.9

## 2.20.8

### Patch Changes

- [#6368](https://github.com/wso2/identity-apps/pull/6368) [`0ff9cb8e75c69d56465cc7b59e6c1649afe12254`](https://github.com/wso2/identity-apps/commit/0ff9cb8e75c69d56465cc7b59e6c1649afe12254) Thanks [@dasuni-30](https://github.com/dasuni-30)! - Fix myaccount display issue in applications section

- Updated dependencies []:
  - @wso2is/admin.authentication-flow-builder.v1@2.20.8
  - @wso2is/admin.connections.v1@2.20.8
  - @wso2is/admin.console-settings.v1@2.20.8
  - @wso2is/admin.core.v1@2.20.8
  - @wso2is/admin.extensions.v1@2.20.8
  - @wso2is/admin.identity-providers.v1@2.20.8
  - @wso2is/admin.login-flow.ai.v1@2.20.8
  - @wso2is/admin.oidc-scopes.v1@2.20.8
  - @wso2is/admin.organizations.v1@2.20.8
  - @wso2is/admin.roles.v2@2.20.8
  - @wso2is/admin.api-resources.v2@2.20.8
  - @wso2is/admin.claims.v1@2.20.8
  - @wso2is/admin.secrets.v1@2.20.8
  - @wso2is/admin.server-configurations.v1@2.20.8
  - @wso2is/admin.userstores.v1@2.20.8
  - @wso2is/admin.wsfed-configuration.v1@2.20.8

## 2.20.7

### Patch Changes

- [#6360](https://github.com/wso2/identity-apps/pull/6360) [`d538ba34a4c498696755f593a8c79e8cea1838c4`](https://github.com/wso2/identity-apps/commit/d538ba34a4c498696755f593a8c79e8cea1838c4) Thanks [@VivekVinushanth](https://github.com/VivekVinushanth)! - Support myAccount Disable

- Updated dependencies []:
  - @wso2is/admin.authentication-flow-builder.v1@2.20.7
  - @wso2is/admin.connections.v1@2.20.7
  - @wso2is/admin.console-settings.v1@2.20.7
  - @wso2is/admin.core.v1@2.20.7
  - @wso2is/admin.extensions.v1@2.20.7
  - @wso2is/admin.identity-providers.v1@2.20.7
  - @wso2is/admin.login-flow.ai.v1@2.20.7
  - @wso2is/admin.oidc-scopes.v1@2.20.7
  - @wso2is/admin.organizations.v1@2.20.7
  - @wso2is/admin.roles.v2@2.20.7
  - @wso2is/admin.api-resources.v2@2.20.7
  - @wso2is/admin.claims.v1@2.20.7
  - @wso2is/admin.secrets.v1@2.20.7
  - @wso2is/admin.server-configurations.v1@2.20.7
  - @wso2is/admin.userstores.v1@2.20.7
  - @wso2is/admin.wsfed-configuration.v1@2.20.7

## 2.20.6

### Patch Changes

- [#6361](https://github.com/wso2/identity-apps/pull/6361) [`e01cad085da65461dce7337ef71a1ace2fbfff85`](https://github.com/wso2/identity-apps/commit/e01cad085da65461dce7337ef71a1ace2fbfff85) Thanks [@VivekVinushanth](https://github.com/VivekVinushanth)! - add support to enable & disable apps

- Updated dependencies [[`e01cad085da65461dce7337ef71a1ace2fbfff85`](https://github.com/wso2/identity-apps/commit/e01cad085da65461dce7337ef71a1ace2fbfff85)]:
  - @wso2is/i18n@2.3.6
  - @wso2is/admin.authentication-flow-builder.v1@2.20.6
  - @wso2is/admin.connections.v1@2.20.6
  - @wso2is/admin.console-settings.v1@2.20.6
  - @wso2is/admin.core.v1@2.20.6
  - @wso2is/admin.extensions.v1@2.20.6
  - @wso2is/admin.identity-providers.v1@2.20.6
  - @wso2is/admin.login-flow.ai.v1@2.20.6
  - @wso2is/admin.oidc-scopes.v1@2.20.6
  - @wso2is/admin.organizations.v1@2.20.6
  - @wso2is/admin.roles.v2@2.20.6
  - @wso2is/admin.authorization.v1@2.20.5
  - @wso2is/admin.claims.v1@2.20.6
  - @wso2is/admin.secrets.v1@2.20.6
  - @wso2is/admin.server-configurations.v1@2.20.6
  - @wso2is/admin.userstores.v1@2.20.6
  - @wso2is/admin.wsfed-configuration.v1@2.20.6
  - @wso2is/admin.api-resources.v2@2.20.6

## 2.20.5

### Patch Changes

- [#6335](https://github.com/wso2/identity-apps/pull/6335) [`12c6333330c4e22d30f5644800dc9b57b4ca4471`](https://github.com/wso2/identity-apps/commit/12c6333330c4e22d30f5644800dc9b57b4ca4471) Thanks [@VivekVinushanth](https://github.com/VivekVinushanth)! - Add support to change application status

- Updated dependencies [[`12c6333330c4e22d30f5644800dc9b57b4ca4471`](https://github.com/wso2/identity-apps/commit/12c6333330c4e22d30f5644800dc9b57b4ca4471)]:
  - @wso2is/i18n@2.3.5
  - @wso2is/admin.authentication-flow-builder.v1@2.20.5
  - @wso2is/admin.connections.v1@2.20.5
  - @wso2is/admin.console-settings.v1@2.20.5
  - @wso2is/admin.core.v1@2.20.5
  - @wso2is/admin.extensions.v1@2.20.5
  - @wso2is/admin.identity-providers.v1@2.20.5
  - @wso2is/admin.login-flow.ai.v1@2.20.5
  - @wso2is/admin.oidc-scopes.v1@2.20.5
  - @wso2is/admin.organizations.v1@2.20.5
  - @wso2is/admin.roles.v2@2.20.5
  - @wso2is/admin.authorization.v1@2.20.4
  - @wso2is/admin.claims.v1@2.20.5
  - @wso2is/admin.secrets.v1@2.20.5
  - @wso2is/admin.server-configurations.v1@2.20.5
  - @wso2is/admin.userstores.v1@2.20.5
  - @wso2is/admin.wsfed-configuration.v1@2.20.5
  - @wso2is/admin.api-resources.v2@2.20.5

## 2.20.4

### Patch Changes

- [#6353](https://github.com/wso2/identity-apps/pull/6353) [`c1db36e743fa8429a1451980199b2295b3eb9c8a`](https://github.com/wso2/identity-apps/commit/c1db36e743fa8429a1451980199b2295b3eb9c8a) Thanks [@pavinduLakshan](https://github.com/pavinduLakshan)! - Fix my account showing in sub orgs even when it's not shared with the suborg

- Updated dependencies [[`d615c10f5fd308dbfc8b5e14149dd29fcec1b99e`](https://github.com/wso2/identity-apps/commit/d615c10f5fd308dbfc8b5e14149dd29fcec1b99e)]:
  - @wso2is/react-components@2.2.7
  - @wso2is/admin.authorization.v1@2.20.3
  - @wso2is/admin.claims.v1@2.20.4
  - @wso2is/admin.connections.v1@2.20.4
  - @wso2is/admin.console-settings.v1@2.20.4
  - @wso2is/admin.extensions.v1@2.20.4
  - @wso2is/admin.identity-providers.v1@2.20.4
  - @wso2is/admin.login-flow.ai.v1@2.20.4
  - @wso2is/admin.oidc-scopes.v1@2.20.4
  - @wso2is/admin.organizations.v1@2.20.4
  - @wso2is/admin.roles.v2@2.20.4
  - @wso2is/admin.secrets.v1@2.20.4
  - @wso2is/admin.server-configurations.v1@2.20.4
  - @wso2is/admin.userstores.v1@2.20.4
  - @wso2is/admin.wsfed-configuration.v1@2.20.4
  - @wso2is/admin.api-resources.v2@2.20.4
  - @wso2is/admin.authentication-flow-builder.v1@2.20.4
  - @wso2is/admin.core.v1@2.20.4
  - @wso2is/form@2.0.66

## 2.20.3

### Patch Changes

- [#6348](https://github.com/wso2/identity-apps/pull/6348) [`de4201d75c779ee49c5bea1a63955f88f4b6b966`](https://github.com/wso2/identity-apps/commit/de4201d75c779ee49c5bea1a63955f88f4b6b966) Thanks [@JayaShakthi97](https://github.com/JayaShakthi97)! - Remove unused dependencies and fix version inconsistencies

- Updated dependencies [[`de4201d75c779ee49c5bea1a63955f88f4b6b966`](https://github.com/wso2/identity-apps/commit/de4201d75c779ee49c5bea1a63955f88f4b6b966)]:
  - @wso2is/admin.server-configurations.v1@2.20.3
  - @wso2is/admin.wsfed-configuration.v1@2.20.3
  - @wso2is/admin.identity-providers.v1@2.20.3
  - @wso2is/admin.console-settings.v1@2.20.3
  - @wso2is/admin.api-resources.v2@2.20.3
  - @wso2is/admin.authorization.v1@2.20.2
  - @wso2is/admin.login-flow.ai.v1@2.20.3
  - @wso2is/admin.organizations.v1@2.20.3
  - @wso2is/admin.connections.v1@2.20.3
  - @wso2is/admin.oidc-scopes.v1@2.20.3
  - @wso2is/admin.extensions.v1@2.20.3
  - @wso2is/admin.userstores.v1@2.20.3
  - @wso2is/admin.secrets.v1@2.20.3
  - @wso2is/admin.claims.v1@2.20.3
  - @wso2is/admin.roles.v2@2.20.3
  - @wso2is/admin.core.v1@2.20.3
  - @wso2is/admin.authentication-flow-builder.v1@2.20.3

## 2.20.2

### Patch Changes

- Updated dependencies [[`6cee2b738be4d56d8eba01a78d7e3549ca54b717`](https://github.com/wso2/identity-apps/commit/6cee2b738be4d56d8eba01a78d7e3549ca54b717)]:
  - @wso2is/core@2.0.48
  - @wso2is/admin.api-resources.v2@2.20.2
  - @wso2is/admin.authentication-flow-builder.v1@2.20.2
  - @wso2is/admin.authorization.v1@2.20.1
  - @wso2is/admin.claims.v1@2.20.2
  - @wso2is/admin.connections.v1@2.20.2
  - @wso2is/admin.console-settings.v1@2.20.2
  - @wso2is/admin.core.v1@2.20.2
  - @wso2is/admin.extensions.v1@2.20.2
  - @wso2is/admin.identity-providers.v1@2.20.2
  - @wso2is/admin.login-flow.ai.v1@2.20.2
  - @wso2is/admin.oidc-scopes.v1@2.20.2
  - @wso2is/admin.organizations.v1@2.20.2
  - @wso2is/admin.roles.v2@2.20.2
  - @wso2is/admin.secrets.v1@2.20.2
  - @wso2is/admin.server-configurations.v1@2.20.2
  - @wso2is/admin.userstores.v1@2.20.2
  - @wso2is/admin.wsfed-configuration.v1@2.20.2
  - @wso2is/access-control@3.0.8
  - @wso2is/form@2.0.65
  - @wso2is/forms@2.0.38
  - @wso2is/i18n@2.3.4
  - @wso2is/react-components@2.2.6

## 2.20.1

### Patch Changes

- Updated dependencies [[`92a48d33e80f8090e86f18cedbbae275927a12eb`](https://github.com/wso2/identity-apps/commit/92a48d33e80f8090e86f18cedbbae275927a12eb)]:
  - @wso2is/admin.identity-providers.v1@2.20.1
  - @wso2is/admin.authentication-flow-builder.v1@2.20.1
  - @wso2is/admin.connections.v1@2.20.1
  - @wso2is/admin.console-settings.v1@2.20.1
  - @wso2is/admin.core.v1@2.20.1
  - @wso2is/admin.extensions.v1@2.20.1
  - @wso2is/admin.login-flow.ai.v1@2.20.1
  - @wso2is/admin.organizations.v1@2.20.1
  - @wso2is/admin.roles.v2@2.20.1
  - @wso2is/admin.server-configurations.v1@2.20.1
  - @wso2is/admin.oidc-scopes.v1@2.20.1
  - @wso2is/admin.api-resources.v2@2.20.1
  - @wso2is/admin.claims.v1@2.20.1
  - @wso2is/admin.secrets.v1@2.20.1
  - @wso2is/admin.userstores.v1@2.20.1
  - @wso2is/admin.wsfed-configuration.v1@2.20.1

## 2.20.0

### Minor Changes

- [#6328](https://github.com/wso2/identity-apps/pull/6328) [`a48348d610accf5e6d946579c71475a79bb7a0f8`](https://github.com/wso2/identity-apps/commit/a48348d610accf5e6d946579c71475a79bb7a0f8) Thanks [@jathushan-r](https://github.com/jathushan-r)! - Standardize import paths by changing relative paths to package names for consistency across features.

### Patch Changes

- Updated dependencies [[`a48348d610accf5e6d946579c71475a79bb7a0f8`](https://github.com/wso2/identity-apps/commit/a48348d610accf5e6d946579c71475a79bb7a0f8)]:
  - @wso2is/admin.authentication-flow-builder.v1@2.20.0
  - @wso2is/admin.server-configurations.v1@2.20.0
  - @wso2is/admin.wsfed-configuration.v1@2.20.0
  - @wso2is/admin.identity-providers.v1@2.20.0
  - @wso2is/admin.console-settings.v1@2.20.0
  - @wso2is/admin.api-resources.v2@2.20.0
  - @wso2is/admin.authorization.v1@2.20.0
  - @wso2is/admin.login-flow.ai.v1@2.20.0
  - @wso2is/admin.organizations.v1@2.20.0
  - @wso2is/admin.connections.v1@2.20.0
  - @wso2is/admin.oidc-scopes.v1@2.20.0
  - @wso2is/admin.extensions.v1@2.20.0
  - @wso2is/admin.userstores.v1@2.20.0
  - @wso2is/admin.secrets.v1@2.20.0
  - @wso2is/admin.claims.v1@2.20.0
  - @wso2is/admin.roles.v2@2.20.0
  - @wso2is/admin.core.v1@2.20.0<|MERGE_RESOLUTION|>--- conflicted
+++ resolved
@@ -1,7 +1,5 @@
 # @wso2is/admin.applications.v1
 
-<<<<<<< HEAD
-=======
 ## 2.22.22
 
 ### Patch Changes
@@ -50,7 +48,6 @@
   - @wso2is/admin.userstores.v1@2.20.91
   - @wso2is/admin.wsfed-configuration.v1@2.20.91
 
->>>>>>> f63f11e1
 ## 2.22.20
 
 ### Patch Changes
