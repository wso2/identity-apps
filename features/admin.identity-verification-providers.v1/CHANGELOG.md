# @wso2is/admin.identity-verification-providers.v1

<<<<<<< HEAD
=======
## 2.27.115

### Patch Changes

- Updated dependencies []:
  - @wso2is/admin.claims.v1@2.27.25
  - @wso2is/admin.core.v1@2.37.23
  - @wso2is/admin.connections.v1@2.32.25
  - @wso2is/admin.feature-gate.v1@1.4.115
  - @wso2is/admin.template-core.v1@1.5.69

## 2.27.114

### Patch Changes

- Updated dependencies []:
  - @wso2is/admin.connections.v1@2.32.24
  - @wso2is/admin.core.v1@2.37.22
  - @wso2is/admin.claims.v1@2.27.24
  - @wso2is/admin.feature-gate.v1@1.4.114
  - @wso2is/admin.template-core.v1@1.5.68

## 2.27.113

### Patch Changes

- Updated dependencies [[`b67d22c81d5c8be72c09abd36ed829a88fb22a4b`](https://github.com/wso2/identity-apps/commit/b67d22c81d5c8be72c09abd36ed829a88fb22a4b), [`985c81584c0d9d2a803b3ee12fc80d473249e341`](https://github.com/wso2/identity-apps/commit/985c81584c0d9d2a803b3ee12fc80d473249e341)]:
  - @wso2is/react-components@2.9.0
  - @wso2is/core@2.6.0
  - @wso2is/i18n@2.17.0
  - @wso2is/admin.claims.v1@2.27.23
  - @wso2is/admin.connections.v1@2.32.23
  - @wso2is/admin.core.v1@2.37.21
  - @wso2is/dynamic-forms@2.4.28
  - @wso2is/form@2.6.21
  - @wso2is/admin.feature-gate.v1@1.4.113
  - @wso2is/admin.template-core.v1@1.5.67
  - @wso2is/access-control@3.3.14
  - @wso2is/forms@2.3.15

## 2.27.112

### Patch Changes

- Updated dependencies [[`bbfb046145fb557911950c923dc7dd08507f6822`](https://github.com/wso2/identity-apps/commit/bbfb046145fb557911950c923dc7dd08507f6822)]:
  - @wso2is/admin.connections.v1@2.32.22
  - @wso2is/i18n@2.16.12
  - @wso2is/admin.core.v1@2.37.20
  - @wso2is/admin.claims.v1@2.27.22
  - @wso2is/admin.feature-gate.v1@1.4.112
  - @wso2is/admin.template-core.v1@1.5.66

## 2.27.111

### Patch Changes

- Updated dependencies [[`9b6fe9141f5260d6e3760298badd6e0f6c7ec499`](https://github.com/wso2/identity-apps/commit/9b6fe9141f5260d6e3760298badd6e0f6c7ec499)]:
  - @wso2is/admin.template-core.v1@1.5.65
  - @wso2is/admin.connections.v1@2.32.21
  - @wso2is/react-components@2.8.27
  - @wso2is/admin.core.v1@2.37.19
  - @wso2is/theme@2.6.3
  - @wso2is/form@2.6.20
  - @wso2is/i18n@2.16.11
  - @wso2is/admin.claims.v1@2.27.21
  - @wso2is/dynamic-forms@2.4.27
  - @wso2is/admin.feature-gate.v1@1.4.111

## 2.27.110

### Patch Changes

- Updated dependencies [[`f5eb7968aa0f8482f61b3d3fd8809dc82fb6457f`](https://github.com/wso2/identity-apps/commit/f5eb7968aa0f8482f61b3d3fd8809dc82fb6457f)]:
  - @wso2is/i18n@2.16.10
  - @wso2is/admin.core.v1@2.37.18
  - @wso2is/admin.claims.v1@2.27.20
  - @wso2is/admin.connections.v1@2.32.20
  - @wso2is/admin.feature-gate.v1@1.4.110
  - @wso2is/admin.template-core.v1@1.5.64

## 2.27.109

### Patch Changes

- Updated dependencies [[`dcb12dbb4a3bd97ba51e0affdc255d35496db14f`](https://github.com/wso2/identity-apps/commit/dcb12dbb4a3bd97ba51e0affdc255d35496db14f)]:
  - @wso2is/admin.feature-gate.v1@1.4.109
  - @wso2is/admin.connections.v1@2.32.19
  - @wso2is/admin.core.v1@2.37.17
  - @wso2is/admin.claims.v1@2.27.19
  - @wso2is/admin.template-core.v1@1.5.63

## 2.27.108

### Patch Changes

- Updated dependencies []:
  - @wso2is/admin.connections.v1@2.32.18
  - @wso2is/admin.core.v1@2.37.16
  - @wso2is/admin.claims.v1@2.27.18
  - @wso2is/admin.feature-gate.v1@1.4.108
  - @wso2is/admin.template-core.v1@1.5.62

## 2.27.107

### Patch Changes

- Updated dependencies [[`651f2836dd609e7d87d67549b4d5faef2d7aee14`](https://github.com/wso2/identity-apps/commit/651f2836dd609e7d87d67549b4d5faef2d7aee14)]:
  - @wso2is/i18n@2.16.9
  - @wso2is/admin.core.v1@2.37.15
  - @wso2is/admin.claims.v1@2.27.17
  - @wso2is/admin.connections.v1@2.32.17
  - @wso2is/admin.feature-gate.v1@1.4.107
  - @wso2is/admin.template-core.v1@1.5.61

## 2.27.106

### Patch Changes

- Updated dependencies [[`6a86d803a5997538ab424336e29f7401c7fb3582`](https://github.com/wso2/identity-apps/commit/6a86d803a5997538ab424336e29f7401c7fb3582), [`a9cee2b815ae3823e7511ecc6234b45d879ebe8c`](https://github.com/wso2/identity-apps/commit/a9cee2b815ae3823e7511ecc6234b45d879ebe8c)]:
  - @wso2is/i18n@2.16.8
  - @wso2is/admin.claims.v1@2.27.16
  - @wso2is/admin.core.v1@2.37.14
  - @wso2is/admin.connections.v1@2.32.16
  - @wso2is/admin.feature-gate.v1@1.4.106
  - @wso2is/admin.template-core.v1@1.5.60

## 2.27.105

### Patch Changes

- Updated dependencies [[`92a6766086071fd5e0986f91803804783b9159bf`](https://github.com/wso2/identity-apps/commit/92a6766086071fd5e0986f91803804783b9159bf)]:
  - @wso2is/admin.feature-gate.v1@1.4.105
  - @wso2is/core@2.5.9
  - @wso2is/admin.connections.v1@2.32.15
  - @wso2is/admin.core.v1@2.37.13
  - @wso2is/admin.claims.v1@2.27.15
  - @wso2is/admin.template-core.v1@1.5.59
  - @wso2is/access-control@3.3.13
  - @wso2is/dynamic-forms@2.4.26
  - @wso2is/form@2.6.19
  - @wso2is/forms@2.3.14
  - @wso2is/i18n@2.16.7
  - @wso2is/react-components@2.8.26

## 2.27.104

### Patch Changes

- Updated dependencies [[`689dcc45ad43831b2805c3b91f04bdd254e1a7ef`](https://github.com/wso2/identity-apps/commit/689dcc45ad43831b2805c3b91f04bdd254e1a7ef)]:
  - @wso2is/theme@2.6.2
  - @wso2is/i18n@2.16.6
  - @wso2is/admin.claims.v1@2.27.14
  - @wso2is/admin.connections.v1@2.32.14
  - @wso2is/react-components@2.8.25
  - @wso2is/admin.core.v1@2.37.12
  - @wso2is/admin.feature-gate.v1@1.4.104
  - @wso2is/dynamic-forms@2.4.25
  - @wso2is/form@2.6.18
  - @wso2is/admin.template-core.v1@1.5.58

## 2.27.103

### Patch Changes

- Updated dependencies [[`897424e026699eb987ff8a0fb473e6bba5f8c117`](https://github.com/wso2/identity-apps/commit/897424e026699eb987ff8a0fb473e6bba5f8c117), [`9e3977c9c5e90cbe454147b42b121aecc28d9ab9`](https://github.com/wso2/identity-apps/commit/9e3977c9c5e90cbe454147b42b121aecc28d9ab9)]:
  - @wso2is/admin.connections.v1@2.32.13
  - @wso2is/i18n@2.16.5
  - @wso2is/admin.core.v1@2.37.11
  - @wso2is/admin.claims.v1@2.27.13
  - @wso2is/admin.feature-gate.v1@1.4.103
  - @wso2is/admin.template-core.v1@1.5.57

>>>>>>> 4d9cfbc9
## 2.27.102

### Patch Changes

- Updated dependencies []:
  - @wso2is/admin.connections.v1@2.32.12
  - @wso2is/admin.core.v1@2.37.10
  - @wso2is/admin.claims.v1@2.27.12
  - @wso2is/admin.feature-gate.v1@1.4.102
  - @wso2is/admin.template-core.v1@1.5.56

## 2.27.101

### Patch Changes

- Updated dependencies [[`0939ecb46c7e1d115924c6da953d2f575ebbf83a`](https://github.com/wso2/identity-apps/commit/0939ecb46c7e1d115924c6da953d2f575ebbf83a)]:
  - @wso2is/i18n@2.16.4
  - @wso2is/admin.core.v1@2.37.9
  - @wso2is/admin.claims.v1@2.27.11
  - @wso2is/admin.connections.v1@2.32.11
  - @wso2is/admin.feature-gate.v1@1.4.101
  - @wso2is/admin.template-core.v1@1.5.55

## 2.27.100

### Patch Changes

- Updated dependencies [[`20852203b5868edd1045c8ea236955076b85cdfc`](https://github.com/wso2/identity-apps/commit/20852203b5868edd1045c8ea236955076b85cdfc)]:
  - @wso2is/admin.core.v1@2.37.8
  - @wso2is/i18n@2.16.3
  - @wso2is/admin.connections.v1@2.32.10
  - @wso2is/admin.claims.v1@2.27.10
  - @wso2is/admin.feature-gate.v1@1.4.100
  - @wso2is/admin.template-core.v1@1.5.54

## 2.27.99

### Patch Changes

- Updated dependencies []:
  - @wso2is/admin.core.v1@2.37.7
  - @wso2is/admin.claims.v1@2.27.9
  - @wso2is/admin.connections.v1@2.32.9
  - @wso2is/admin.feature-gate.v1@1.4.99
  - @wso2is/admin.template-core.v1@1.5.53

## 2.27.98

### Patch Changes

- Updated dependencies []:
  - @wso2is/admin.connections.v1@2.32.8
  - @wso2is/admin.core.v1@2.37.6
  - @wso2is/admin.claims.v1@2.27.8
  - @wso2is/admin.feature-gate.v1@1.4.98
  - @wso2is/admin.template-core.v1@1.5.52

## 2.27.97

### Patch Changes

- Updated dependencies []:
  - @wso2is/admin.claims.v1@2.27.7
  - @wso2is/admin.core.v1@2.37.5
  - @wso2is/admin.connections.v1@2.32.7
  - @wso2is/admin.feature-gate.v1@1.4.97
  - @wso2is/admin.template-core.v1@1.5.51

## 2.27.96

### Patch Changes

- Updated dependencies [[`363d4abbf6d2c327f398b4833806c87f1a3883d9`](https://github.com/wso2/identity-apps/commit/363d4abbf6d2c327f398b4833806c87f1a3883d9)]:
  - @wso2is/admin.connections.v1@2.32.6
  - @wso2is/admin.core.v1@2.37.4
  - @wso2is/admin.claims.v1@2.27.6
  - @wso2is/admin.feature-gate.v1@1.4.96
  - @wso2is/admin.template-core.v1@1.5.50

## 2.27.95

### Patch Changes

- Updated dependencies [[`31b4e92ae73fea1372a03f9aa0511f062030e44f`](https://github.com/wso2/identity-apps/commit/31b4e92ae73fea1372a03f9aa0511f062030e44f)]:
  - @wso2is/admin.claims.v1@2.27.5
  - @wso2is/admin.core.v1@2.37.3
  - @wso2is/core@2.5.8
  - @wso2is/admin.connections.v1@2.32.5
  - @wso2is/admin.feature-gate.v1@1.4.95
  - @wso2is/admin.template-core.v1@1.5.49
  - @wso2is/access-control@3.3.12
  - @wso2is/dynamic-forms@2.4.24
  - @wso2is/form@2.6.17
  - @wso2is/forms@2.3.13
  - @wso2is/i18n@2.16.2
  - @wso2is/react-components@2.8.24

## 2.27.94

### Patch Changes

- Updated dependencies [[`5d39c0975774564423edebcb268291eb24932e23`](https://github.com/wso2/identity-apps/commit/5d39c0975774564423edebcb268291eb24932e23), [`3811ae3d223db8bf4fa5315f61d19a11aecc32a9`](https://github.com/wso2/identity-apps/commit/3811ae3d223db8bf4fa5315f61d19a11aecc32a9), [`7de99c9b05b5f11e8350796ba370d54e8b2dc181`](https://github.com/wso2/identity-apps/commit/7de99c9b05b5f11e8350796ba370d54e8b2dc181)]:
  - @wso2is/i18n@2.16.1
  - @wso2is/theme@2.6.1
  - @wso2is/admin.connections.v1@2.32.4
  - @wso2is/admin.core.v1@2.37.2
  - @wso2is/admin.claims.v1@2.27.4
  - @wso2is/react-components@2.8.23
  - @wso2is/admin.feature-gate.v1@1.4.94
  - @wso2is/admin.template-core.v1@1.5.48
  - @wso2is/dynamic-forms@2.4.23
  - @wso2is/form@2.6.16

## 2.27.93

### Patch Changes

- Updated dependencies []:
  - @wso2is/admin.core.v1@2.37.1
  - @wso2is/admin.connections.v1@2.32.3
  - @wso2is/admin.claims.v1@2.27.3
  - @wso2is/admin.feature-gate.v1@1.4.93
  - @wso2is/admin.template-core.v1@1.5.47

## 2.27.92

### Patch Changes

- Updated dependencies [[`363aeec4c658628cf89027a9f81f52f545421842`](https://github.com/wso2/identity-apps/commit/363aeec4c658628cf89027a9f81f52f545421842), [`50b9ac91f7ff1da3f2e9d3d4ec99a84ff16f3523`](https://github.com/wso2/identity-apps/commit/50b9ac91f7ff1da3f2e9d3d4ec99a84ff16f3523), [`abf5c953b8f48db5cdb855e75f5c1b847d1e42f0`](https://github.com/wso2/identity-apps/commit/abf5c953b8f48db5cdb855e75f5c1b847d1e42f0)]:
  - @wso2is/admin.core.v1@2.37.0
  - @wso2is/i18n@2.16.0
  - @wso2is/core@2.5.7
  - @wso2is/admin.claims.v1@2.27.2
  - @wso2is/admin.connections.v1@2.32.2
  - @wso2is/admin.feature-gate.v1@1.4.92
  - @wso2is/admin.template-core.v1@1.5.46
  - @wso2is/access-control@3.3.11
  - @wso2is/dynamic-forms@2.4.22
  - @wso2is/form@2.6.15
  - @wso2is/forms@2.3.12
  - @wso2is/react-components@2.8.22

## 2.27.91

### Patch Changes

- Updated dependencies []:
  - @wso2is/admin.core.v1@2.36.1
  - @wso2is/admin.claims.v1@2.27.1
  - @wso2is/admin.connections.v1@2.32.1
  - @wso2is/admin.feature-gate.v1@1.4.91
  - @wso2is/admin.template-core.v1@1.5.45

## 2.27.90

### Patch Changes

- Updated dependencies [[`066e6a556b348a29874119fdd30e7779e644db84`](https://github.com/wso2/identity-apps/commit/066e6a556b348a29874119fdd30e7779e644db84)]:
  - @wso2is/admin.connections.v1@2.32.0
  - @wso2is/admin.claims.v1@2.27.0
  - @wso2is/admin.core.v1@2.36.0
  - @wso2is/admin.feature-gate.v1@1.4.90
  - @wso2is/admin.template-core.v1@1.5.44

## 2.27.89

### Patch Changes

- Updated dependencies [[`cfe475febd8e3972a545cf12bb86e7fd08d344ea`](https://github.com/wso2/identity-apps/commit/cfe475febd8e3972a545cf12bb86e7fd08d344ea), [`f2c7a35ce347d4ac7e3e15f3f50404c9d701d212`](https://github.com/wso2/identity-apps/commit/f2c7a35ce347d4ac7e3e15f3f50404c9d701d212), [`f6939061baec44323111cd5a09164d1e7a441324`](https://github.com/wso2/identity-apps/commit/f6939061baec44323111cd5a09164d1e7a441324)]:
  - @wso2is/admin.core.v1@2.35.27
  - @wso2is/i18n@2.15.2
  - @wso2is/admin.claims.v1@2.26.48
  - @wso2is/admin.connections.v1@2.31.5
  - @wso2is/admin.feature-gate.v1@1.4.89
  - @wso2is/admin.template-core.v1@1.5.43

## 2.27.88

### Patch Changes

- Updated dependencies []:
  - @wso2is/admin.connections.v1@2.31.4
  - @wso2is/admin.core.v1@2.35.26
  - @wso2is/admin.feature-gate.v1@1.4.88
  - @wso2is/admin.claims.v1@2.26.47
  - @wso2is/admin.template-core.v1@1.5.42

## 2.27.87

### Patch Changes

- Updated dependencies []:
  - @wso2is/admin.core.v1@2.35.25
  - @wso2is/admin.connections.v1@2.31.3
  - @wso2is/admin.claims.v1@2.26.46
  - @wso2is/admin.feature-gate.v1@1.4.87
  - @wso2is/admin.template-core.v1@1.5.41

## 2.27.86

### Patch Changes

- Updated dependencies [[`4497e3e2a3ec1ea0ca94aad71d3bd8580e3f1b98`](https://github.com/wso2/identity-apps/commit/4497e3e2a3ec1ea0ca94aad71d3bd8580e3f1b98)]:
  - @wso2is/admin.claims.v1@2.26.45
  - @wso2is/core@2.5.6
  - @wso2is/i18n@2.15.1
  - @wso2is/admin.connections.v1@2.31.2
  - @wso2is/admin.core.v1@2.35.24
  - @wso2is/admin.feature-gate.v1@1.4.86
  - @wso2is/admin.template-core.v1@1.5.40
  - @wso2is/access-control@3.3.10
  - @wso2is/dynamic-forms@2.4.21
  - @wso2is/form@2.6.14
  - @wso2is/forms@2.3.11
  - @wso2is/react-components@2.8.21

## 2.27.85

### Patch Changes

- Updated dependencies []:
  - @wso2is/admin.connections.v1@2.31.1
  - @wso2is/admin.core.v1@2.35.23
  - @wso2is/admin.claims.v1@2.26.44
  - @wso2is/admin.feature-gate.v1@1.4.85
  - @wso2is/admin.template-core.v1@1.5.39

## 2.27.84

### Patch Changes

- [#7318](https://github.com/wso2/identity-apps/pull/7318) [`23bd7d4f6d6d70d789ad7115ffd1fbec742455a6`](https://github.com/wso2/identity-apps/commit/23bd7d4f6d6d70d789ad7115ffd1fbec742455a6) Thanks [@JeethJJ](https://github.com/JeethJJ)! - Bump oxygen version and enable active policy view.

* [#7313](https://github.com/wso2/identity-apps/pull/7313) [`ad63bbe54541ed6b28e1f254f3e7f5e7b6767d7b`](https://github.com/wso2/identity-apps/commit/ad63bbe54541ed6b28e1f254f3e7f5e7b6767d7b) Thanks [@JeethJJ](https://github.com/JeethJJ)! - Bump oxygen version

* Updated dependencies [[`9ecf97c14319c2af32a0ef375c02c4b70cf159d5`](https://github.com/wso2/identity-apps/commit/9ecf97c14319c2af32a0ef375c02c4b70cf159d5), [`23bd7d4f6d6d70d789ad7115ffd1fbec742455a6`](https://github.com/wso2/identity-apps/commit/23bd7d4f6d6d70d789ad7115ffd1fbec742455a6), [`ad63bbe54541ed6b28e1f254f3e7f5e7b6767d7b`](https://github.com/wso2/identity-apps/commit/ad63bbe54541ed6b28e1f254f3e7f5e7b6767d7b), [`5a5577aacf0a12d03246c9b829c8168296b37dcf`](https://github.com/wso2/identity-apps/commit/5a5577aacf0a12d03246c9b829c8168296b37dcf)]:
  - @wso2is/admin.connections.v1@2.31.0
  - @wso2is/i18n@2.15.0
  - @wso2is/admin.template-core.v1@1.5.38
  - @wso2is/admin.feature-gate.v1@1.4.84
  - @wso2is/admin.claims.v1@2.26.43
  - @wso2is/react-components@2.8.20
  - @wso2is/admin.core.v1@2.35.22
  - @wso2is/dynamic-forms@2.4.20
  - @wso2is/form@2.6.13

## 2.27.83

### Patch Changes

- [#7306](https://github.com/wso2/identity-apps/pull/7306) [`f9db643943377216b8525a183f3ad4855a3bd4af`](https://github.com/wso2/identity-apps/commit/f9db643943377216b8525a183f3ad4855a3bd4af) Thanks [@DonOmalVindula](https://github.com/DonOmalVindula)! - Update oxygen-ui to 2.2.0

- Updated dependencies [[`f9db643943377216b8525a183f3ad4855a3bd4af`](https://github.com/wso2/identity-apps/commit/f9db643943377216b8525a183f3ad4855a3bd4af), [`afd3f3bb5aae4dab8dc85ea58fb529af057e9095`](https://github.com/wso2/identity-apps/commit/afd3f3bb5aae4dab8dc85ea58fb529af057e9095)]:
  - @wso2is/admin.feature-gate.v1@1.4.83
  - @wso2is/admin.connections.v1@2.30.19
  - @wso2is/admin.claims.v1@2.26.42
  - @wso2is/react-components@2.8.19
  - @wso2is/admin.core.v1@2.35.21
  - @wso2is/dynamic-forms@2.4.19
  - @wso2is/form@2.6.12
  - @wso2is/admin.template-core.v1@1.5.37

## 2.27.82

### Patch Changes

- Updated dependencies []:
  - @wso2is/admin.connections.v1@2.30.18
  - @wso2is/admin.core.v1@2.35.20
  - @wso2is/admin.claims.v1@2.26.41
  - @wso2is/admin.feature-gate.v1@1.4.82
  - @wso2is/admin.template-core.v1@1.5.36

## 2.27.81

### Patch Changes

- Updated dependencies []:
  - @wso2is/admin.connections.v1@2.30.17
  - @wso2is/admin.core.v1@2.35.19
  - @wso2is/admin.feature-gate.v1@1.4.81
  - @wso2is/admin.claims.v1@2.26.40
  - @wso2is/admin.template-core.v1@1.5.35

## 2.27.80

### Patch Changes

- Updated dependencies [[`cd827d04f98a519804f1f9996a1dc3a831278df1`](https://github.com/wso2/identity-apps/commit/cd827d04f98a519804f1f9996a1dc3a831278df1)]:
  - @wso2is/theme@2.6.0
  - @wso2is/admin.claims.v1@2.26.39
  - @wso2is/admin.connections.v1@2.30.16
  - @wso2is/react-components@2.8.18
  - @wso2is/admin.core.v1@2.35.18
  - @wso2is/admin.feature-gate.v1@1.4.80
  - @wso2is/dynamic-forms@2.4.18
  - @wso2is/form@2.6.11
  - @wso2is/admin.template-core.v1@1.5.34

## 2.27.79

### Patch Changes

- Updated dependencies []:
  - @wso2is/admin.claims.v1@2.26.38
  - @wso2is/admin.core.v1@2.35.17
  - @wso2is/admin.connections.v1@2.30.15
  - @wso2is/admin.feature-gate.v1@1.4.79
  - @wso2is/admin.template-core.v1@1.5.33

## 2.27.78

### Patch Changes

- Updated dependencies [[`e7d200f21f5a9d6113dba7959b07a0b96bc8d118`](https://github.com/wso2/identity-apps/commit/e7d200f21f5a9d6113dba7959b07a0b96bc8d118)]:
  - @wso2is/admin.core.v1@2.35.16
  - @wso2is/forms@2.3.10
  - @wso2is/admin.connections.v1@2.30.14
  - @wso2is/admin.claims.v1@2.26.37
  - @wso2is/admin.feature-gate.v1@1.4.78
  - @wso2is/admin.template-core.v1@1.5.32

## 2.27.77

### Patch Changes

- Updated dependencies []:
  - @wso2is/admin.connections.v1@2.30.13
  - @wso2is/admin.core.v1@2.35.15
  - @wso2is/admin.claims.v1@2.26.36
  - @wso2is/admin.feature-gate.v1@1.4.77
  - @wso2is/admin.template-core.v1@1.5.31

## 2.27.76

### Patch Changes

- Updated dependencies [[`c2568dbe95e01427899dbb6c71c6e04d8941e308`](https://github.com/wso2/identity-apps/commit/c2568dbe95e01427899dbb6c71c6e04d8941e308), [`f1173193bb885f71c7d25fae5bfd011dfb70d79a`](https://github.com/wso2/identity-apps/commit/f1173193bb885f71c7d25fae5bfd011dfb70d79a)]:
  - @wso2is/admin.claims.v1@2.26.35
  - @wso2is/admin.core.v1@2.35.14
  - @wso2is/i18n@2.14.6
  - @wso2is/theme@2.5.1
  - @wso2is/admin.connections.v1@2.30.12
  - @wso2is/admin.feature-gate.v1@1.4.76
  - @wso2is/admin.template-core.v1@1.5.30
  - @wso2is/react-components@2.8.17
  - @wso2is/dynamic-forms@2.4.17
  - @wso2is/form@2.6.10

## 2.27.75

### Patch Changes

- Updated dependencies [[`c01fab399c1832cfe7551229f608a8ff1020b7e8`](https://github.com/wso2/identity-apps/commit/c01fab399c1832cfe7551229f608a8ff1020b7e8)]:
  - @wso2is/core@2.5.5
  - @wso2is/i18n@2.14.5
  - @wso2is/admin.claims.v1@2.26.34
  - @wso2is/admin.core.v1@2.35.13
  - @wso2is/admin.connections.v1@2.30.11
  - @wso2is/admin.feature-gate.v1@1.4.75
  - @wso2is/admin.template-core.v1@1.5.29
  - @wso2is/access-control@3.3.9
  - @wso2is/dynamic-forms@2.4.16
  - @wso2is/form@2.6.9
  - @wso2is/forms@2.3.9
  - @wso2is/react-components@2.8.16

## 2.27.74

### Patch Changes

- Updated dependencies [[`664b1ec3c513595cdcc91216af4371dbe70ab996`](https://github.com/wso2/identity-apps/commit/664b1ec3c513595cdcc91216af4371dbe70ab996)]:
  - @wso2is/theme@2.5.0
  - @wso2is/admin.claims.v1@2.26.33
  - @wso2is/admin.connections.v1@2.30.10
  - @wso2is/react-components@2.8.15
  - @wso2is/admin.core.v1@2.35.12
  - @wso2is/admin.feature-gate.v1@1.4.74
  - @wso2is/dynamic-forms@2.4.15
  - @wso2is/form@2.6.8
  - @wso2is/admin.template-core.v1@1.5.28

## 2.27.73

### Patch Changes

- Updated dependencies []:
  - @wso2is/admin.claims.v1@2.26.32
  - @wso2is/admin.connections.v1@2.30.9
  - @wso2is/admin.core.v1@2.35.11
  - @wso2is/admin.feature-gate.v1@1.4.73
  - @wso2is/admin.template-core.v1@1.5.27

## 2.27.72

### Patch Changes

- Updated dependencies [[`398c39ec452d460994a3a0a6425115678538e49b`](https://github.com/wso2/identity-apps/commit/398c39ec452d460994a3a0a6425115678538e49b)]:
  - @wso2is/admin.connections.v1@2.30.8
  - @wso2is/admin.claims.v1@2.26.31
  - @wso2is/react-components@2.8.14
  - @wso2is/admin.core.v1@2.35.10
  - @wso2is/core@2.5.4
  - @wso2is/admin.feature-gate.v1@1.4.72
  - @wso2is/dynamic-forms@2.4.14
  - @wso2is/form@2.6.7
  - @wso2is/admin.template-core.v1@1.5.26
  - @wso2is/access-control@3.3.8
  - @wso2is/forms@2.3.8
  - @wso2is/i18n@2.14.4

## 2.27.71

### Patch Changes

- Updated dependencies [[`a7a437f20784d7b7423a195f5f9fe0682bc28235`](https://github.com/wso2/identity-apps/commit/a7a437f20784d7b7423a195f5f9fe0682bc28235)]:
  - @wso2is/admin.core.v1@2.35.9
  - @wso2is/admin.connections.v1@2.30.7
  - @wso2is/admin.claims.v1@2.26.30
  - @wso2is/admin.feature-gate.v1@1.4.71
  - @wso2is/admin.template-core.v1@1.5.25

## 2.27.70

### Patch Changes

- Updated dependencies []:
  - @wso2is/admin.claims.v1@2.26.29
  - @wso2is/admin.core.v1@2.35.8
  - @wso2is/admin.connections.v1@2.30.6
  - @wso2is/admin.feature-gate.v1@1.4.70
  - @wso2is/admin.template-core.v1@1.5.24

## 2.27.69

### Patch Changes

- Updated dependencies [[`224842029dc99ae8b90344a146a5bbd1d4fb5c35`](https://github.com/wso2/identity-apps/commit/224842029dc99ae8b90344a146a5bbd1d4fb5c35)]:
  - @wso2is/admin.core.v1@2.35.7
  - @wso2is/admin.claims.v1@2.26.28
  - @wso2is/admin.connections.v1@2.30.5
  - @wso2is/admin.feature-gate.v1@1.4.69
  - @wso2is/admin.template-core.v1@1.5.23

## 2.27.68

### Patch Changes

- [#7258](https://github.com/wso2/identity-apps/pull/7258) [`403d351f2cb978fc4e2c02d49160af509a50a112`](https://github.com/wso2/identity-apps/commit/403d351f2cb978fc4e2c02d49160af509a50a112) Thanks [@pavinduLakshan](https://github.com/pavinduLakshan)! - Revert pnpm version back to v8.7.4

- Updated dependencies [[`403d351f2cb978fc4e2c02d49160af509a50a112`](https://github.com/wso2/identity-apps/commit/403d351f2cb978fc4e2c02d49160af509a50a112)]:
  - @wso2is/admin.template-core.v1@1.5.22
  - @wso2is/admin.feature-gate.v1@1.4.68
  - @wso2is/admin.connections.v1@2.30.4
  - @wso2is/admin.claims.v1@2.26.27
  - @wso2is/admin.core.v1@2.35.6

## 2.27.67

### Patch Changes

- Updated dependencies []:
  - @wso2is/admin.connections.v1@2.30.3
  - @wso2is/admin.core.v1@2.35.5
  - @wso2is/admin.claims.v1@2.26.26
  - @wso2is/admin.feature-gate.v1@1.4.67
  - @wso2is/admin.template-core.v1@1.5.21

## 2.27.66

### Patch Changes

- [#7238](https://github.com/wso2/identity-apps/pull/7238) [`56322497c76af2999e4945502296bf2257f14c10`](https://github.com/wso2/identity-apps/commit/56322497c76af2999e4945502296bf2257f14c10) Thanks [@pavinduLakshan](https://github.com/pavinduLakshan)! - Move React version to pnpm catalog

- Updated dependencies [[`56322497c76af2999e4945502296bf2257f14c10`](https://github.com/wso2/identity-apps/commit/56322497c76af2999e4945502296bf2257f14c10)]:
  - @wso2is/admin.template-core.v1@1.5.20
  - @wso2is/admin.feature-gate.v1@1.4.66
  - @wso2is/admin.connections.v1@2.30.2
  - @wso2is/admin.claims.v1@2.26.25
  - @wso2is/admin.core.v1@2.35.4

## 2.27.65

### Patch Changes

- Updated dependencies [[`97aae1b9168c49e72cd544ded82d53c8fa16fff0`](https://github.com/wso2/identity-apps/commit/97aae1b9168c49e72cd544ded82d53c8fa16fff0)]:
  - @wso2is/core@2.5.3
  - @wso2is/admin.claims.v1@2.26.24
  - @wso2is/admin.core.v1@2.35.3
  - @wso2is/admin.connections.v1@2.30.1
  - @wso2is/admin.feature-gate.v1@1.4.65
  - @wso2is/admin.template-core.v1@1.5.19
  - @wso2is/access-control@3.3.7
  - @wso2is/dynamic-forms@2.4.13
  - @wso2is/form@2.6.6
  - @wso2is/forms@2.3.7
  - @wso2is/i18n@2.14.3
  - @wso2is/react-components@2.8.13

## 2.27.64

### Patch Changes

- Updated dependencies [[`d4b2298353d0184ac77d5be3b0a7676a8e94e004`](https://github.com/wso2/identity-apps/commit/d4b2298353d0184ac77d5be3b0a7676a8e94e004), [`f0da57190bcbe263e54df65ca04087fb832b70d6`](https://github.com/wso2/identity-apps/commit/f0da57190bcbe263e54df65ca04087fb832b70d6), [`f0da57190bcbe263e54df65ca04087fb832b70d6`](https://github.com/wso2/identity-apps/commit/f0da57190bcbe263e54df65ca04087fb832b70d6), [`f0da57190bcbe263e54df65ca04087fb832b70d6`](https://github.com/wso2/identity-apps/commit/f0da57190bcbe263e54df65ca04087fb832b70d6)]:
  - @wso2is/admin.core.v1@2.35.2
  - @wso2is/admin.connections.v1@2.30.0
  - @wso2is/i18n@2.14.2
  - @wso2is/theme@2.4.6
  - @wso2is/admin.claims.v1@2.26.23
  - @wso2is/admin.feature-gate.v1@1.4.64
  - @wso2is/admin.template-core.v1@1.5.18
  - @wso2is/react-components@2.8.12
  - @wso2is/dynamic-forms@2.4.12
  - @wso2is/form@2.6.5

## 2.27.63

### Patch Changes

- Updated dependencies [[`a51ab954bbebb4f2dc44a43c287934824f89c81f`](https://github.com/wso2/identity-apps/commit/a51ab954bbebb4f2dc44a43c287934824f89c81f)]:
  - @wso2is/admin.template-core.v1@1.5.17
  - @wso2is/admin.connections.v1@2.29.2
  - @wso2is/admin.core.v1@2.35.1
  - @wso2is/admin.claims.v1@2.26.22
  - @wso2is/admin.feature-gate.v1@1.4.63

## 2.27.62

### Patch Changes

- Updated dependencies [[`8110b4503bc622997af4942727afa5ef65245689`](https://github.com/wso2/identity-apps/commit/8110b4503bc622997af4942727afa5ef65245689), [`0057877859bdf3d91475cf3d1865382a88a1e9e7`](https://github.com/wso2/identity-apps/commit/0057877859bdf3d91475cf3d1865382a88a1e9e7)]:
  - @wso2is/admin.core.v1@2.35.0
  - @wso2is/i18n@2.14.1
  - @wso2is/core@2.5.2
  - @wso2is/admin.claims.v1@2.26.21
  - @wso2is/admin.connections.v1@2.29.1
  - @wso2is/admin.feature-gate.v1@1.4.62
  - @wso2is/admin.template-core.v1@1.5.16
  - @wso2is/access-control@3.3.6
  - @wso2is/dynamic-forms@2.4.11
  - @wso2is/form@2.6.4
  - @wso2is/forms@2.3.6
  - @wso2is/react-components@2.8.11

## 2.27.61

### Patch Changes

- Updated dependencies [[`2840ab6f606b818ad0a1b0427dd88bfce4be986f`](https://github.com/wso2/identity-apps/commit/2840ab6f606b818ad0a1b0427dd88bfce4be986f)]:
  - @wso2is/admin.connections.v1@2.29.0
  - @wso2is/i18n@2.14.0
  - @wso2is/admin.core.v1@2.34.61
  - @wso2is/admin.claims.v1@2.26.20
  - @wso2is/admin.feature-gate.v1@1.4.61
  - @wso2is/admin.template-core.v1@1.5.15

## 2.27.60

### Patch Changes

- Updated dependencies [[`1eb537e110aa1eec0e791667ae25fe44a4d42424`](https://github.com/wso2/identity-apps/commit/1eb537e110aa1eec0e791667ae25fe44a4d42424)]:
  - @wso2is/admin.claims.v1@2.26.19
  - @wso2is/admin.core.v1@2.34.60
  - @wso2is/admin.connections.v1@2.28.60
  - @wso2is/admin.feature-gate.v1@1.4.60
  - @wso2is/admin.template-core.v1@1.5.14

## 2.27.59

### Patch Changes

- Updated dependencies []:
  - @wso2is/admin.core.v1@2.34.59
  - @wso2is/admin.claims.v1@2.26.18
  - @wso2is/admin.connections.v1@2.28.59
  - @wso2is/admin.feature-gate.v1@1.4.59
  - @wso2is/admin.template-core.v1@1.5.13

## 2.27.58

### Patch Changes

- Updated dependencies []:
  - @wso2is/admin.connections.v1@2.28.58
  - @wso2is/admin.core.v1@2.34.58
  - @wso2is/admin.claims.v1@2.26.17
  - @wso2is/admin.feature-gate.v1@1.4.58
  - @wso2is/admin.template-core.v1@1.5.12

## 2.27.57

### Patch Changes

- Updated dependencies [[`48167e5ce0601e49097deea7c4d7808cf7bbd064`](https://github.com/wso2/identity-apps/commit/48167e5ce0601e49097deea7c4d7808cf7bbd064)]:
  - @wso2is/admin.connections.v1@2.28.57
  - @wso2is/admin.core.v1@2.34.57
  - @wso2is/admin.feature-gate.v1@1.4.57
  - @wso2is/admin.claims.v1@2.26.16
  - @wso2is/admin.template-core.v1@1.5.11

## 2.27.56

### Patch Changes

- Updated dependencies []:
  - @wso2is/admin.connections.v1@2.28.56
  - @wso2is/admin.core.v1@2.34.56
  - @wso2is/admin.claims.v1@2.26.15
  - @wso2is/admin.feature-gate.v1@1.4.56
  - @wso2is/admin.template-core.v1@1.5.10

## 2.27.55

### Patch Changes

- Updated dependencies [[`1d03b454bd2dcd03ea3c9af5fb78a7320e7b47aa`](https://github.com/wso2/identity-apps/commit/1d03b454bd2dcd03ea3c9af5fb78a7320e7b47aa)]:
  - @wso2is/admin.claims.v1@2.26.14
  - @wso2is/admin.core.v1@2.34.55
  - @wso2is/forms@2.3.5
  - @wso2is/core@2.5.1
  - @wso2is/i18n@2.13.4
  - @wso2is/admin.connections.v1@2.28.55
  - @wso2is/admin.feature-gate.v1@1.4.55
  - @wso2is/admin.template-core.v1@1.5.9
  - @wso2is/access-control@3.3.5
  - @wso2is/dynamic-forms@2.4.10
  - @wso2is/form@2.6.3
  - @wso2is/react-components@2.8.10

## 2.27.54

### Patch Changes

- Updated dependencies [[`e698589ee572899b0fa7c4c70407b740d7dbec2d`](https://github.com/wso2/identity-apps/commit/e698589ee572899b0fa7c4c70407b740d7dbec2d)]:
  - @wso2is/theme@2.4.5
  - @wso2is/admin.claims.v1@2.26.13
  - @wso2is/admin.connections.v1@2.28.54
  - @wso2is/react-components@2.8.9
  - @wso2is/admin.core.v1@2.34.54
  - @wso2is/admin.feature-gate.v1@1.4.54
  - @wso2is/dynamic-forms@2.4.9
  - @wso2is/form@2.6.2
  - @wso2is/admin.template-core.v1@1.5.8

## 2.27.53

### Patch Changes

- Updated dependencies []:
  - @wso2is/admin.core.v1@2.34.53
  - @wso2is/admin.claims.v1@2.26.12
  - @wso2is/admin.connections.v1@2.28.53
  - @wso2is/admin.feature-gate.v1@1.4.53
  - @wso2is/admin.template-core.v1@1.5.7

## 2.27.52

### Patch Changes

- Updated dependencies []:
  - @wso2is/admin.connections.v1@2.28.52
  - @wso2is/admin.core.v1@2.34.52
  - @wso2is/admin.claims.v1@2.26.11
  - @wso2is/admin.feature-gate.v1@1.4.52
  - @wso2is/admin.template-core.v1@1.5.6

## 2.27.51

### Patch Changes

- Updated dependencies []:
  - @wso2is/admin.connections.v1@2.28.51
  - @wso2is/admin.core.v1@2.34.51
  - @wso2is/admin.claims.v1@2.26.10
  - @wso2is/admin.feature-gate.v1@1.4.51
  - @wso2is/admin.template-core.v1@1.5.5

## 2.27.50

### Patch Changes

- Updated dependencies []:
  - @wso2is/admin.connections.v1@2.28.50
  - @wso2is/admin.core.v1@2.34.50
  - @wso2is/admin.claims.v1@2.26.9
  - @wso2is/admin.feature-gate.v1@1.4.50
  - @wso2is/admin.template-core.v1@1.5.4

## 2.27.49

### Patch Changes

- Updated dependencies [[`ffd11318ba4fa76ecb54bd0228466c2f0ad3cd7c`](https://github.com/wso2/identity-apps/commit/ffd11318ba4fa76ecb54bd0228466c2f0ad3cd7c)]:
  - @wso2is/i18n@2.13.3
  - @wso2is/admin.claims.v1@2.26.8
  - @wso2is/admin.connections.v1@2.28.49
  - @wso2is/admin.core.v1@2.34.49
  - @wso2is/admin.feature-gate.v1@1.4.49
  - @wso2is/admin.template-core.v1@1.5.3

## 2.27.48

### Patch Changes

- Updated dependencies []:
  - @wso2is/admin.connections.v1@2.28.48
  - @wso2is/admin.core.v1@2.34.48
  - @wso2is/admin.claims.v1@2.26.7
  - @wso2is/admin.feature-gate.v1@1.4.48
  - @wso2is/admin.template-core.v1@1.5.2

## 2.27.47

### Patch Changes

- [#7101](https://github.com/wso2/identity-apps/pull/7101) [`8def54ebda730604811204f0c1ee968164003bc9`](https://github.com/wso2/identity-apps/commit/8def54ebda730604811204f0c1ee968164003bc9) Thanks [@AfraHussaindeen](https://github.com/AfraHussaindeen)! - Remove the idvp image URL from the API request body and onfido logo

- Updated dependencies []:
  - @wso2is/admin.connections.v1@2.28.47
  - @wso2is/admin.core.v1@2.34.47
  - @wso2is/admin.claims.v1@2.26.6
  - @wso2is/admin.feature-gate.v1@1.4.47
  - @wso2is/admin.template-core.v1@1.5.1

## 2.27.46

### Patch Changes

- Updated dependencies [[`615188993e920b2df3321bad91e7659f9db5b79f`](https://github.com/wso2/identity-apps/commit/615188993e920b2df3321bad91e7659f9db5b79f), [`423eb1ccefc05e0a3d314f49707256af715c6501`](https://github.com/wso2/identity-apps/commit/423eb1ccefc05e0a3d314f49707256af715c6501)]:
  - @wso2is/i18n@2.13.2
  - @wso2is/admin.template-core.v1@1.5.0
  - @wso2is/form@2.6.1
  - @wso2is/admin.core.v1@2.34.46
  - @wso2is/admin.claims.v1@2.26.5
  - @wso2is/admin.connections.v1@2.28.46
  - @wso2is/admin.feature-gate.v1@1.4.46

## 2.27.45

### Patch Changes

- Updated dependencies []:
  - @wso2is/admin.core.v1@2.34.45
  - @wso2is/admin.connections.v1@2.28.45
  - @wso2is/admin.claims.v1@2.26.4
  - @wso2is/admin.feature-gate.v1@1.4.45
  - @wso2is/admin.template-core.v1@1.4.45

## 2.27.44

### Patch Changes

- Updated dependencies []:
  - @wso2is/admin.core.v1@2.34.44
  - @wso2is/admin.claims.v1@2.26.3
  - @wso2is/admin.connections.v1@2.28.44
  - @wso2is/admin.feature-gate.v1@1.4.44
  - @wso2is/admin.template-core.v1@1.4.44

## 2.27.43

### Patch Changes

- Updated dependencies [[`eb2b27a9d56bec6e126f908339f151cab80e0ad5`](https://github.com/wso2/identity-apps/commit/eb2b27a9d56bec6e126f908339f151cab80e0ad5)]:
  - @wso2is/i18n@2.13.1
  - @wso2is/admin.core.v1@2.34.43
  - @wso2is/admin.claims.v1@2.26.2
  - @wso2is/admin.connections.v1@2.28.43
  - @wso2is/admin.feature-gate.v1@1.4.43
  - @wso2is/admin.template-core.v1@1.4.43

## 2.27.42

### Patch Changes

- Updated dependencies []:
  - @wso2is/admin.core.v1@2.34.42
  - @wso2is/admin.claims.v1@2.26.1
  - @wso2is/admin.connections.v1@2.28.42
  - @wso2is/admin.feature-gate.v1@1.4.42
  - @wso2is/admin.template-core.v1@1.4.42

## 2.27.41

### Patch Changes

- Updated dependencies [[`9bc415558bc0d26e345b2167799852bccddfb897`](https://github.com/wso2/identity-apps/commit/9bc415558bc0d26e345b2167799852bccddfb897), [`9bc415558bc0d26e345b2167799852bccddfb897`](https://github.com/wso2/identity-apps/commit/9bc415558bc0d26e345b2167799852bccddfb897), [`9bc415558bc0d26e345b2167799852bccddfb897`](https://github.com/wso2/identity-apps/commit/9bc415558bc0d26e345b2167799852bccddfb897)]:
  - @wso2is/admin.claims.v1@2.26.0
  - @wso2is/core@2.5.0
  - @wso2is/admin.core.v1@2.34.41
  - @wso2is/theme@2.4.4
  - @wso2is/form@2.6.0
  - @wso2is/i18n@2.13.0
  - @wso2is/admin.connections.v1@2.28.41
  - @wso2is/admin.feature-gate.v1@1.4.41
  - @wso2is/admin.template-core.v1@1.4.41
  - @wso2is/access-control@3.3.4
  - @wso2is/dynamic-forms@2.4.8
  - @wso2is/forms@2.3.4
  - @wso2is/react-components@2.8.8

## 2.27.40

### Patch Changes

- Updated dependencies []:
  - @wso2is/admin.connections.v1@2.28.40
  - @wso2is/admin.core.v1@2.34.40
  - @wso2is/admin.claims.v1@2.25.40
  - @wso2is/admin.feature-gate.v1@1.4.40
  - @wso2is/admin.template-core.v1@1.4.40

## 2.27.39

### Patch Changes

- Updated dependencies [[`8e5bc6d6bb48eecb43169b369a1740b1f65c5918`](https://github.com/wso2/identity-apps/commit/8e5bc6d6bb48eecb43169b369a1740b1f65c5918)]:
  - @wso2is/admin.connections.v1@2.28.39
  - @wso2is/admin.core.v1@2.34.39
  - @wso2is/admin.claims.v1@2.25.39
  - @wso2is/admin.feature-gate.v1@1.4.39
  - @wso2is/admin.template-core.v1@1.4.39

## 2.27.38

### Patch Changes

- Updated dependencies [[`5b3ac28de86c1e3a82ed21051d8590fcb86ca6af`](https://github.com/wso2/identity-apps/commit/5b3ac28de86c1e3a82ed21051d8590fcb86ca6af), [`21a3569af8546401645c85f8f07f06a59ceac8a5`](https://github.com/wso2/identity-apps/commit/21a3569af8546401645c85f8f07f06a59ceac8a5), [`996eb0f85c0b24e6193e18a316f607a8c82f8406`](https://github.com/wso2/identity-apps/commit/996eb0f85c0b24e6193e18a316f607a8c82f8406)]:
  - @wso2is/admin.connections.v1@2.28.38
  - @wso2is/i18n@2.12.4
  - @wso2is/admin.core.v1@2.34.38
  - @wso2is/admin.claims.v1@2.25.38
  - @wso2is/admin.feature-gate.v1@1.4.38
  - @wso2is/admin.template-core.v1@1.4.38

## 2.27.37

### Patch Changes

- Updated dependencies []:
  - @wso2is/admin.claims.v1@2.25.37
  - @wso2is/admin.core.v1@2.34.37
  - @wso2is/admin.connections.v1@2.28.37
  - @wso2is/admin.feature-gate.v1@1.4.37
  - @wso2is/admin.template-core.v1@1.4.37

## 2.27.36

### Patch Changes

- Updated dependencies [[`b049fa7a9c9dbecb70a3390ebc5cd02f0dfa5234`](https://github.com/wso2/identity-apps/commit/b049fa7a9c9dbecb70a3390ebc5cd02f0dfa5234)]:
  - @wso2is/admin.claims.v1@2.25.36
  - @wso2is/admin.connections.v1@2.28.36
  - @wso2is/admin.core.v1@2.34.36
  - @wso2is/admin.feature-gate.v1@1.4.36
  - @wso2is/admin.template-core.v1@1.4.36

## 2.27.35

### Patch Changes

- Updated dependencies [[`1e0439099500238ef3e6eae0ecfe94ab91ae7c51`](https://github.com/wso2/identity-apps/commit/1e0439099500238ef3e6eae0ecfe94ab91ae7c51)]:
  - @wso2is/admin.core.v1@2.34.35
  - @wso2is/admin.connections.v1@2.28.35
  - @wso2is/admin.claims.v1@2.25.35
  - @wso2is/admin.feature-gate.v1@1.4.35
  - @wso2is/admin.template-core.v1@1.4.35

## 2.27.34

### Patch Changes

- Updated dependencies []:
  - @wso2is/admin.claims.v1@2.25.34
  - @wso2is/admin.core.v1@2.34.34
  - @wso2is/admin.connections.v1@2.28.34
  - @wso2is/admin.feature-gate.v1@1.4.34
  - @wso2is/admin.template-core.v1@1.4.34

## 2.27.33

### Patch Changes

- Updated dependencies [[`cb5cbc1494f3193a8111f80081d4b86cac9ee6fb`](https://github.com/wso2/identity-apps/commit/cb5cbc1494f3193a8111f80081d4b86cac9ee6fb)]:
  - @wso2is/admin.claims.v1@2.25.33
  - @wso2is/admin.connections.v1@2.28.33
  - @wso2is/admin.core.v1@2.34.33
  - @wso2is/admin.feature-gate.v1@1.4.33
  - @wso2is/admin.template-core.v1@1.4.33

## 2.27.32

### Patch Changes

- Updated dependencies [[`34f1c785d309fdce41218aa9fbcb8f36595d39ba`](https://github.com/wso2/identity-apps/commit/34f1c785d309fdce41218aa9fbcb8f36595d39ba)]:
  - @wso2is/admin.claims.v1@2.25.32
  - @wso2is/admin.connections.v1@2.28.32
  - @wso2is/admin.core.v1@2.34.32
  - @wso2is/admin.feature-gate.v1@1.4.32
  - @wso2is/admin.template-core.v1@1.4.32

## 2.27.31

### Patch Changes

- Updated dependencies [[`ce35db51c7bbf9fc894b71ecffd52d20413a4dd9`](https://github.com/wso2/identity-apps/commit/ce35db51c7bbf9fc894b71ecffd52d20413a4dd9), [`b7923d6f9ecdc70e314c14a328db8c551621eecb`](https://github.com/wso2/identity-apps/commit/b7923d6f9ecdc70e314c14a328db8c551621eecb), [`8294398b57416fd6648c1af9fecee230c198ac28`](https://github.com/wso2/identity-apps/commit/8294398b57416fd6648c1af9fecee230c198ac28)]:
  - @wso2is/admin.core.v1@2.34.31
  - @wso2is/i18n@2.12.3
  - @wso2is/core@2.4.3
  - @wso2is/admin.claims.v1@2.25.31
  - @wso2is/admin.connections.v1@2.28.31
  - @wso2is/admin.feature-gate.v1@1.4.31
  - @wso2is/admin.template-core.v1@1.4.31
  - @wso2is/access-control@3.3.3
  - @wso2is/dynamic-forms@2.4.7
  - @wso2is/form@2.5.7
  - @wso2is/forms@2.3.3
  - @wso2is/react-components@2.8.7

## 2.27.30

### Patch Changes

- Updated dependencies [[`798fa126edf561e196e82cf007992b0d335327c8`](https://github.com/wso2/identity-apps/commit/798fa126edf561e196e82cf007992b0d335327c8)]:
  - @wso2is/admin.claims.v1@2.25.30
  - @wso2is/admin.connections.v1@2.28.30
  - @wso2is/admin.core.v1@2.34.30
  - @wso2is/admin.feature-gate.v1@1.4.30
  - @wso2is/admin.template-core.v1@1.4.30

## 2.27.29

### Patch Changes

- Updated dependencies [[`10f5bf644f973552f3c3d155fda410b6e071f147`](https://github.com/wso2/identity-apps/commit/10f5bf644f973552f3c3d155fda410b6e071f147)]:
  - @wso2is/admin.claims.v1@2.25.29
  - @wso2is/core@2.4.2
  - @wso2is/admin.connections.v1@2.28.29
  - @wso2is/admin.core.v1@2.34.29
  - @wso2is/admin.feature-gate.v1@1.4.29
  - @wso2is/admin.template-core.v1@1.4.29
  - @wso2is/access-control@3.3.2
  - @wso2is/dynamic-forms@2.4.6
  - @wso2is/form@2.5.6
  - @wso2is/forms@2.3.2
  - @wso2is/i18n@2.12.2
  - @wso2is/react-components@2.8.6

## 2.27.28

### Patch Changes

- Updated dependencies [[`8773370130811defa922868d08c4f1ac1e006eda`](https://github.com/wso2/identity-apps/commit/8773370130811defa922868d08c4f1ac1e006eda)]:
  - @wso2is/admin.claims.v1@2.25.28
  - @wso2is/i18n@2.12.1
  - @wso2is/admin.core.v1@2.34.28
  - @wso2is/admin.connections.v1@2.28.28
  - @wso2is/admin.feature-gate.v1@1.4.28
  - @wso2is/admin.template-core.v1@1.4.28

## 2.27.27

### Patch Changes

- Updated dependencies [[`825c12b034fa8db01857a10b3fb9ff36314bce1a`](https://github.com/wso2/identity-apps/commit/825c12b034fa8db01857a10b3fb9ff36314bce1a)]:
  - @wso2is/i18n@2.12.0
  - @wso2is/admin.core.v1@2.34.27
  - @wso2is/admin.claims.v1@2.25.27
  - @wso2is/admin.connections.v1@2.28.27
  - @wso2is/admin.feature-gate.v1@1.4.27
  - @wso2is/admin.template-core.v1@1.4.27

## 2.27.26

### Patch Changes

- Updated dependencies [[`cdd3bfb5452ec094b8ab5f2bffc70015ed9d4453`](https://github.com/wso2/identity-apps/commit/cdd3bfb5452ec094b8ab5f2bffc70015ed9d4453), [`7e2588d91b8c20927219c6e6fa36daf87a18a0f6`](https://github.com/wso2/identity-apps/commit/7e2588d91b8c20927219c6e6fa36daf87a18a0f6)]:
  - @wso2is/theme@2.4.3
  - @wso2is/i18n@2.11.0
  - @wso2is/admin.claims.v1@2.25.26
  - @wso2is/admin.core.v1@2.34.26
  - @wso2is/admin.connections.v1@2.28.26
  - @wso2is/react-components@2.8.5
  - @wso2is/admin.feature-gate.v1@1.4.26
  - @wso2is/admin.template-core.v1@1.4.26
  - @wso2is/dynamic-forms@2.4.5
  - @wso2is/form@2.5.5

## 2.27.25

### Patch Changes

- Updated dependencies [[`b1d9ceb84cd80876dbe86f8c7730d18af274a1a5`](https://github.com/wso2/identity-apps/commit/b1d9ceb84cd80876dbe86f8c7730d18af274a1a5)]:
  - @wso2is/admin.template-core.v1@1.4.25
  - @wso2is/admin.connections.v1@2.28.25
  - @wso2is/admin.core.v1@2.34.25
  - @wso2is/admin.claims.v1@2.25.25
  - @wso2is/admin.feature-gate.v1@1.4.25

## 2.27.24

### Patch Changes

- Updated dependencies [[`7ae5f3a133de1f6f82a50a8e93f5bd9ec3079e70`](https://github.com/wso2/identity-apps/commit/7ae5f3a133de1f6f82a50a8e93f5bd9ec3079e70)]:
  - @wso2is/theme@2.4.2
  - @wso2is/admin.claims.v1@2.25.24
  - @wso2is/admin.core.v1@2.34.24
  - @wso2is/admin.connections.v1@2.28.24
  - @wso2is/react-components@2.8.4
  - @wso2is/admin.feature-gate.v1@1.4.24
  - @wso2is/admin.template-core.v1@1.4.24
  - @wso2is/dynamic-forms@2.4.4
  - @wso2is/form@2.5.4

## 2.27.23

### Patch Changes

- Updated dependencies [[`33dbbd9f8461a6a2001aa8a8189a48d24991e87b`](https://github.com/wso2/identity-apps/commit/33dbbd9f8461a6a2001aa8a8189a48d24991e87b)]:
  - @wso2is/i18n@2.10.6
  - @wso2is/theme@2.4.1
  - @wso2is/admin.connections.v1@2.28.23
  - @wso2is/admin.core.v1@2.34.23
  - @wso2is/admin.claims.v1@2.25.23
  - @wso2is/react-components@2.8.3
  - @wso2is/admin.feature-gate.v1@1.4.23
  - @wso2is/admin.template-core.v1@1.4.23
  - @wso2is/dynamic-forms@2.4.3
  - @wso2is/form@2.5.3

## 2.27.22

### Patch Changes

- Updated dependencies [[`34709e98e3fcc87c0659d49f6a202c190a649cfd`](https://github.com/wso2/identity-apps/commit/34709e98e3fcc87c0659d49f6a202c190a649cfd), [`1a5c99118ee5089c24930ef20968fb00315a7a6e`](https://github.com/wso2/identity-apps/commit/1a5c99118ee5089c24930ef20968fb00315a7a6e), [`a1ee2568f3fedfb81a6b24b7cd57022e44e8074c`](https://github.com/wso2/identity-apps/commit/a1ee2568f3fedfb81a6b24b7cd57022e44e8074c)]:
  - @wso2is/admin.core.v1@2.34.22
  - @wso2is/admin.template-core.v1@1.4.22
  - @wso2is/admin.connections.v1@2.28.22
  - @wso2is/admin.claims.v1@2.25.22
  - @wso2is/admin.feature-gate.v1@1.4.22

## 2.27.21

### Patch Changes

- Updated dependencies [[`4b477833d0178b12ceba5c8623505c33c288b3c6`](https://github.com/wso2/identity-apps/commit/4b477833d0178b12ceba5c8623505c33c288b3c6)]:
  - @wso2is/core@2.4.1
  - @wso2is/i18n@2.10.5
  - @wso2is/admin.claims.v1@2.25.21
  - @wso2is/admin.connections.v1@2.28.21
  - @wso2is/admin.core.v1@2.34.21
  - @wso2is/admin.feature-gate.v1@1.4.21
  - @wso2is/admin.template-core.v1@1.4.21
  - @wso2is/access-control@3.3.1
  - @wso2is/dynamic-forms@2.4.2
  - @wso2is/form@2.5.2
  - @wso2is/forms@2.3.1
  - @wso2is/react-components@2.8.2

## 2.27.20

### Patch Changes

- Updated dependencies [[`526596d57622f00f332376ee9a1414c166a7bfd2`](https://github.com/wso2/identity-apps/commit/526596d57622f00f332376ee9a1414c166a7bfd2)]:
  - @wso2is/i18n@2.10.4
  - @wso2is/admin.claims.v1@2.25.20
  - @wso2is/admin.core.v1@2.34.20
  - @wso2is/admin.connections.v1@2.28.20
  - @wso2is/admin.feature-gate.v1@1.4.20
  - @wso2is/admin.template-core.v1@1.4.20

## 2.27.19

### Patch Changes

- [#7091](https://github.com/wso2/identity-apps/pull/7091) [`050facbeac627265737d11bcd18b5ac2f0c32d72`](https://github.com/wso2/identity-apps/commit/050facbeac627265737d11bcd18b5ac2f0c32d72) Thanks [@JayaShakthi97](https://github.com/JayaShakthi97)! - Bump `@oxygen-ui/react` and `@oxygen-ui/react-icons` to v2.0.0

- Updated dependencies [[`050facbeac627265737d11bcd18b5ac2f0c32d72`](https://github.com/wso2/identity-apps/commit/050facbeac627265737d11bcd18b5ac2f0c32d72)]:
  - @wso2is/admin.feature-gate.v1@1.4.19
  - @wso2is/admin.connections.v1@2.28.19
  - @wso2is/admin.claims.v1@2.25.19
  - @wso2is/react-components@2.8.1
  - @wso2is/admin.core.v1@2.34.19
  - @wso2is/dynamic-forms@2.4.1
  - @wso2is/form@2.5.1
  - @wso2is/admin.template-core.v1@1.4.19

## 2.27.18

### Patch Changes

- Updated dependencies []:
  - @wso2is/admin.connections.v1@2.28.18
  - @wso2is/admin.core.v1@2.34.18
  - @wso2is/admin.claims.v1@2.25.18
  - @wso2is/admin.feature-gate.v1@1.4.18
  - @wso2is/admin.template-core.v1@1.4.18

## 2.27.17

### Patch Changes

- Updated dependencies []:
  - @wso2is/admin.connections.v1@2.28.17
  - @wso2is/admin.core.v1@2.34.17
  - @wso2is/admin.claims.v1@2.25.17
  - @wso2is/admin.feature-gate.v1@1.4.17
  - @wso2is/admin.template-core.v1@1.4.17

## 2.27.16

### Patch Changes

- Updated dependencies []:
  - @wso2is/admin.connections.v1@2.28.16
  - @wso2is/admin.core.v1@2.34.16
  - @wso2is/admin.claims.v1@2.25.16
  - @wso2is/admin.feature-gate.v1@1.4.16
  - @wso2is/admin.template-core.v1@1.4.16

## 2.27.15

### Patch Changes

- Updated dependencies []:
  - @wso2is/admin.claims.v1@2.25.15
  - @wso2is/admin.connections.v1@2.28.15
  - @wso2is/admin.core.v1@2.34.15
  - @wso2is/admin.feature-gate.v1@1.4.15
  - @wso2is/admin.template-core.v1@1.4.15

## 2.27.14

### Patch Changes

- Updated dependencies [[`062fb7ee176b7a96a580fbd7171bf94db99c4d2e`](https://github.com/wso2/identity-apps/commit/062fb7ee176b7a96a580fbd7171bf94db99c4d2e)]:
  - @wso2is/i18n@2.10.3
  - @wso2is/admin.connections.v1@2.28.14
  - @wso2is/admin.core.v1@2.34.14
  - @wso2is/admin.claims.v1@2.25.14
  - @wso2is/admin.feature-gate.v1@1.4.14
  - @wso2is/admin.template-core.v1@1.4.14

## 2.27.13

### Patch Changes

- Updated dependencies []:
  - @wso2is/admin.claims.v1@2.25.13
  - @wso2is/admin.core.v1@2.34.13
  - @wso2is/admin.connections.v1@2.28.13
  - @wso2is/admin.feature-gate.v1@1.4.13
  - @wso2is/admin.template-core.v1@1.4.13

## 2.27.12

### Patch Changes

- Updated dependencies []:
  - @wso2is/admin.core.v1@2.34.12
  - @wso2is/admin.connections.v1@2.28.12
  - @wso2is/admin.claims.v1@2.25.12
  - @wso2is/admin.feature-gate.v1@1.4.12
  - @wso2is/admin.template-core.v1@1.4.12

## 2.27.11

### Patch Changes

- Updated dependencies [[`07379763c3fb80e7c2264b6ebd61b341cf104ff8`](https://github.com/wso2/identity-apps/commit/07379763c3fb80e7c2264b6ebd61b341cf104ff8)]:
  - @wso2is/i18n@2.10.2
  - @wso2is/admin.claims.v1@2.25.11
  - @wso2is/admin.connections.v1@2.28.11
  - @wso2is/admin.core.v1@2.34.11
  - @wso2is/admin.feature-gate.v1@1.4.11
  - @wso2is/admin.template-core.v1@1.4.11

## 2.27.10

### Patch Changes

- Updated dependencies []:
  - @wso2is/admin.core.v1@2.34.10
  - @wso2is/admin.claims.v1@2.25.10
  - @wso2is/admin.connections.v1@2.28.10
  - @wso2is/admin.feature-gate.v1@1.4.10
  - @wso2is/admin.template-core.v1@1.4.10

## 2.27.9

### Patch Changes

- Updated dependencies [[`13fc4b33bed8fe69e53268f82a7c95825a2956b1`](https://github.com/wso2/identity-apps/commit/13fc4b33bed8fe69e53268f82a7c95825a2956b1)]:
  - @wso2is/admin.core.v1@2.34.9
  - @wso2is/admin.claims.v1@2.25.9
  - @wso2is/admin.connections.v1@2.28.9
  - @wso2is/admin.feature-gate.v1@1.4.9
  - @wso2is/admin.template-core.v1@1.4.9

## 2.27.8

### Patch Changes

- Updated dependencies [[`03244f11de49d43a6fc4f19ea646be442683d262`](https://github.com/wso2/identity-apps/commit/03244f11de49d43a6fc4f19ea646be442683d262)]:
  - @wso2is/admin.core.v1@2.34.8
  - @wso2is/admin.claims.v1@2.25.8
  - @wso2is/admin.connections.v1@2.28.8
  - @wso2is/admin.feature-gate.v1@1.4.8
  - @wso2is/admin.template-core.v1@1.4.8

## 2.27.7

### Patch Changes

- Updated dependencies []:
  - @wso2is/admin.core.v1@2.34.7
  - @wso2is/admin.claims.v1@2.25.7
  - @wso2is/admin.connections.v1@2.28.7
  - @wso2is/admin.feature-gate.v1@1.4.7
  - @wso2is/admin.template-core.v1@1.4.7

## 2.27.6

### Patch Changes

- Updated dependencies []:
  - @wso2is/admin.connections.v1@2.28.6
  - @wso2is/admin.core.v1@2.34.6
  - @wso2is/admin.claims.v1@2.25.6
  - @wso2is/admin.feature-gate.v1@1.4.6
  - @wso2is/admin.template-core.v1@1.4.6

## 2.27.5

### Patch Changes

- Updated dependencies []:
  - @wso2is/admin.core.v1@2.34.5
  - @wso2is/admin.connections.v1@2.28.5
  - @wso2is/admin.claims.v1@2.25.5
  - @wso2is/admin.feature-gate.v1@1.4.5
  - @wso2is/admin.template-core.v1@1.4.5

## 2.27.4

### Patch Changes

- Updated dependencies []:
  - @wso2is/admin.connections.v1@2.28.4
  - @wso2is/admin.core.v1@2.34.4
  - @wso2is/admin.claims.v1@2.25.4
  - @wso2is/admin.feature-gate.v1@1.4.4
  - @wso2is/admin.template-core.v1@1.4.4

## 2.27.3

### Patch Changes

- Updated dependencies [[`890bc99c059bb05a70ab1fc27b069fea56600a62`](https://github.com/wso2/identity-apps/commit/890bc99c059bb05a70ab1fc27b069fea56600a62)]:
  - @wso2is/i18n@2.10.1
  - @wso2is/admin.claims.v1@2.25.3
  - @wso2is/admin.connections.v1@2.28.3
  - @wso2is/admin.core.v1@2.34.3
  - @wso2is/admin.feature-gate.v1@1.4.3
  - @wso2is/admin.template-core.v1@1.4.3

## 2.27.2

### Patch Changes

- Updated dependencies []:
  - @wso2is/admin.connections.v1@2.28.2
  - @wso2is/admin.core.v1@2.34.2
  - @wso2is/admin.claims.v1@2.25.2
  - @wso2is/admin.feature-gate.v1@1.4.2
  - @wso2is/admin.template-core.v1@1.4.2

## 2.27.1

### Patch Changes

- Updated dependencies [[`60ebbf89887588e81579d4d5ee786dfb4ec6ea0e`](https://github.com/wso2/identity-apps/commit/60ebbf89887588e81579d4d5ee786dfb4ec6ea0e)]:
  - @wso2is/admin.core.v1@2.34.1
  - @wso2is/admin.claims.v1@2.25.1
  - @wso2is/admin.connections.v1@2.28.1
  - @wso2is/admin.feature-gate.v1@1.4.1
  - @wso2is/admin.template-core.v1@1.4.1

## 2.27.0

### Minor Changes

- [#7022](https://github.com/wso2/identity-apps/pull/7022) [`8ee127818ea4c8aac46296a1c93b45806ee887c2`](https://github.com/wso2/identity-apps/commit/8ee127818ea4c8aac46296a1c93b45806ee887c2) Thanks [@brionmario](https://github.com/brionmario)! - - Update `@oxygen-ui` version to `v1.15.2`.
  - Remove unwanted padding in the Oxygen UI text field in the theme config.
  - Fix typo in tenants feature.

### Patch Changes

- Updated dependencies [[`8ee127818ea4c8aac46296a1c93b45806ee887c2`](https://github.com/wso2/identity-apps/commit/8ee127818ea4c8aac46296a1c93b45806ee887c2)]:
  - @wso2is/admin.template-core.v1@1.4.0
  - @wso2is/admin.feature-gate.v1@1.4.0
  - @wso2is/admin.connections.v1@2.28.0
  - @wso2is/admin.claims.v1@2.25.0
  - @wso2is/react-components@2.8.0
  - @wso2is/admin.core.v1@2.34.0
  - @wso2is/access-control@3.3.0
  - @wso2is/dynamic-forms@2.4.0
  - @wso2is/validation@2.4.0
  - @wso2is/forms@2.3.0
  - @wso2is/theme@2.4.0
  - @wso2is/core@2.4.0
  - @wso2is/form@2.5.0
  - @wso2is/i18n@2.10.0

## 2.26.2

### Patch Changes

- Updated dependencies [[`d65f0c52ae247af4bb49f602d8f5053648f2edbd`](https://github.com/wso2/identity-apps/commit/d65f0c52ae247af4bb49f602d8f5053648f2edbd)]:
  - @wso2is/form@2.4.1
  - @wso2is/admin.core.v1@2.33.2
  - @wso2is/admin.claims.v1@2.24.2
  - @wso2is/admin.connections.v1@2.27.2
  - @wso2is/admin.feature-gate.v1@1.3.2
  - @wso2is/admin.template-core.v1@1.3.2

## 2.26.1

### Patch Changes

- Updated dependencies [[`35dce8701aa17f55ee3c4fd242da972d1a25f9ab`](https://github.com/wso2/identity-apps/commit/35dce8701aa17f55ee3c4fd242da972d1a25f9ab)]:
  - @wso2is/i18n@2.9.1
  - @wso2is/admin.connections.v1@2.27.1
  - @wso2is/admin.core.v1@2.33.1
  - @wso2is/admin.claims.v1@2.24.1
  - @wso2is/admin.feature-gate.v1@1.3.1
  - @wso2is/admin.template-core.v1@1.3.1

## 2.26.0

### Minor Changes

- [#6962](https://github.com/wso2/identity-apps/pull/6962) [`d54b53ec37367ea29b822c29985c95fb75418f52`](https://github.com/wso2/identity-apps/commit/d54b53ec37367ea29b822c29985c95fb75418f52) Thanks [@brionmario](https://github.com/brionmario)! - Introduce Multi-Tenancy feature

### Patch Changes

- Updated dependencies [[`d54b53ec37367ea29b822c29985c95fb75418f52`](https://github.com/wso2/identity-apps/commit/d54b53ec37367ea29b822c29985c95fb75418f52), [`e264222a39f0f7fca07549db634a8ed20348ec53`](https://github.com/wso2/identity-apps/commit/e264222a39f0f7fca07549db634a8ed20348ec53)]:
  - @wso2is/admin.template-core.v1@1.3.0
  - @wso2is/admin.feature-gate.v1@1.3.0
  - @wso2is/admin.connections.v1@2.27.0
  - @wso2is/admin.claims.v1@2.24.0
  - @wso2is/react-components@2.7.0
  - @wso2is/admin.core.v1@2.33.0
  - @wso2is/access-control@3.2.0
  - @wso2is/dynamic-forms@2.3.0
  - @wso2is/validation@2.3.0
  - @wso2is/forms@2.2.0
  - @wso2is/theme@2.3.0
  - @wso2is/core@2.3.0
  - @wso2is/form@2.4.0
  - @wso2is/i18n@2.9.0

## 2.25.2

### Patch Changes

- Updated dependencies []:
  - @wso2is/admin.claims.v1@2.23.2
  - @wso2is/admin.core.v1@2.32.3
  - @wso2is/admin.connections.v1@2.26.2
  - @wso2is/admin.feature-gate.v1@1.2.3
  - @wso2is/admin.template-core.v1@1.2.2

## 2.25.1

### Patch Changes

- Updated dependencies []:
  - @wso2is/admin.connections.v1@2.26.1
  - @wso2is/admin.core.v1@2.32.2
  - @wso2is/admin.claims.v1@2.23.1
  - @wso2is/admin.feature-gate.v1@1.2.2
  - @wso2is/admin.template-core.v1@1.2.1

## 2.25.0

### Minor Changes

- [#7012](https://github.com/wso2/identity-apps/pull/7012) [`2bae555318c94d93b0e38304c2781e0b5cd8b5b1`](https://github.com/wso2/identity-apps/commit/2bae555318c94d93b0e38304c2781e0b5cd8b5b1) Thanks [@brionmario](https://github.com/brionmario)! - Bump `@oxygen-ui` to `v1.15.1`

### Patch Changes

- Updated dependencies [[`2bae555318c94d93b0e38304c2781e0b5cd8b5b1`](https://github.com/wso2/identity-apps/commit/2bae555318c94d93b0e38304c2781e0b5cd8b5b1)]:
  - @wso2is/admin.claims.v1@2.23.0
  - @wso2is/admin.connections.v1@2.26.0
  - @wso2is/admin.template-core.v1@1.2.0
  - @wso2is/access-control@3.1.0
  - @wso2is/core@2.2.0
  - @wso2is/dynamic-forms@2.2.0
  - @wso2is/form@2.3.0
  - @wso2is/forms@2.1.0
  - @wso2is/i18n@2.8.0
  - @wso2is/react-components@2.6.0
  - @wso2is/theme@2.2.0
  - @wso2is/validation@2.2.0
  - @wso2is/admin.core.v1@2.32.1
  - @wso2is/admin.feature-gate.v1@1.2.1

## 2.24.0

### Minor Changes

- [#6985](https://github.com/wso2/identity-apps/pull/6985) [`4fd710e435d292d59de289f4c71293a330a85267`](https://github.com/wso2/identity-apps/commit/4fd710e435d292d59de289f4c71293a330a85267) Thanks [@brionmario](https://github.com/brionmario)! - Bump `@oxygen-ui` version to `v15.x`

### Patch Changes

- Updated dependencies [[`4fd710e435d292d59de289f4c71293a330a85267`](https://github.com/wso2/identity-apps/commit/4fd710e435d292d59de289f4c71293a330a85267), [`86e236e6bb3fb65bbc186b24d39a8bfead33f30a`](https://github.com/wso2/identity-apps/commit/86e236e6bb3fb65bbc186b24d39a8bfead33f30a)]:
  - @wso2is/admin.template-core.v1@1.1.0
  - @wso2is/admin.feature-gate.v1@1.2.0
  - @wso2is/admin.connections.v1@2.25.0
  - @wso2is/admin.claims.v1@2.22.0
  - @wso2is/react-components@2.5.0
  - @wso2is/admin.core.v1@2.32.0
  - @wso2is/dynamic-forms@2.1.0
  - @wso2is/validation@2.1.0
  - @wso2is/form@2.2.0
  - @wso2is/i18n@2.7.0
  - @wso2is/theme@2.1.6

## 2.23.13

### Patch Changes

- Updated dependencies [[`f8efa54ea029a676aa6908369e6736a84ae97d5c`](https://github.com/wso2/identity-apps/commit/f8efa54ea029a676aa6908369e6736a84ae97d5c)]:
  - @wso2is/i18n@2.6.2
  - @wso2is/admin.claims.v1@2.21.32
  - @wso2is/admin.core.v1@2.31.13
  - @wso2is/admin.connections.v1@2.24.13
  - @wso2is/admin.feature-gate.v1@1.1.32
  - @wso2is/admin.template-core.v1@1.0.84

## 2.23.12

### Patch Changes

- Updated dependencies []:
  - @wso2is/admin.core.v1@2.31.12
  - @wso2is/admin.connections.v1@2.24.12
  - @wso2is/admin.claims.v1@2.21.31
  - @wso2is/admin.feature-gate.v1@1.1.31
  - @wso2is/admin.template-core.v1@1.0.83

## 2.23.11

### Patch Changes

- Updated dependencies []:
  - @wso2is/admin.connections.v1@2.24.11
  - @wso2is/admin.core.v1@2.31.11
  - @wso2is/admin.claims.v1@2.21.30
  - @wso2is/admin.feature-gate.v1@1.1.30
  - @wso2is/admin.template-core.v1@1.0.82

## 2.23.10

### Patch Changes

- Updated dependencies []:
  - @wso2is/admin.core.v1@2.31.10
  - @wso2is/admin.connections.v1@2.24.10
  - @wso2is/admin.claims.v1@2.21.29
  - @wso2is/admin.feature-gate.v1@1.1.29
  - @wso2is/admin.template-core.v1@1.0.81

## 2.23.9

### Patch Changes

- Updated dependencies [[`f1e54d9187ebecf488222f32aabc60c1c067ad52`](https://github.com/wso2/identity-apps/commit/f1e54d9187ebecf488222f32aabc60c1c067ad52)]:
  - @wso2is/validation@2.0.10
  - @wso2is/admin.connections.v1@2.24.9
  - @wso2is/admin.core.v1@2.31.9
  - @wso2is/admin.claims.v1@2.21.28
  - @wso2is/dynamic-forms@2.0.111
  - @wso2is/form@2.1.19
  - @wso2is/admin.feature-gate.v1@1.1.28
  - @wso2is/admin.template-core.v1@1.0.80

## 2.23.8

### Patch Changes

- Updated dependencies []:
  - @wso2is/admin.connections.v1@2.24.8
  - @wso2is/admin.core.v1@2.31.8
  - @wso2is/admin.claims.v1@2.21.27
  - @wso2is/admin.feature-gate.v1@1.1.27
  - @wso2is/admin.template-core.v1@1.0.79

## 2.23.7

### Patch Changes

- Updated dependencies []:
  - @wso2is/admin.core.v1@2.31.7
  - @wso2is/admin.connections.v1@2.24.7
  - @wso2is/admin.claims.v1@2.21.26
  - @wso2is/admin.feature-gate.v1@1.1.26
  - @wso2is/admin.template-core.v1@1.0.78

## 2.23.6

### Patch Changes

- Updated dependencies []:
  - @wso2is/admin.connections.v1@2.24.6
  - @wso2is/admin.core.v1@2.31.6
  - @wso2is/admin.claims.v1@2.21.25
  - @wso2is/admin.feature-gate.v1@1.1.25
  - @wso2is/admin.template-core.v1@1.0.77

## 2.23.5

### Patch Changes

- Updated dependencies []:
  - @wso2is/admin.core.v1@2.31.5
  - @wso2is/admin.connections.v1@2.24.5
  - @wso2is/admin.claims.v1@2.21.24
  - @wso2is/admin.feature-gate.v1@1.1.24
  - @wso2is/admin.template-core.v1@1.0.76

## 2.23.4

### Patch Changes

- Updated dependencies []:
  - @wso2is/admin.core.v1@2.31.4
  - @wso2is/admin.connections.v1@2.24.4
  - @wso2is/admin.claims.v1@2.21.23
  - @wso2is/admin.feature-gate.v1@1.1.23
  - @wso2is/admin.template-core.v1@1.0.75

## 2.23.3

### Patch Changes

- Updated dependencies []:
  - @wso2is/admin.connections.v1@2.24.3
  - @wso2is/admin.core.v1@2.31.3
  - @wso2is/admin.claims.v1@2.21.22
  - @wso2is/admin.feature-gate.v1@1.1.22
  - @wso2is/admin.template-core.v1@1.0.74

## 2.23.2

### Patch Changes

- Updated dependencies [[`8cca5da311d6bd96d3492b21156b925f4580bc77`](https://github.com/wso2/identity-apps/commit/8cca5da311d6bd96d3492b21156b925f4580bc77)]:
  - @wso2is/admin.connections.v1@2.24.2
  - @wso2is/react-components@2.4.17
  - @wso2is/admin.core.v1@2.31.2
  - @wso2is/theme@2.1.5
  - @wso2is/i18n@2.6.1
  - @wso2is/admin.claims.v1@2.21.21
  - @wso2is/dynamic-forms@2.0.110
  - @wso2is/form@2.1.18
  - @wso2is/admin.feature-gate.v1@1.1.21
  - @wso2is/admin.template-core.v1@1.0.73

## 2.23.1

### Patch Changes

- [#6965](https://github.com/wso2/identity-apps/pull/6965) [`eac43665f667722856d534dcb474fb369cf15bf8`](https://github.com/wso2/identity-apps/commit/eac43665f667722856d534dcb474fb369cf15bf8) Thanks [@JayaShakthi97](https://github.com/JayaShakthi97)! - Fix issues in IdVP feature

- Updated dependencies []:
  - @wso2is/admin.connections.v1@2.24.1
  - @wso2is/admin.core.v1@2.31.1
  - @wso2is/admin.claims.v1@2.21.20
  - @wso2is/admin.feature-gate.v1@1.1.20
  - @wso2is/admin.template-core.v1@1.0.72

## 2.23.0

### Minor Changes

- [#6949](https://github.com/wso2/identity-apps/pull/6949) [`ffab5ff5c160aa6d462919d22d24e169d3a146f9`](https://github.com/wso2/identity-apps/commit/ffab5ff5c160aa6d462919d22d24e169d3a146f9) Thanks [@JayaShakthi97](https://github.com/JayaShakthi97)! - Improve Identity Verification Providers feature

### Patch Changes

- Updated dependencies [[`ffab5ff5c160aa6d462919d22d24e169d3a146f9`](https://github.com/wso2/identity-apps/commit/ffab5ff5c160aa6d462919d22d24e169d3a146f9)]:
  - @wso2is/admin.connections.v1@2.24.0
  - @wso2is/admin.core.v1@2.31.0
  - @wso2is/i18n@2.6.0
  - @wso2is/admin.claims.v1@2.21.19
  - @wso2is/admin.feature-gate.v1@1.1.19
  - @wso2is/admin.template-core.v1@1.0.71

## 2.22.18

### Patch Changes

- Updated dependencies [[`059caf916a569d07cbacbd94b38a6ad696932b73`](https://github.com/wso2/identity-apps/commit/059caf916a569d07cbacbd94b38a6ad696932b73)]:
  - @wso2is/i18n@2.5.36
  - @wso2is/admin.core.v1@2.30.18
  - @wso2is/admin.claims.v1@2.21.18
  - @wso2is/admin.feature-gate.v1@1.1.18

## 2.22.17

### Patch Changes

- Updated dependencies []:
  - @wso2is/admin.core.v1@2.30.17
  - @wso2is/admin.claims.v1@2.21.17
  - @wso2is/admin.feature-gate.v1@1.1.17

## 2.22.16

### Patch Changes

- Updated dependencies []:
  - @wso2is/admin.core.v1@2.30.16
  - @wso2is/admin.claims.v1@2.21.16
  - @wso2is/admin.feature-gate.v1@1.1.16

## 2.22.15

### Patch Changes

- [#6952](https://github.com/wso2/identity-apps/pull/6952) [`15b6ce4fde341d376d15bdfc03a436419d92ee6d`](https://github.com/wso2/identity-apps/commit/15b6ce4fde341d376d15bdfc03a436419d92ee6d) Thanks [@pavinduLakshan](https://github.com/pavinduLakshan)! - Update oxygen ui version

- Updated dependencies [[`15b6ce4fde341d376d15bdfc03a436419d92ee6d`](https://github.com/wso2/identity-apps/commit/15b6ce4fde341d376d15bdfc03a436419d92ee6d)]:
  - @wso2is/admin.claims.v1@2.21.15
  - @wso2is/react-components@2.4.16
  - @wso2is/dynamic-forms@2.0.109
  - @wso2is/admin.core.v1@2.30.15
  - @wso2is/admin.feature-gate.v1@1.1.15
  - @wso2is/form@2.1.17

## 2.22.14

### Patch Changes

- Updated dependencies [[`0b0d605e26e4f897713db9c49d880920912fe663`](https://github.com/wso2/identity-apps/commit/0b0d605e26e4f897713db9c49d880920912fe663)]:
  - @wso2is/react-components@2.4.15
  - @wso2is/admin.core.v1@2.30.14
  - @wso2is/admin.claims.v1@2.21.14
  - @wso2is/dynamic-forms@2.0.108
  - @wso2is/form@2.1.16
  - @wso2is/admin.feature-gate.v1@1.1.14

## 2.22.13

### Patch Changes

- Updated dependencies [[`5c51848d9d9861e755224cd412982ff412ae30be`](https://github.com/wso2/identity-apps/commit/5c51848d9d9861e755224cd412982ff412ae30be)]:
  - @wso2is/i18n@2.5.35
  - @wso2is/admin.core.v1@2.30.13
  - @wso2is/admin.claims.v1@2.21.13
  - @wso2is/admin.feature-gate.v1@1.1.13

## 2.22.12

### Patch Changes

- Updated dependencies []:
  - @wso2is/admin.claims.v1@2.21.12
  - @wso2is/admin.core.v1@2.30.12
  - @wso2is/admin.feature-gate.v1@1.1.12

## 2.22.11

### Patch Changes

- Updated dependencies [[`a4d2b3686c77e679bcd42432ecb92b4e1995f9df`](https://github.com/wso2/identity-apps/commit/a4d2b3686c77e679bcd42432ecb92b4e1995f9df)]:
  - @wso2is/i18n@2.5.34
  - @wso2is/admin.core.v1@2.30.11
  - @wso2is/admin.claims.v1@2.21.11
  - @wso2is/admin.feature-gate.v1@1.1.11

## 2.22.10

### Patch Changes

- Updated dependencies []:
  - @wso2is/admin.claims.v1@2.21.10
  - @wso2is/admin.core.v1@2.30.10
  - @wso2is/admin.feature-gate.v1@1.1.10

## 2.22.9

### Patch Changes

- Updated dependencies []:
  - @wso2is/admin.core.v1@2.30.9
  - @wso2is/admin.claims.v1@2.21.9
  - @wso2is/admin.feature-gate.v1@1.1.9

## 2.22.8

### Patch Changes

- Updated dependencies []:
  - @wso2is/admin.core.v1@2.30.8
  - @wso2is/admin.claims.v1@2.21.8
  - @wso2is/admin.feature-gate.v1@1.1.8

## 2.22.7

### Patch Changes

- Updated dependencies [[`11e1c9a35285f492abd2aa5990efefd45a1c0f6e`](https://github.com/wso2/identity-apps/commit/11e1c9a35285f492abd2aa5990efefd45a1c0f6e)]:
  - @wso2is/i18n@2.5.33
  - @wso2is/admin.core.v1@2.30.7
  - @wso2is/admin.claims.v1@2.21.7
  - @wso2is/admin.feature-gate.v1@1.1.7

## 2.22.6

### Patch Changes

- Updated dependencies []:
  - @wso2is/admin.core.v1@2.30.6
  - @wso2is/admin.claims.v1@2.21.6
  - @wso2is/admin.feature-gate.v1@1.1.6

## 2.22.5

### Patch Changes

- Updated dependencies []:
  - @wso2is/admin.core.v1@2.30.5
  - @wso2is/admin.claims.v1@2.21.5
  - @wso2is/admin.feature-gate.v1@1.1.5

## 2.22.4

### Patch Changes

- Updated dependencies []:
  - @wso2is/admin.core.v1@2.30.4
  - @wso2is/admin.claims.v1@2.21.4
  - @wso2is/admin.feature-gate.v1@1.1.4

## 2.22.3

### Patch Changes

- Updated dependencies [[`2310dde3b346c505cacf0189865c1c0959b65b7a`](https://github.com/wso2/identity-apps/commit/2310dde3b346c505cacf0189865c1c0959b65b7a)]:
  - @wso2is/admin.core.v1@2.30.3
  - @wso2is/i18n@2.5.32
  - @wso2is/admin.claims.v1@2.21.3
  - @wso2is/admin.feature-gate.v1@1.1.3

## 2.22.2

### Patch Changes

- Updated dependencies []:
  - @wso2is/admin.core.v1@2.30.2
  - @wso2is/admin.claims.v1@2.21.2
  - @wso2is/admin.feature-gate.v1@1.1.2

## 2.22.1

### Patch Changes

- Updated dependencies []:
  - @wso2is/admin.core.v1@2.30.1
  - @wso2is/admin.claims.v1@2.21.1
  - @wso2is/admin.feature-gate.v1@1.1.1

## 2.22.0

### Minor Changes

- [#6894](https://github.com/wso2/identity-apps/pull/6894) [`e7bf2ba65101f54e8b32cf75588ce1bf79bb0b07`](https://github.com/wso2/identity-apps/commit/e7bf2ba65101f54e8b32cf75588ce1bf79bb0b07) Thanks [@DonOmalVindula](https://github.com/DonOmalVindula)! - Bump auth-react and auth-spa to latest versions

### Patch Changes

- Updated dependencies [[`e7bf2ba65101f54e8b32cf75588ce1bf79bb0b07`](https://github.com/wso2/identity-apps/commit/e7bf2ba65101f54e8b32cf75588ce1bf79bb0b07)]:
  - @wso2is/admin.feature-gate.v1@1.1.0
  - @wso2is/admin.claims.v1@2.21.0
  - @wso2is/admin.core.v1@2.30.0
  - @wso2is/core@2.1.0
  - @wso2is/access-control@3.0.24
  - @wso2is/dynamic-forms@2.0.107
  - @wso2is/form@2.1.15
  - @wso2is/forms@2.0.54
  - @wso2is/i18n@2.5.31
  - @wso2is/react-components@2.4.14

## 2.21.19

### Patch Changes

- [#6887](https://github.com/wso2/identity-apps/pull/6887) [`cf93bd5d1017bea864075ff2cd80247be3fb27ed`](https://github.com/wso2/identity-apps/commit/cf93bd5d1017bea864075ff2cd80247be3fb27ed) Thanks [@DonOmalVindula](https://github.com/DonOmalVindula)! - Downgrade SDK to 5.1.0

- Updated dependencies [[`cf93bd5d1017bea864075ff2cd80247be3fb27ed`](https://github.com/wso2/identity-apps/commit/cf93bd5d1017bea864075ff2cd80247be3fb27ed)]:
  - @wso2is/admin.feature-gate.v1@1.0.19
  - @wso2is/admin.claims.v1@2.20.163
  - @wso2is/admin.core.v1@2.29.15
  - @wso2is/core@2.0.63
  - @wso2is/access-control@3.0.23
  - @wso2is/dynamic-forms@2.0.106
  - @wso2is/form@2.1.14
  - @wso2is/forms@2.0.53
  - @wso2is/i18n@2.5.30
  - @wso2is/react-components@2.4.13

## 2.21.18

### Patch Changes

- [#6881](https://github.com/wso2/identity-apps/pull/6881) [`92abc34d6d2586d12b9daa1da208d48451c3c269`](https://github.com/wso2/identity-apps/commit/92abc34d6d2586d12b9daa1da208d48451c3c269) Thanks [@DonOmalVindula](https://github.com/DonOmalVindula)! - Bump auth-react and auth-spa to latest version

- Updated dependencies [[`92abc34d6d2586d12b9daa1da208d48451c3c269`](https://github.com/wso2/identity-apps/commit/92abc34d6d2586d12b9daa1da208d48451c3c269)]:
  - @wso2is/admin.feature-gate.v1@1.0.18
  - @wso2is/admin.claims.v1@2.20.162
  - @wso2is/admin.core.v1@2.29.14
  - @wso2is/core@2.0.62
  - @wso2is/access-control@3.0.22
  - @wso2is/dynamic-forms@2.0.105
  - @wso2is/form@2.1.13
  - @wso2is/forms@2.0.52
  - @wso2is/i18n@2.5.29
  - @wso2is/react-components@2.4.12

## 2.21.17

### Patch Changes

- Updated dependencies []:
  - @wso2is/admin.claims.v1@2.20.161
  - @wso2is/admin.core.v1@2.29.13
  - @wso2is/admin.feature-gate.v1@1.0.17

## 2.21.16

### Patch Changes

- [#6875](https://github.com/wso2/identity-apps/pull/6875) [`a6b8c8c1dd5496ab6aadb7374d412b74cd70dffd`](https://github.com/wso2/identity-apps/commit/a6b8c8c1dd5496ab6aadb7374d412b74cd70dffd) Thanks [@Achintha444](https://github.com/Achintha444)! - bump oxygen-ui to 1.13.10

- Updated dependencies [[`a6b8c8c1dd5496ab6aadb7374d412b74cd70dffd`](https://github.com/wso2/identity-apps/commit/a6b8c8c1dd5496ab6aadb7374d412b74cd70dffd)]:
  - @wso2is/admin.claims.v1@2.20.160
  - @wso2is/react-components@2.4.11
  - @wso2is/dynamic-forms@2.0.104
  - @wso2is/admin.core.v1@2.29.12
  - @wso2is/admin.feature-gate.v1@1.0.16
  - @wso2is/form@2.1.12

## 2.21.15

### Patch Changes

- Updated dependencies []:
  - @wso2is/admin.core.v1@2.29.11
  - @wso2is/admin.claims.v1@2.20.159
  - @wso2is/admin.feature-gate.v1@1.0.15

## 2.21.14

### Patch Changes

- Updated dependencies []:
  - @wso2is/admin.core.v1@2.29.10
  - @wso2is/admin.feature-gate.v1@1.0.14
  - @wso2is/admin.claims.v1@2.20.158

## 2.21.13

### Patch Changes

- Updated dependencies [[`fae3342cc1e1e54c44d51ac6deb9e01d2d060720`](https://github.com/wso2/identity-apps/commit/fae3342cc1e1e54c44d51ac6deb9e01d2d060720)]:
  - @wso2is/i18n@2.5.28
  - @wso2is/admin.claims.v1@2.20.157
  - @wso2is/admin.core.v1@2.29.9
  - @wso2is/admin.feature-gate.v1@1.0.13

## 2.21.12

### Patch Changes

- Updated dependencies [[`2f1063e00b42e7f5a3886c16812c2240d51f7594`](https://github.com/wso2/identity-apps/commit/2f1063e00b42e7f5a3886c16812c2240d51f7594)]:
  - @wso2is/react-components@2.4.10
  - @wso2is/admin.core.v1@2.29.8
  - @wso2is/admin.claims.v1@2.20.156
  - @wso2is/dynamic-forms@2.0.103
  - @wso2is/form@2.1.11
  - @wso2is/admin.feature-gate.v1@1.0.12

## 2.21.11

### Patch Changes

- Updated dependencies [[`26785522cc1c6e675cb91e8976d77b75e9dc3ecf`](https://github.com/wso2/identity-apps/commit/26785522cc1c6e675cb91e8976d77b75e9dc3ecf)]:
  - @wso2is/theme@2.1.4
  - @wso2is/admin.claims.v1@2.20.155
  - @wso2is/react-components@2.4.9
  - @wso2is/admin.core.v1@2.29.7
  - @wso2is/admin.feature-gate.v1@1.0.11
  - @wso2is/dynamic-forms@2.0.102
  - @wso2is/form@2.1.10

## 2.21.10

### Patch Changes

- Updated dependencies [[`60c435a2288880cab85bcec41f84ab4f707fa101`](https://github.com/wso2/identity-apps/commit/60c435a2288880cab85bcec41f84ab4f707fa101)]:
  - @wso2is/i18n@2.5.27
  - @wso2is/admin.claims.v1@2.20.154
  - @wso2is/admin.core.v1@2.29.6
  - @wso2is/admin.feature-gate.v1@1.0.10

## 2.21.9

### Patch Changes

- Updated dependencies [[`22dcbbe1383cfdb1b388f3f02e51ccc0dab653dd`](https://github.com/wso2/identity-apps/commit/22dcbbe1383cfdb1b388f3f02e51ccc0dab653dd), [`1cb81cec3954eb14d1e294bed089782c0b8fe3b7`](https://github.com/wso2/identity-apps/commit/1cb81cec3954eb14d1e294bed089782c0b8fe3b7)]:
  - @wso2is/theme@2.1.3
  - @wso2is/react-components@2.4.8
  - @wso2is/admin.claims.v1@2.20.153
  - @wso2is/admin.core.v1@2.29.5
  - @wso2is/dynamic-forms@2.0.101
  - @wso2is/form@2.1.9
  - @wso2is/admin.feature-gate.v1@1.0.9

## 2.21.8

### Patch Changes

- [#6856](https://github.com/wso2/identity-apps/pull/6856) [`e8b882b2c9837535e53ac032a77bbc4e6a776e13`](https://github.com/wso2/identity-apps/commit/e8b882b2c9837535e53ac032a77bbc4e6a776e13) Thanks [@Achintha444](https://github.com/Achintha444)! - Change filter icon to `HorizontalBarsFilterIcon` and change the search icon to `MagnifyingGlassIcon` in the advanced search

- Updated dependencies [[`e8b882b2c9837535e53ac032a77bbc4e6a776e13`](https://github.com/wso2/identity-apps/commit/e8b882b2c9837535e53ac032a77bbc4e6a776e13)]:
  - @wso2is/admin.claims.v1@2.20.152
  - @wso2is/react-components@2.4.7
  - @wso2is/dynamic-forms@2.0.100
  - @wso2is/admin.core.v1@2.29.4
  - @wso2is/admin.feature-gate.v1@1.0.8
  - @wso2is/form@2.1.8

## 2.21.7

### Patch Changes

- Updated dependencies []:
  - @wso2is/admin.core.v1@2.29.3
  - @wso2is/admin.claims.v1@2.20.151
  - @wso2is/admin.feature-gate.v1@1.0.7

## 2.21.6

### Patch Changes

- Updated dependencies [[`ca1acd66b5da706b2e2618a6d19a72dc8967d027`](https://github.com/wso2/identity-apps/commit/ca1acd66b5da706b2e2618a6d19a72dc8967d027)]:
  - @wso2is/i18n@2.5.26
  - @wso2is/admin.claims.v1@2.20.150
  - @wso2is/admin.core.v1@2.29.2
  - @wso2is/admin.feature-gate.v1@1.0.6

## 2.21.5

### Patch Changes

- Updated dependencies [[`47824646cba3146cf7e6561377ca4e6b293dbda8`](https://github.com/wso2/identity-apps/commit/47824646cba3146cf7e6561377ca4e6b293dbda8)]:
  - @wso2is/i18n@2.5.25
  - @wso2is/admin.claims.v1@2.20.149
  - @wso2is/admin.core.v1@2.29.1
  - @wso2is/admin.feature-gate.v1@1.0.5

## 2.21.4

### Patch Changes

- Updated dependencies [[`6f5f708ed4a72a19e45d9f0c3a65f9486bd7166c`](https://github.com/wso2/identity-apps/commit/6f5f708ed4a72a19e45d9f0c3a65f9486bd7166c)]:
  - @wso2is/admin.core.v1@2.29.0
  - @wso2is/admin.claims.v1@2.20.148
  - @wso2is/admin.feature-gate.v1@1.0.4

## 2.21.3

### Patch Changes

- Updated dependencies []:
  - @wso2is/admin.claims.v1@2.20.147
  - @wso2is/admin.core.v1@2.28.3
  - @wso2is/admin.feature-gate.v1@1.0.3

## 2.21.2

### Patch Changes

- Updated dependencies []:
  - @wso2is/admin.claims.v1@2.20.146
  - @wso2is/admin.core.v1@2.28.2
  - @wso2is/admin.feature-gate.v1@1.0.2

## 2.21.1

### Patch Changes

- Updated dependencies [[`a4fb4106bace0826911b8a385bd39167d84f9ac0`](https://github.com/wso2/identity-apps/commit/a4fb4106bace0826911b8a385bd39167d84f9ac0)]:
  - @wso2is/theme@2.1.2
  - @wso2is/admin.claims.v1@2.20.145
  - @wso2is/react-components@2.4.6
  - @wso2is/admin.core.v1@2.28.1
  - @wso2is/admin.feature-gate.v1@1.0.1
  - @wso2is/dynamic-forms@2.0.99
  - @wso2is/form@2.1.7

## 2.21.0

### Minor Changes

- [#6817](https://github.com/wso2/identity-apps/pull/6817) [`862d20ae987422010ba53b3825f86a8ba5685910`](https://github.com/wso2/identity-apps/commit/862d20ae987422010ba53b3825f86a8ba5685910) Thanks [@brionmario](https://github.com/brionmario)! - Separate out `admin.feature-gate.v1` feature

### Patch Changes

- Updated dependencies [[`862d20ae987422010ba53b3825f86a8ba5685910`](https://github.com/wso2/identity-apps/commit/862d20ae987422010ba53b3825f86a8ba5685910), [`862d20ae987422010ba53b3825f86a8ba5685910`](https://github.com/wso2/identity-apps/commit/862d20ae987422010ba53b3825f86a8ba5685910)]:
  - @wso2is/admin.core.v1@2.28.0
  - @wso2is/admin.feature-gate.v1@1.0.0
  - @wso2is/admin.claims.v1@2.20.144

## 2.20.143

### Patch Changes

- Updated dependencies [[`47a7d939097403b8374324515efa7a5e52977ecc`](https://github.com/wso2/identity-apps/commit/47a7d939097403b8374324515efa7a5e52977ecc)]:
  - @wso2is/core@2.0.61
  - @wso2is/admin.claims.v1@2.20.143
  - @wso2is/admin.core.v1@2.27.13
  - @wso2is/access-control@3.0.21
  - @wso2is/dynamic-forms@2.0.98
  - @wso2is/form@2.1.6
  - @wso2is/forms@2.0.51
  - @wso2is/i18n@2.5.24
  - @wso2is/react-components@2.4.5

## 2.20.142

### Patch Changes

- Updated dependencies [[`19751f62ed1923a0c75b342407c9048148489b25`](https://github.com/wso2/identity-apps/commit/19751f62ed1923a0c75b342407c9048148489b25)]:
  - @wso2is/theme@2.1.1
  - @wso2is/admin.core.v1@2.27.12
  - @wso2is/admin.claims.v1@2.20.142
  - @wso2is/react-components@2.4.4
  - @wso2is/dynamic-forms@2.0.97
  - @wso2is/form@2.1.5

## 2.20.141

### Patch Changes

- Updated dependencies []:
  - @wso2is/admin.core.v1@2.27.11
  - @wso2is/admin.claims.v1@2.20.141

## 2.20.140

### Patch Changes

- [#6820](https://github.com/wso2/identity-apps/pull/6820) [`24189079ee5159ad4b312a15f0a1d4f3b99e34f8`](https://github.com/wso2/identity-apps/commit/24189079ee5159ad4b312a15f0a1d4f3b99e34f8) Thanks [@shashimalcse](https://github.com/shashimalcse)! - Bump oxygen ui version

- Updated dependencies [[`24189079ee5159ad4b312a15f0a1d4f3b99e34f8`](https://github.com/wso2/identity-apps/commit/24189079ee5159ad4b312a15f0a1d4f3b99e34f8)]:
  - @wso2is/admin.claims.v1@2.20.140
  - @wso2is/react-components@2.4.3
  - @wso2is/dynamic-forms@2.0.96
  - @wso2is/admin.core.v1@2.27.10
  - @wso2is/form@2.1.4

## 2.20.139

### Patch Changes

- Updated dependencies []:
  - @wso2is/admin.core.v1@2.27.9
  - @wso2is/admin.claims.v1@2.20.139

## 2.20.138

### Patch Changes

- Updated dependencies []:
  - @wso2is/admin.core.v1@2.27.8
  - @wso2is/admin.claims.v1@2.20.138

## 2.20.137

### Patch Changes

- Updated dependencies []:
  - @wso2is/admin.core.v1@2.27.7
  - @wso2is/admin.claims.v1@2.20.137

## 2.20.136

### Patch Changes

- Updated dependencies []:
  - @wso2is/admin.core.v1@2.27.6
  - @wso2is/admin.claims.v1@2.20.136

## 2.20.135

### Patch Changes

- Updated dependencies []:
  - @wso2is/admin.core.v1@2.27.5
  - @wso2is/admin.claims.v1@2.20.135

## 2.20.134

### Patch Changes

- Updated dependencies []:
  - @wso2is/admin.claims.v1@2.20.134
  - @wso2is/admin.core.v1@2.27.4

## 2.20.133

### Patch Changes

- Updated dependencies []:
  - @wso2is/admin.core.v1@2.27.3
  - @wso2is/admin.claims.v1@2.20.133

## 2.20.132

### Patch Changes

- Updated dependencies []:
  - @wso2is/admin.core.v1@2.27.2
  - @wso2is/admin.claims.v1@2.20.132

## 2.20.131

### Patch Changes

- Updated dependencies [[`087a548e2f5c4565b6da489ff1632154c566772f`](https://github.com/wso2/identity-apps/commit/087a548e2f5c4565b6da489ff1632154c566772f)]:
  - @wso2is/i18n@2.5.23
  - @wso2is/admin.claims.v1@2.20.131
  - @wso2is/admin.core.v1@2.27.1

## 2.20.130

### Patch Changes

- Updated dependencies [[`6fd5b32c01294438785c9f6ac9ad15ad310036f8`](https://github.com/wso2/identity-apps/commit/6fd5b32c01294438785c9f6ac9ad15ad310036f8)]:
  - @wso2is/admin.core.v1@2.27.0
  - @wso2is/admin.claims.v1@2.20.130

## 2.20.129

### Patch Changes

- Updated dependencies [[`c35e28e3d811841b3bc4762486b80c255e82a54e`](https://github.com/wso2/identity-apps/commit/c35e28e3d811841b3bc4762486b80c255e82a54e)]:
  - @wso2is/admin.core.v1@2.26.1
  - @wso2is/i18n@2.5.22
  - @wso2is/admin.claims.v1@2.20.129

## 2.20.128

### Patch Changes

- Updated dependencies [[`b7ba328bd2a29881c5cbb06b9d3bc8968c5b3da2`](https://github.com/wso2/identity-apps/commit/b7ba328bd2a29881c5cbb06b9d3bc8968c5b3da2)]:
  - @wso2is/admin.core.v1@2.26.0
  - @wso2is/admin.claims.v1@2.20.128

## 2.20.127

### Patch Changes

- Updated dependencies [[`0d0fcfee8dd4a48a69ae12690c9382b49bfd0f2a`](https://github.com/wso2/identity-apps/commit/0d0fcfee8dd4a48a69ae12690c9382b49bfd0f2a)]:
  - @wso2is/admin.core.v1@2.25.0
  - @wso2is/theme@2.1.0
  - @wso2is/admin.claims.v1@2.20.127
  - @wso2is/react-components@2.4.2
  - @wso2is/dynamic-forms@2.0.95
  - @wso2is/form@2.1.3

## 2.20.126

### Patch Changes

- Updated dependencies []:
  - @wso2is/admin.claims.v1@2.20.126
  - @wso2is/admin.core.v1@2.24.19

## 2.20.125

### Patch Changes

- Updated dependencies []:
  - @wso2is/admin.claims.v1@2.20.125
  - @wso2is/admin.core.v1@2.24.18

## 2.20.124

### Patch Changes

- Updated dependencies []:
  - @wso2is/admin.core.v1@2.24.17
  - @wso2is/admin.claims.v1@2.20.124

## 2.20.123

### Patch Changes

- Updated dependencies [[`6349ffa59c542b1be0304aabad766455fceabf25`](https://github.com/wso2/identity-apps/commit/6349ffa59c542b1be0304aabad766455fceabf25)]:
  - @wso2is/i18n@2.5.21
  - @wso2is/admin.core.v1@2.24.16
  - @wso2is/admin.claims.v1@2.20.123

## 2.20.122

### Patch Changes

- Updated dependencies [[`ec3fae95750df6503d6d6286c4e700e3b66cd18f`](https://github.com/wso2/identity-apps/commit/ec3fae95750df6503d6d6286c4e700e3b66cd18f)]:
  - @wso2is/admin.core.v1@2.24.15
  - @wso2is/i18n@2.5.20
  - @wso2is/admin.claims.v1@2.20.122

## 2.20.121

### Patch Changes

- Updated dependencies []:
  - @wso2is/admin.core.v1@2.24.14
  - @wso2is/admin.claims.v1@2.20.121

## 2.20.120

### Patch Changes

- Updated dependencies [[`74e82b2f465d11c02969f7fef52f83a1956214b8`](https://github.com/wso2/identity-apps/commit/74e82b2f465d11c02969f7fef52f83a1956214b8)]:
  - @wso2is/admin.core.v1@2.24.13
  - @wso2is/i18n@2.5.19
  - @wso2is/admin.claims.v1@2.20.120

## 2.20.119

### Patch Changes

- Updated dependencies [[`dec724ba75c4937cd84ec7afcd2ec0bc00058d2e`](https://github.com/wso2/identity-apps/commit/dec724ba75c4937cd84ec7afcd2ec0bc00058d2e)]:
  - @wso2is/theme@2.0.99
  - @wso2is/admin.core.v1@2.24.12
  - @wso2is/admin.claims.v1@2.20.119
  - @wso2is/react-components@2.4.1
  - @wso2is/dynamic-forms@2.0.94
  - @wso2is/form@2.1.2

## 2.20.118

### Patch Changes

- Updated dependencies []:
  - @wso2is/admin.core.v1@2.24.11
  - @wso2is/admin.claims.v1@2.20.118

## 2.20.117

### Patch Changes

- Updated dependencies [[`1669568cf17b4aa9dda387194bd38cdf32ac3212`](https://github.com/wso2/identity-apps/commit/1669568cf17b4aa9dda387194bd38cdf32ac3212)]:
  - @wso2is/admin.claims.v1@2.20.117
  - @wso2is/admin.core.v1@2.24.10

## 2.20.116

### Patch Changes

- Updated dependencies []:
  - @wso2is/admin.core.v1@2.24.9
  - @wso2is/admin.claims.v1@2.20.116

## 2.20.115

### Patch Changes

- Updated dependencies []:
  - @wso2is/admin.core.v1@2.24.8
  - @wso2is/admin.claims.v1@2.20.115

## 2.20.114

### Patch Changes

- Updated dependencies []:
  - @wso2is/admin.claims.v1@2.20.114
  - @wso2is/admin.core.v1@2.24.7

## 2.20.113

### Patch Changes

- Updated dependencies [[`d5b3f7c8d61759691a8fd6e271fbb145d39b68d3`](https://github.com/wso2/identity-apps/commit/d5b3f7c8d61759691a8fd6e271fbb145d39b68d3), [`d646c0baa3e0cdba239cc9fd8b4acf60ca336f84`](https://github.com/wso2/identity-apps/commit/d646c0baa3e0cdba239cc9fd8b4acf60ca336f84)]:
  - @wso2is/admin.core.v1@2.24.6
  - @wso2is/form@2.1.1
  - @wso2is/i18n@2.5.18
  - @wso2is/admin.claims.v1@2.20.113

## 2.20.112

### Patch Changes

- Updated dependencies [[`00ee3fbc87f646c936fcda1534d75f9359ad03db`](https://github.com/wso2/identity-apps/commit/00ee3fbc87f646c936fcda1534d75f9359ad03db), [`00ee3fbc87f646c936fcda1534d75f9359ad03db`](https://github.com/wso2/identity-apps/commit/00ee3fbc87f646c936fcda1534d75f9359ad03db), [`00ee3fbc87f646c936fcda1534d75f9359ad03db`](https://github.com/wso2/identity-apps/commit/00ee3fbc87f646c936fcda1534d75f9359ad03db)]:
  - @wso2is/admin.core.v1@2.24.5
  - @wso2is/i18n@2.5.17
  - @wso2is/react-components@2.4.0
  - @wso2is/form@2.1.0
  - @wso2is/admin.claims.v1@2.20.112
  - @wso2is/dynamic-forms@2.0.93

## 2.20.111

### Patch Changes

- Updated dependencies []:
  - @wso2is/admin.core.v1@2.24.4
  - @wso2is/admin.claims.v1@2.20.111

## 2.20.110

### Patch Changes

- Updated dependencies [[`6da9bb307f8b0168777a7d8ea44f67619c99d493`](https://github.com/wso2/identity-apps/commit/6da9bb307f8b0168777a7d8ea44f67619c99d493)]:
  - @wso2is/react-components@2.3.1
  - @wso2is/admin.core.v1@2.24.3
  - @wso2is/admin.claims.v1@2.20.110
  - @wso2is/dynamic-forms@2.0.92
  - @wso2is/form@2.0.93

## 2.20.109

### Patch Changes

- Updated dependencies [[`21b2c8b62090ab72135c91a531af8d34af1d8101`](https://github.com/wso2/identity-apps/commit/21b2c8b62090ab72135c91a531af8d34af1d8101)]:
  - @wso2is/admin.core.v1@2.24.2
  - @wso2is/admin.claims.v1@2.20.109

## 2.20.108

### Patch Changes

- Updated dependencies []:
  - @wso2is/admin.core.v1@2.24.1
  - @wso2is/admin.claims.v1@2.20.108

## 2.20.107

### Patch Changes

- Updated dependencies [[`dc9ac2782b9faa497d06d376c1e1fcf63168ee85`](https://github.com/wso2/identity-apps/commit/dc9ac2782b9faa497d06d376c1e1fcf63168ee85)]:
  - @wso2is/react-components@2.3.0
  - @wso2is/admin.core.v1@2.24.0
  - @wso2is/i18n@2.5.16
  - @wso2is/admin.claims.v1@2.20.107
  - @wso2is/dynamic-forms@2.0.91
  - @wso2is/form@2.0.92

## 2.20.106

### Patch Changes

- Updated dependencies [[`8d2e9fced7e60158fb1fcdc35ab09bf93271d3e6`](https://github.com/wso2/identity-apps/commit/8d2e9fced7e60158fb1fcdc35ab09bf93271d3e6)]:
  - @wso2is/react-components@2.2.32
  - @wso2is/admin.claims.v1@2.20.106
  - @wso2is/admin.core.v1@2.23.36
  - @wso2is/dynamic-forms@2.0.90
  - @wso2is/form@2.0.91

## 2.20.105

### Patch Changes

- Updated dependencies []:
  - @wso2is/admin.claims.v1@2.20.105
  - @wso2is/admin.core.v1@2.23.35

## 2.20.104

### Patch Changes

- Updated dependencies [[`64d1d40cf664987e22e18a3cd7983a5e845829f3`](https://github.com/wso2/identity-apps/commit/64d1d40cf664987e22e18a3cd7983a5e845829f3)]:
  - @wso2is/admin.claims.v1@2.20.104
  - @wso2is/react-components@2.2.31
  - @wso2is/admin.core.v1@2.23.34
  - @wso2is/dynamic-forms@2.0.89
  - @wso2is/form@2.0.90

## 2.20.103

### Patch Changes

- Updated dependencies []:
  - @wso2is/admin.claims.v1@2.20.103
  - @wso2is/admin.core.v1@2.23.33

## 2.20.102

### Patch Changes

- Updated dependencies []:
  - @wso2is/admin.core.v1@2.23.32
  - @wso2is/admin.claims.v1@2.20.102

## 2.20.101

### Patch Changes

- [#6715](https://github.com/wso2/identity-apps/pull/6715) [`afeb344ddbc6a674f342893b3f8135977e52a468`](https://github.com/wso2/identity-apps/commit/afeb344ddbc6a674f342893b3f8135977e52a468) Thanks [@ashanthamara](https://github.com/ashanthamara)! - Bump oxygen ui version

- Updated dependencies [[`afeb344ddbc6a674f342893b3f8135977e52a468`](https://github.com/wso2/identity-apps/commit/afeb344ddbc6a674f342893b3f8135977e52a468)]:
  - @wso2is/admin.claims.v1@2.20.101
  - @wso2is/react-components@2.2.30
  - @wso2is/admin.core.v1@2.23.31
  - @wso2is/dynamic-forms@2.0.88
  - @wso2is/form@2.0.89

## 2.20.100

### Patch Changes

- Updated dependencies []:
  - @wso2is/admin.claims.v1@2.20.100
  - @wso2is/admin.core.v1@2.23.30

## 2.20.99

### Patch Changes

- Updated dependencies []:
  - @wso2is/admin.core.v1@2.23.29
  - @wso2is/admin.claims.v1@2.20.99

## 2.20.98

### Patch Changes

- Updated dependencies [[`198c2432e6eacdc2bcf1bb9e7432ea7d700f7534`](https://github.com/wso2/identity-apps/commit/198c2432e6eacdc2bcf1bb9e7432ea7d700f7534)]:
  - @wso2is/react-components@2.2.29
  - @wso2is/admin.core.v1@2.23.28
  - @wso2is/admin.claims.v1@2.20.98
  - @wso2is/dynamic-forms@2.0.87
  - @wso2is/form@2.0.88

## 2.20.97

### Patch Changes

- Updated dependencies [[`51f97383095dd3c797c596bb67027a35b92b15cf`](https://github.com/wso2/identity-apps/commit/51f97383095dd3c797c596bb67027a35b92b15cf)]:
  - @wso2is/admin.core.v1@2.23.27
  - @wso2is/admin.claims.v1@2.20.97

## 2.20.96

### Patch Changes

- Updated dependencies []:
  - @wso2is/admin.core.v1@2.23.26
  - @wso2is/admin.claims.v1@2.20.96

## 2.20.95

### Patch Changes

- [#6689](https://github.com/wso2/identity-apps/pull/6689) [`8a642b219422f09a4be1d105bcf8521cd7957128`](https://github.com/wso2/identity-apps/commit/8a642b219422f09a4be1d105bcf8521cd7957128) Thanks [@NipuniBhagya](https://github.com/NipuniBhagya)! - Bump React SDK version

- Updated dependencies [[`d9615827f6e7c2f087c1debdb377e02e66ac4e62`](https://github.com/wso2/identity-apps/commit/d9615827f6e7c2f087c1debdb377e02e66ac4e62), [`8a642b219422f09a4be1d105bcf8521cd7957128`](https://github.com/wso2/identity-apps/commit/8a642b219422f09a4be1d105bcf8521cd7957128)]:
  - @wso2is/admin.core.v1@2.23.25
  - @wso2is/theme@2.0.98
  - @wso2is/admin.claims.v1@2.20.95
  - @wso2is/react-components@2.2.28
  - @wso2is/dynamic-forms@2.0.86
  - @wso2is/form@2.0.87

## 2.20.94

### Patch Changes

- Updated dependencies []:
  - @wso2is/admin.core.v1@2.23.24
  - @wso2is/admin.claims.v1@2.20.94

## 2.20.93

### Patch Changes

- Updated dependencies [[`d742d26e18b04f96ec63d9bf54361a537402a3dc`](https://github.com/wso2/identity-apps/commit/d742d26e18b04f96ec63d9bf54361a537402a3dc)]:
  - @wso2is/admin.core.v1@2.23.23
  - @wso2is/admin.claims.v1@2.20.93

## 2.20.92

### Patch Changes

- Updated dependencies [[`f30d2e0962fb1ee35063f9baf2f80490d6ff62e4`](https://github.com/wso2/identity-apps/commit/f30d2e0962fb1ee35063f9baf2f80490d6ff62e4)]:
  - @wso2is/admin.core.v1@2.23.22
  - @wso2is/admin.claims.v1@2.20.92

## 2.20.91

### Patch Changes

- Updated dependencies []:
  - @wso2is/admin.core.v1@2.23.21
  - @wso2is/admin.claims.v1@2.20.91

## 2.20.90

### Patch Changes

- Updated dependencies []:
  - @wso2is/admin.claims.v1@2.20.90
  - @wso2is/admin.core.v1@2.23.20

## 2.20.89

### Patch Changes

- [#6676](https://github.com/wso2/identity-apps/pull/6676) [`43c13ae8c8067f87b65c95f8ec8416cd297024da`](https://github.com/wso2/identity-apps/commit/43c13ae8c8067f87b65c95f8ec8416cd297024da) Thanks [@Achintha444](https://github.com/Achintha444)! - Update oxygen-ui to `1.13.3`

- Updated dependencies [[`43c13ae8c8067f87b65c95f8ec8416cd297024da`](https://github.com/wso2/identity-apps/commit/43c13ae8c8067f87b65c95f8ec8416cd297024da)]:
  - @wso2is/admin.claims.v1@2.20.89
  - @wso2is/react-components@2.2.27
  - @wso2is/admin.core.v1@2.23.19
  - @wso2is/access-control@3.0.20
  - @wso2is/dynamic-forms@2.0.85
  - @wso2is/validation@2.0.9
  - @wso2is/forms@2.0.50
  - @wso2is/theme@2.0.97
  - @wso2is/core@2.0.60
  - @wso2is/form@2.0.86
  - @wso2is/i18n@2.5.15

## 2.20.88

### Patch Changes

- Updated dependencies [[`5711502923725307d3c3dfb6e3953e493e9a3ab6`](https://github.com/wso2/identity-apps/commit/5711502923725307d3c3dfb6e3953e493e9a3ab6)]:
  - @wso2is/admin.core.v1@2.23.18
  - @wso2is/admin.claims.v1@2.20.88

## 2.20.87

### Patch Changes

- Updated dependencies [[`ee0dc227a7e86ad7356ec222c1284e66d634d935`](https://github.com/wso2/identity-apps/commit/ee0dc227a7e86ad7356ec222c1284e66d634d935), [`ee0dc227a7e86ad7356ec222c1284e66d634d935`](https://github.com/wso2/identity-apps/commit/ee0dc227a7e86ad7356ec222c1284e66d634d935)]:
  - @wso2is/core@2.0.59
  - @wso2is/admin.core.v1@2.23.17
  - @wso2is/admin.claims.v1@2.20.87
  - @wso2is/access-control@3.0.19
  - @wso2is/dynamic-forms@2.0.84
  - @wso2is/form@2.0.85
  - @wso2is/forms@2.0.49
  - @wso2is/i18n@2.5.14
  - @wso2is/react-components@2.2.26

## 2.20.86

### Patch Changes

- Updated dependencies []:
  - @wso2is/admin.core.v1@2.23.16
  - @wso2is/admin.claims.v1@2.20.86

## 2.20.85

### Patch Changes

- Updated dependencies []:
  - @wso2is/admin.core.v1@2.23.15
  - @wso2is/admin.claims.v1@2.20.85

## 2.20.84

### Patch Changes

- Updated dependencies []:
  - @wso2is/admin.core.v1@2.23.14
  - @wso2is/admin.claims.v1@2.20.84

## 2.20.83

### Patch Changes

- [#6651](https://github.com/wso2/identity-apps/pull/6651) [`6bdf8d9c726e3ee2bf575af014098ee5768ee672`](https://github.com/wso2/identity-apps/commit/6bdf8d9c726e3ee2bf575af014098ee5768ee672) Thanks [@Achintha444](https://github.com/Achintha444)! - Update the oxygen version to 1.13.2

- Updated dependencies [[`6bdf8d9c726e3ee2bf575af014098ee5768ee672`](https://github.com/wso2/identity-apps/commit/6bdf8d9c726e3ee2bf575af014098ee5768ee672)]:
  - @wso2is/admin.claims.v1@2.20.83
  - @wso2is/react-components@2.2.25
  - @wso2is/admin.core.v1@2.23.13
  - @wso2is/access-control@3.0.18
  - @wso2is/dynamic-forms@2.0.83
  - @wso2is/validation@2.0.8
  - @wso2is/forms@2.0.48
  - @wso2is/theme@2.0.96
  - @wso2is/core@2.0.58
  - @wso2is/form@2.0.84
  - @wso2is/i18n@2.5.13

## 2.20.82

### Patch Changes

- Updated dependencies []:
  - @wso2is/admin.core.v1@2.23.12
  - @wso2is/admin.claims.v1@2.20.82

## 2.20.81

### Patch Changes

- Updated dependencies []:
  - @wso2is/admin.core.v1@2.23.11
  - @wso2is/admin.claims.v1@2.20.81

## 2.20.80

### Patch Changes

- Updated dependencies []:
  - @wso2is/admin.core.v1@2.23.10
  - @wso2is/admin.claims.v1@2.20.80

## 2.20.79

### Patch Changes

- Updated dependencies [[`9f8577942314da8308aeae398f6d7d0eaf1b93ed`](https://github.com/wso2/identity-apps/commit/9f8577942314da8308aeae398f6d7d0eaf1b93ed), [`196e3426e7f99b6741e5aada839d2ee3000f005a`](https://github.com/wso2/identity-apps/commit/196e3426e7f99b6741e5aada839d2ee3000f005a)]:
  - @wso2is/i18n@2.5.12
  - @wso2is/theme@2.0.95
  - @wso2is/admin.core.v1@2.23.9
  - @wso2is/admin.claims.v1@2.20.79
  - @wso2is/react-components@2.2.24
  - @wso2is/dynamic-forms@2.0.82
  - @wso2is/form@2.0.83

## 2.20.78

### Patch Changes

- [#6635](https://github.com/wso2/identity-apps/pull/6635) [`411658f1efc46cf71ea40b6bae511f42891c7a43`](https://github.com/wso2/identity-apps/commit/411658f1efc46cf71ea40b6bae511f42891c7a43) Thanks [@pavinduLakshan](https://github.com/pavinduLakshan)! - Fix some eslint warnings not being shown in vscode editor

* [#6487](https://github.com/wso2/identity-apps/pull/6487) [`0683e51ac6194dfa54c2a5f508d0a33b487b6ebf`](https://github.com/wso2/identity-apps/commit/0683e51ac6194dfa54c2a5f508d0a33b487b6ebf) Thanks [@pavinduLakshan](https://github.com/pavinduLakshan)! - Remove unnecessary legacy mode configs and its usage

* Updated dependencies [[`411658f1efc46cf71ea40b6bae511f42891c7a43`](https://github.com/wso2/identity-apps/commit/411658f1efc46cf71ea40b6bae511f42891c7a43), [`0683e51ac6194dfa54c2a5f508d0a33b487b6ebf`](https://github.com/wso2/identity-apps/commit/0683e51ac6194dfa54c2a5f508d0a33b487b6ebf)]:
  - @wso2is/admin.claims.v1@2.20.78
  - @wso2is/react-components@2.2.23
  - @wso2is/admin.core.v1@2.23.8
  - @wso2is/access-control@3.0.17
  - @wso2is/dynamic-forms@2.0.81
  - @wso2is/validation@2.0.7
  - @wso2is/forms@2.0.47
  - @wso2is/theme@2.0.94
  - @wso2is/core@2.0.57
  - @wso2is/form@2.0.82
  - @wso2is/i18n@2.5.11

## 2.20.77

### Patch Changes

- [#6632](https://github.com/wso2/identity-apps/pull/6632) [`9ad69fa0a41cc3e6ecbfbe26ecdb7f615242ef8a`](https://github.com/wso2/identity-apps/commit/9ad69fa0a41cc3e6ecbfbe26ecdb7f615242ef8a) Thanks [@Achintha444](https://github.com/Achintha444)! - Update the oxygen version to `1.13.1` to fix the issue in the design of the default Chip design.

- Updated dependencies [[`9ad69fa0a41cc3e6ecbfbe26ecdb7f615242ef8a`](https://github.com/wso2/identity-apps/commit/9ad69fa0a41cc3e6ecbfbe26ecdb7f615242ef8a)]:
  - @wso2is/admin.claims.v1@2.20.77
  - @wso2is/react-components@2.2.22
  - @wso2is/admin.core.v1@2.23.7
  - @wso2is/access-control@3.0.16
  - @wso2is/dynamic-forms@2.0.80
  - @wso2is/forms@2.0.46
  - @wso2is/theme@2.0.93
  - @wso2is/core@2.0.56
  - @wso2is/form@2.0.81
  - @wso2is/i18n@2.5.10

## 2.20.76

### Patch Changes

- Updated dependencies [[`7071e4f719bbd10ae62f7bfc18fc12e6d9127bc3`](https://github.com/wso2/identity-apps/commit/7071e4f719bbd10ae62f7bfc18fc12e6d9127bc3)]:
  - @wso2is/admin.core.v1@2.23.6
  - @wso2is/i18n@2.5.9
  - @wso2is/admin.claims.v1@2.20.76

## 2.20.75

### Patch Changes

- Updated dependencies [[`98ae1e51e5e4c1bbaf52ac814af1da1722efb596`](https://github.com/wso2/identity-apps/commit/98ae1e51e5e4c1bbaf52ac814af1da1722efb596)]:
  - @wso2is/theme@2.0.92
  - @wso2is/admin.core.v1@2.23.5
  - @wso2is/admin.claims.v1@2.20.75
  - @wso2is/react-components@2.2.21
  - @wso2is/dynamic-forms@2.0.79
  - @wso2is/form@2.0.80

## 2.20.74

### Patch Changes

- Updated dependencies []:
  - @wso2is/admin.core.v1@2.23.4
  - @wso2is/admin.claims.v1@2.20.74

## 2.20.73

### Patch Changes

- Updated dependencies [[`0981cd4b6901ae53119de1bd63f36fba79ebd533`](https://github.com/wso2/identity-apps/commit/0981cd4b6901ae53119de1bd63f36fba79ebd533)]:
  - @wso2is/i18n@2.5.8
  - @wso2is/admin.core.v1@2.23.3
  - @wso2is/admin.claims.v1@2.20.73

## 2.20.72

### Patch Changes

- [#6617](https://github.com/wso2/identity-apps/pull/6617) [`7e3bfd46f7a76dc74727dfe23ebbca66675dff85`](https://github.com/wso2/identity-apps/commit/7e3bfd46f7a76dc74727dfe23ebbca66675dff85) Thanks [@Achintha444](https://github.com/Achintha444)! - update the design of the Chip component

- Updated dependencies [[`7e3bfd46f7a76dc74727dfe23ebbca66675dff85`](https://github.com/wso2/identity-apps/commit/7e3bfd46f7a76dc74727dfe23ebbca66675dff85)]:
  - @wso2is/admin.claims.v1@2.20.72
  - @wso2is/react-components@2.2.20
  - @wso2is/admin.core.v1@2.23.2
  - @wso2is/access-control@3.0.15
  - @wso2is/dynamic-forms@2.0.78
  - @wso2is/forms@2.0.45
  - @wso2is/theme@2.0.91
  - @wso2is/core@2.0.55
  - @wso2is/form@2.0.79
  - @wso2is/i18n@2.5.7

## 2.20.71

### Patch Changes

- [#6616](https://github.com/wso2/identity-apps/pull/6616) [`768bb7367149129d198d65d69f07e6f97a6a2ed7`](https://github.com/wso2/identity-apps/commit/768bb7367149129d198d65d69f07e6f97a6a2ed7) Thanks [@pavinduLakshan](https://github.com/pavinduLakshan)! - Upgrade asgardeo react sdk version

- Updated dependencies [[`768bb7367149129d198d65d69f07e6f97a6a2ed7`](https://github.com/wso2/identity-apps/commit/768bb7367149129d198d65d69f07e6f97a6a2ed7)]:
  - @wso2is/admin.claims.v1@2.20.71
  - @wso2is/admin.core.v1@2.23.1
  - @wso2is/core@2.0.54
  - @wso2is/access-control@3.0.14
  - @wso2is/dynamic-forms@2.0.77
  - @wso2is/form@2.0.78
  - @wso2is/forms@2.0.44
  - @wso2is/i18n@2.5.6
  - @wso2is/react-components@2.2.19

## 2.20.70

### Patch Changes

- Updated dependencies [[`5fc75427e1f0533085be5eea41f5eb1ada894b67`](https://github.com/wso2/identity-apps/commit/5fc75427e1f0533085be5eea41f5eb1ada894b67)]:
  - @wso2is/admin.core.v1@2.23.0
  - @wso2is/admin.claims.v1@2.20.70

## 2.20.69

### Patch Changes

- [#6608](https://github.com/wso2/identity-apps/pull/6608) [`5d49c2defe346f4e2a4391f20689f5039d9b6066`](https://github.com/wso2/identity-apps/commit/5d49c2defe346f4e2a4391f20689f5039d9b6066) Thanks [@pavinduLakshan](https://github.com/pavinduLakshan)! - Update asgardeo react sdk version

- Updated dependencies [[`5d49c2defe346f4e2a4391f20689f5039d9b6066`](https://github.com/wso2/identity-apps/commit/5d49c2defe346f4e2a4391f20689f5039d9b6066)]:
  - @wso2is/admin.claims.v1@2.20.69
  - @wso2is/admin.core.v1@2.22.11
  - @wso2is/core@2.0.53
  - @wso2is/access-control@3.0.13
  - @wso2is/dynamic-forms@2.0.76
  - @wso2is/form@2.0.77
  - @wso2is/forms@2.0.43
  - @wso2is/i18n@2.5.5
  - @wso2is/react-components@2.2.18

## 2.20.68

### Patch Changes

- Updated dependencies [[`91db151942242a5829066d4b1d42cf8ce4feafe9`](https://github.com/wso2/identity-apps/commit/91db151942242a5829066d4b1d42cf8ce4feafe9)]:
  - @wso2is/i18n@2.5.4
  - @wso2is/admin.core.v1@2.22.10
  - @wso2is/admin.claims.v1@2.20.68

## 2.20.67

### Patch Changes

- Updated dependencies []:
  - @wso2is/admin.claims.v1@2.20.67
  - @wso2is/admin.core.v1@2.22.9

## 2.20.66

### Patch Changes

- Updated dependencies []:
  - @wso2is/admin.core.v1@2.22.8
  - @wso2is/admin.claims.v1@2.20.66

## 2.20.65

### Patch Changes

- Updated dependencies [[`898d86fa22f8819db0961c6de429484c097bb3ab`](https://github.com/wso2/identity-apps/commit/898d86fa22f8819db0961c6de429484c097bb3ab)]:
  - @wso2is/react-components@2.2.17
  - @wso2is/admin.core.v1@2.22.7
  - @wso2is/core@2.0.52
  - @wso2is/admin.claims.v1@2.20.65
  - @wso2is/dynamic-forms@2.0.75
  - @wso2is/form@2.0.76
  - @wso2is/access-control@3.0.12
  - @wso2is/forms@2.0.42
  - @wso2is/i18n@2.5.3

## 2.20.64

### Patch Changes

- Updated dependencies [[`e5b95f9ed5ab1c50c8339364f15dfab1eb0ee27d`](https://github.com/wso2/identity-apps/commit/e5b95f9ed5ab1c50c8339364f15dfab1eb0ee27d)]:
  - @wso2is/i18n@2.5.2
  - @wso2is/admin.claims.v1@2.20.64
  - @wso2is/admin.core.v1@2.22.6

## 2.20.63

### Patch Changes

- Updated dependencies [[`b0e396cc7b02051c9191337dc207a851d1aea360`](https://github.com/wso2/identity-apps/commit/b0e396cc7b02051c9191337dc207a851d1aea360)]:
  - @wso2is/theme@2.0.90
  - @wso2is/admin.core.v1@2.22.5
  - @wso2is/admin.claims.v1@2.20.63
  - @wso2is/react-components@2.2.16
  - @wso2is/dynamic-forms@2.0.74
  - @wso2is/form@2.0.75

## 2.20.62

### Patch Changes

- Updated dependencies [[`2cb42f81fd5acddb6dcb534183f6c0332ec53bff`](https://github.com/wso2/identity-apps/commit/2cb42f81fd5acddb6dcb534183f6c0332ec53bff)]:
  - @wso2is/admin.core.v1@2.22.4
  - @wso2is/admin.claims.v1@2.20.62

## 2.20.61

### Patch Changes

- Updated dependencies [[`6500ca1be1c4bbc939c7a0024b80f2aa5be123f1`](https://github.com/wso2/identity-apps/commit/6500ca1be1c4bbc939c7a0024b80f2aa5be123f1)]:
  - @wso2is/react-components@2.2.15
  - @wso2is/admin.claims.v1@2.20.61
  - @wso2is/admin.core.v1@2.22.3
  - @wso2is/dynamic-forms@2.0.73
  - @wso2is/form@2.0.74

## 2.20.60

### Patch Changes

- Updated dependencies [[`3392011ce0dddf65ac9072a1a153f28c0e7e846f`](https://github.com/wso2/identity-apps/commit/3392011ce0dddf65ac9072a1a153f28c0e7e846f)]:
  - @wso2is/admin.core.v1@2.22.2
  - @wso2is/admin.claims.v1@2.20.60

## 2.20.59

### Patch Changes

- Updated dependencies [[`7f50838d255ffeea0d8c65e1a696f6a923738146`](https://github.com/wso2/identity-apps/commit/7f50838d255ffeea0d8c65e1a696f6a923738146)]:
  - @wso2is/react-components@2.2.14
  - @wso2is/i18n@2.5.1
  - @wso2is/admin.core.v1@2.22.1
  - @wso2is/admin.claims.v1@2.20.59
  - @wso2is/dynamic-forms@2.0.72
  - @wso2is/form@2.0.73

## 2.20.58

### Patch Changes

- Updated dependencies [[`a7d0c020b04ba382733280407fc202910f4fc8f4`](https://github.com/wso2/identity-apps/commit/a7d0c020b04ba382733280407fc202910f4fc8f4)]:
  - @wso2is/admin.core.v1@2.22.0
  - @wso2is/i18n@2.5.0
  - @wso2is/admin.claims.v1@2.20.58

## 2.20.57

### Patch Changes

- Updated dependencies [[`f1d9b7ccbe14f1a42b6d3360da664acf39ba6909`](https://github.com/wso2/identity-apps/commit/f1d9b7ccbe14f1a42b6d3360da664acf39ba6909)]:
  - @wso2is/theme@2.0.89
  - @wso2is/admin.claims.v1@2.20.57
  - @wso2is/react-components@2.2.13
  - @wso2is/admin.core.v1@2.21.27
  - @wso2is/dynamic-forms@2.0.71
  - @wso2is/form@2.0.72

## 2.20.56

### Patch Changes

- Updated dependencies []:
  - @wso2is/admin.core.v1@2.21.26
  - @wso2is/admin.claims.v1@2.20.56

## 2.20.55

### Patch Changes

- Updated dependencies [[`82bbbf2303853076342ef80ef7d987bed16df01f`](https://github.com/wso2/identity-apps/commit/82bbbf2303853076342ef80ef7d987bed16df01f)]:
  - @wso2is/admin.core.v1@2.21.25
  - @wso2is/i18n@2.4.8
  - @wso2is/admin.claims.v1@2.20.55

## 2.20.54

### Patch Changes

- Updated dependencies [[`1820d54f7dd5fa826c4747964fd2c1af9b7c3d8c`](https://github.com/wso2/identity-apps/commit/1820d54f7dd5fa826c4747964fd2c1af9b7c3d8c)]:
  - @wso2is/admin.core.v1@2.21.24
  - @wso2is/admin.claims.v1@2.20.54

## 2.20.53

### Patch Changes

- Updated dependencies [[`a533e58d21d759f0a27d804f17b042a2819a8955`](https://github.com/wso2/identity-apps/commit/a533e58d21d759f0a27d804f17b042a2819a8955)]:
  - @wso2is/i18n@2.4.7
  - @wso2is/admin.core.v1@2.21.23
  - @wso2is/admin.claims.v1@2.20.53

## 2.20.52

### Patch Changes

- Updated dependencies [[`1201f1179cda981617c35b6d9839abe768d5a394`](https://github.com/wso2/identity-apps/commit/1201f1179cda981617c35b6d9839abe768d5a394)]:
  - @wso2is/theme@2.0.88
  - @wso2is/admin.core.v1@2.21.22
  - @wso2is/admin.claims.v1@2.20.52
  - @wso2is/react-components@2.2.12
  - @wso2is/dynamic-forms@2.0.70
  - @wso2is/form@2.0.71

## 2.20.51

### Patch Changes

- Updated dependencies []:
  - @wso2is/admin.core.v1@2.21.21
  - @wso2is/admin.claims.v1@2.20.51

## 2.20.50

### Patch Changes

- Updated dependencies []:
  - @wso2is/admin.claims.v1@2.20.50
  - @wso2is/admin.core.v1@2.21.20

## 2.20.49

### Patch Changes

- Updated dependencies []:
  - @wso2is/admin.claims.v1@2.20.49
  - @wso2is/admin.core.v1@2.21.19

## 2.20.48

### Patch Changes

- Updated dependencies []:
  - @wso2is/admin.core.v1@2.21.18
  - @wso2is/admin.claims.v1@2.20.48

## 2.20.47

### Patch Changes

- Updated dependencies []:
  - @wso2is/admin.claims.v1@2.20.47
  - @wso2is/admin.core.v1@2.21.17

## 2.20.46

### Patch Changes

- Updated dependencies [[`85600f55bcb1db924b28681c903a4e98b9558116`](https://github.com/wso2/identity-apps/commit/85600f55bcb1db924b28681c903a4e98b9558116)]:
  - @wso2is/react-components@2.2.11
  - @wso2is/access-control@3.0.11
  - @wso2is/dynamic-forms@2.0.69
  - @wso2is/validation@2.0.6
  - @wso2is/forms@2.0.41
  - @wso2is/theme@2.0.87
  - @wso2is/core@2.0.51
  - @wso2is/form@2.0.70
  - @wso2is/i18n@2.4.6
  - @wso2is/admin.claims.v1@2.20.46
  - @wso2is/admin.core.v1@2.21.16

## 2.20.45

### Patch Changes

- Updated dependencies []:
  - @wso2is/admin.core.v1@2.21.15
  - @wso2is/admin.claims.v1@2.20.45

## 2.20.44

### Patch Changes

- Updated dependencies []:
  - @wso2is/admin.claims.v1@2.20.44
  - @wso2is/admin.core.v1@2.21.14

## 2.20.43

### Patch Changes

- Updated dependencies []:
  - @wso2is/admin.claims.v1@2.20.43
  - @wso2is/admin.core.v1@2.21.13

## 2.20.42

### Patch Changes

- Updated dependencies []:
  - @wso2is/admin.core.v1@2.21.12
  - @wso2is/admin.claims.v1@2.20.42

## 2.20.41

### Patch Changes

- Updated dependencies [[`fb99538a3379188e56c3a537281a2ba880c34804`](https://github.com/wso2/identity-apps/commit/fb99538a3379188e56c3a537281a2ba880c34804)]:
  - @wso2is/admin.claims.v1@2.20.41
  - @wso2is/i18n@2.4.5
  - @wso2is/admin.core.v1@2.21.11

## 2.20.40

### Patch Changes

- Updated dependencies []:
  - @wso2is/admin.claims.v1@2.20.40
  - @wso2is/admin.core.v1@2.21.10

## 2.20.39

### Patch Changes

- Updated dependencies [[`2a0f4df1570a146aaf079cfc50b2fb52ff3c9465`](https://github.com/wso2/identity-apps/commit/2a0f4df1570a146aaf079cfc50b2fb52ff3c9465)]:
  - @wso2is/i18n@2.4.4
  - @wso2is/admin.core.v1@2.21.9
  - @wso2is/admin.claims.v1@2.20.39

## 2.20.38

### Patch Changes

- Updated dependencies [[`6cbe0406657561063905c5c35e6981f16ef87387`](https://github.com/wso2/identity-apps/commit/6cbe0406657561063905c5c35e6981f16ef87387)]:
  - @wso2is/admin.core.v1@2.21.8
  - @wso2is/admin.claims.v1@2.20.38

## 2.20.37

### Patch Changes

- Updated dependencies []:
  - @wso2is/admin.core.v1@2.21.7
  - @wso2is/admin.claims.v1@2.20.37

## 2.20.36

### Patch Changes

- Updated dependencies [[`e44d40bd90aeb8b04042aa3b4836f9b4883d0e34`](https://github.com/wso2/identity-apps/commit/e44d40bd90aeb8b04042aa3b4836f9b4883d0e34)]:
  - @wso2is/i18n@2.4.3
  - @wso2is/admin.claims.v1@2.20.36
  - @wso2is/admin.core.v1@2.21.6

## 2.20.35

### Patch Changes

- Updated dependencies [[`b1e9c3064894e54fce5dcaa9c5afcf3be68cde49`](https://github.com/wso2/identity-apps/commit/b1e9c3064894e54fce5dcaa9c5afcf3be68cde49)]:
  - @wso2is/admin.core.v1@2.21.5
  - @wso2is/theme@2.0.86
  - @wso2is/admin.claims.v1@2.20.35
  - @wso2is/react-components@2.2.10
  - @wso2is/dynamic-forms@2.0.68
  - @wso2is/form@2.0.69

## 2.20.34

### Patch Changes

- Updated dependencies []:
  - @wso2is/admin.core.v1@2.21.4
  - @wso2is/admin.claims.v1@2.20.34

## 2.20.33

### Patch Changes

- Updated dependencies []:
  - @wso2is/admin.claims.v1@2.20.33
  - @wso2is/admin.core.v1@2.21.3

## 2.20.32

### Patch Changes

- Updated dependencies [[`d6a846aec10597470a11ecce90c27cdf0c6b240d`](https://github.com/wso2/identity-apps/commit/d6a846aec10597470a11ecce90c27cdf0c6b240d), [`1e59bc54a206b22f49ddeae4ef3645e5ca351188`](https://github.com/wso2/identity-apps/commit/1e59bc54a206b22f49ddeae4ef3645e5ca351188)]:
  - @wso2is/admin.core.v1@2.21.2
  - @wso2is/access-control@3.0.10
  - @wso2is/core@2.0.50
  - @wso2is/i18n@2.4.2
  - @wso2is/admin.claims.v1@2.20.32
  - @wso2is/dynamic-forms@2.0.67
  - @wso2is/form@2.0.68
  - @wso2is/forms@2.0.40
  - @wso2is/react-components@2.2.9

## 2.20.31

### Patch Changes

- Updated dependencies [[`2539cb9a769fdeedb6c44985dd76fee91114ced6`](https://github.com/wso2/identity-apps/commit/2539cb9a769fdeedb6c44985dd76fee91114ced6), [`0215c1a74a2f8940d7049e54ec2425b996e50d78`](https://github.com/wso2/identity-apps/commit/0215c1a74a2f8940d7049e54ec2425b996e50d78)]:
  - @wso2is/i18n@2.4.1
  - @wso2is/core@2.0.49
  - @wso2is/admin.claims.v1@2.20.31
  - @wso2is/admin.core.v1@2.21.1
  - @wso2is/access-control@3.0.9
  - @wso2is/dynamic-forms@2.0.66
  - @wso2is/form@2.0.67
  - @wso2is/forms@2.0.39
  - @wso2is/react-components@2.2.8

## 2.20.30

### Patch Changes

- Updated dependencies [[`b339d3a607f060015b115a90219989d663ec02bf`](https://github.com/wso2/identity-apps/commit/b339d3a607f060015b115a90219989d663ec02bf)]:
  - @wso2is/admin.core.v1@2.21.0
  - @wso2is/i18n@2.4.0
  - @wso2is/admin.claims.v1@2.20.30

## 2.20.29

### Patch Changes

- Updated dependencies []:
  - @wso2is/admin.core.v1@2.20.29
  - @wso2is/admin.claims.v1@2.20.29

## 2.20.28

### Patch Changes

- Updated dependencies []:
  - @wso2is/admin.core.v1@2.20.28
  - @wso2is/admin.claims.v1@2.20.28

## 2.20.27

### Patch Changes

- Updated dependencies []:
  - @wso2is/admin.claims.v1@2.20.27
  - @wso2is/admin.core.v1@2.20.27

## 2.20.26

### Patch Changes

- Updated dependencies [[`305f37225bcb656a16ce616e0a48b3c27c7da3ab`](https://github.com/wso2/identity-apps/commit/305f37225bcb656a16ce616e0a48b3c27c7da3ab)]:
  - @wso2is/i18n@2.3.9
  - @wso2is/admin.core.v1@2.20.26
  - @wso2is/admin.claims.v1@2.20.26

## 2.20.25

### Patch Changes

- Updated dependencies [[`9b3e0fdb829ec2f4bb9000f599ad2b1153a03642`](https://github.com/wso2/identity-apps/commit/9b3e0fdb829ec2f4bb9000f599ad2b1153a03642), [`76d6a48c92070eb6716197c5488f16fce7dc8bf2`](https://github.com/wso2/identity-apps/commit/76d6a48c92070eb6716197c5488f16fce7dc8bf2)]:
  - @wso2is/admin.core.v1@2.20.25
  - @wso2is/admin.claims.v1@2.20.25

## 2.20.24

### Patch Changes

- Updated dependencies []:
  - @wso2is/admin.core.v1@2.20.24
  - @wso2is/admin.claims.v1@2.20.24

## 2.20.23

### Patch Changes

- Updated dependencies []:
  - @wso2is/admin.core.v1@2.20.23
  - @wso2is/admin.claims.v1@2.20.23

## 2.20.22

### Patch Changes

- Updated dependencies [[`7b935a53556b71947711536e95f548b28aa69eaf`](https://github.com/wso2/identity-apps/commit/7b935a53556b71947711536e95f548b28aa69eaf)]:
  - @wso2is/admin.core.v1@2.20.22
  - @wso2is/admin.claims.v1@2.20.22

## 2.20.21

### Patch Changes

- Updated dependencies []:
  - @wso2is/admin.core.v1@2.20.21
  - @wso2is/admin.claims.v1@2.20.21

## 2.20.20

### Patch Changes

- Updated dependencies []:
  - @wso2is/admin.core.v1@2.20.20
  - @wso2is/admin.claims.v1@2.20.20

## 2.20.19

### Patch Changes

- Updated dependencies []:
  - @wso2is/admin.claims.v1@2.20.19
  - @wso2is/admin.core.v1@2.20.19

## 2.20.18

### Patch Changes

- Updated dependencies [[`2ed2890039a51739721918c224da1b0ffc51d7d0`](https://github.com/wso2/identity-apps/commit/2ed2890039a51739721918c224da1b0ffc51d7d0)]:
  - @wso2is/i18n@2.3.8
  - @wso2is/admin.claims.v1@2.20.18
  - @wso2is/admin.core.v1@2.20.18

## 2.20.17

### Patch Changes

- Updated dependencies []:
  - @wso2is/admin.claims.v1@2.20.17
  - @wso2is/admin.core.v1@2.20.17

## 2.20.16

### Patch Changes

- Updated dependencies [[`e96de7f6afc24c3117a2e833eb5229ca1ebb88e4`](https://github.com/wso2/identity-apps/commit/e96de7f6afc24c3117a2e833eb5229ca1ebb88e4), [`5906e411dd31ceb41711159eddfdea025781288d`](https://github.com/wso2/identity-apps/commit/5906e411dd31ceb41711159eddfdea025781288d)]:
  - @wso2is/admin.core.v1@2.20.16
  - @wso2is/i18n@2.3.7
  - @wso2is/admin.claims.v1@2.20.16

## 2.20.15

### Patch Changes

- Updated dependencies []:
  - @wso2is/admin.core.v1@2.20.15
  - @wso2is/admin.claims.v1@2.20.15

## 2.20.14

### Patch Changes

- Updated dependencies []:
  - @wso2is/admin.core.v1@2.20.14
  - @wso2is/admin.claims.v1@2.20.14

## 2.20.13

### Patch Changes

- Updated dependencies []:
  - @wso2is/admin.core.v1@2.20.13
  - @wso2is/admin.claims.v1@2.20.13

## 2.20.12

### Patch Changes

- Updated dependencies []:
  - @wso2is/admin.core.v1@2.20.12
  - @wso2is/admin.claims.v1@2.20.12

## 2.20.11

### Patch Changes

- Updated dependencies []:
  - @wso2is/admin.core.v1@2.20.11
  - @wso2is/admin.claims.v1@2.20.11

## 2.20.10

### Patch Changes

- Updated dependencies []:
  - @wso2is/admin.claims.v1@2.20.10
  - @wso2is/admin.core.v1@2.20.10

## 2.20.9

### Patch Changes

- Updated dependencies []:
  - @wso2is/admin.core.v1@2.20.9
  - @wso2is/admin.claims.v1@2.20.9

## 2.20.8

### Patch Changes

- Updated dependencies []:
  - @wso2is/admin.core.v1@2.20.8
  - @wso2is/admin.claims.v1@2.20.8

## 2.20.7

### Patch Changes

- Updated dependencies []:
  - @wso2is/admin.core.v1@2.20.7
  - @wso2is/admin.claims.v1@2.20.7

## 2.20.6

### Patch Changes

- Updated dependencies [[`e01cad085da65461dce7337ef71a1ace2fbfff85`](https://github.com/wso2/identity-apps/commit/e01cad085da65461dce7337ef71a1ace2fbfff85)]:
  - @wso2is/i18n@2.3.6
  - @wso2is/admin.core.v1@2.20.6
  - @wso2is/admin.claims.v1@2.20.6

## 2.20.5

### Patch Changes

- Updated dependencies [[`12c6333330c4e22d30f5644800dc9b57b4ca4471`](https://github.com/wso2/identity-apps/commit/12c6333330c4e22d30f5644800dc9b57b4ca4471)]:
  - @wso2is/i18n@2.3.5
  - @wso2is/admin.core.v1@2.20.5
  - @wso2is/admin.claims.v1@2.20.5

## 2.20.4

### Patch Changes

- Updated dependencies [[`d615c10f5fd308dbfc8b5e14149dd29fcec1b99e`](https://github.com/wso2/identity-apps/commit/d615c10f5fd308dbfc8b5e14149dd29fcec1b99e)]:
  - @wso2is/theme@2.0.85
  - @wso2is/react-components@2.2.7
  - @wso2is/admin.claims.v1@2.20.4
  - @wso2is/admin.core.v1@2.20.4
  - @wso2is/dynamic-forms@2.0.65
  - @wso2is/form@2.0.66

## 2.20.3

### Patch Changes

- [#6348](https://github.com/wso2/identity-apps/pull/6348) [`de4201d75c779ee49c5bea1a63955f88f4b6b966`](https://github.com/wso2/identity-apps/commit/de4201d75c779ee49c5bea1a63955f88f4b6b966) Thanks [@JayaShakthi97](https://github.com/JayaShakthi97)! - Remove unused dependencies and fix version inconsistencies

- Updated dependencies [[`de4201d75c779ee49c5bea1a63955f88f4b6b966`](https://github.com/wso2/identity-apps/commit/de4201d75c779ee49c5bea1a63955f88f4b6b966)]:
  - @wso2is/admin.claims.v1@2.20.3
  - @wso2is/admin.core.v1@2.20.3

## 2.20.2

### Patch Changes

- Updated dependencies [[`6cee2b738be4d56d8eba01a78d7e3549ca54b717`](https://github.com/wso2/identity-apps/commit/6cee2b738be4d56d8eba01a78d7e3549ca54b717)]:
  - @wso2is/core@2.0.48
  - @wso2is/admin.claims.v1@2.20.2
  - @wso2is/admin.core.v1@2.20.2
  - @wso2is/access-control@3.0.8
  - @wso2is/dynamic-forms@2.0.64
  - @wso2is/form@2.0.65
  - @wso2is/forms@2.0.38
  - @wso2is/i18n@2.3.4
  - @wso2is/react-components@2.2.6

## 2.20.1

### Patch Changes

- Updated dependencies []:
  - @wso2is/admin.core.v1@2.20.1
  - @wso2is/admin.claims.v1@2.20.1

## 2.20.0

### Minor Changes

- [#6328](https://github.com/wso2/identity-apps/pull/6328) [`a48348d610accf5e6d946579c71475a79bb7a0f8`](https://github.com/wso2/identity-apps/commit/a48348d610accf5e6d946579c71475a79bb7a0f8) Thanks [@jathushan-r](https://github.com/jathushan-r)! - Standardize import paths by changing relative paths to package names for consistency across features.

### Patch Changes

- Updated dependencies [[`a48348d610accf5e6d946579c71475a79bb7a0f8`](https://github.com/wso2/identity-apps/commit/a48348d610accf5e6d946579c71475a79bb7a0f8)]:
  - @wso2is/admin.claims.v1@2.20.0
  - @wso2is/admin.core.v1@2.20.0<|MERGE_RESOLUTION|>--- conflicted
+++ resolved
@@ -1,7 +1,5 @@
 # @wso2is/admin.identity-verification-providers.v1
 
-<<<<<<< HEAD
-=======
 ## 2.27.115
 
 ### Patch Changes
@@ -174,7 +172,6 @@
   - @wso2is/admin.feature-gate.v1@1.4.103
   - @wso2is/admin.template-core.v1@1.5.57
 
->>>>>>> 4d9cfbc9
 ## 2.27.102
 
 ### Patch Changes
