--- conflicted
+++ resolved
@@ -141,11 +141,8 @@
     const {
         activeCustomTextConfigurationMode,
         resetAllCustomTextPreference,
-<<<<<<< HEAD
         resetSelectedPreviewScreenVariations,
-=======
         brandingMode,
->>>>>>> 2160f89a
         selectedLocale,
         selectedScreen,
         getScreens,
