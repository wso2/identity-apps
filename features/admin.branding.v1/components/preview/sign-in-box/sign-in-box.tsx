--- conflicted
+++ resolved
@@ -16,7 +16,11 @@
  * under the License.
  */
 
-import { BrandingPreferenceInterface, PreviewScreenType } from "@wso2is/common.branding.v1/models";
+import {
+    BrandingPreferenceInterface,
+    PreviewScreenType,
+    PreviewScreenVariationType
+    } from "@wso2is/common.branding.v1/models";
 import { IdentifiableComponentInterface } from "@wso2is/core/models";
 import React, {
     FunctionComponent,
@@ -37,10 +41,6 @@
 import SMSOTPFragment from "./fragments/sms-otp-fragment";
 import TOTPFragment from "./fragments/totp-fragment";
 import useBrandingPreference from "../../../hooks/use-branding-preference";
-<<<<<<< HEAD
-import { BrandingPreferenceInterface, PreviewScreenType, PreviewScreenVariationType } from "../../../models";
-=======
->>>>>>> 665323a2
 
 /**
  * Proptypes for the login box component of login screen skeleton.
