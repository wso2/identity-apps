{
    "private": true,
    "name": "@wso2is/admin.subscription.v1",
<<<<<<< HEAD
    "version": "1.5.102",
=======
    "version": "1.5.115",
>>>>>>> 4d9cfbc9
    "description": "Manage the tier & subscription information of the tenant",
    "author": "WSO2",
    "license": "Apache-2.0",
    "homepage": "https://github.com/wso2/identity-apps/tree/master/features/admin.subscription.v1#readme",
    "bugs": {
        "url": "https://github.com/wso2/identity-apps/issues"
    },
    "repository": {
        "type": "git",
        "url": "https://github.com/wso2/identity-apps",
        "directory": "features/admin.subscription.v1"
    },
    "keywords": [
        "wso2",
        "identity-server",
        "features",
        "admin.subscription",
        "v1"
    ],
    "dependencies": {
        "@asgardeo/auth-react": "^5.1.2",
        "@emotion/react": "^11.11.0",
        "@emotion/styled": "^11.11.0",
        "@mui/icons-material": "^5.11.16",
        "@mui/lab": "5.0.0-alpha.129",
        "@mui/material": "^5.13.0",
        "@mui/system": "^5.12.3",
        "@mui/utils": "^5.12.3",
        "@oxygen-ui/react": "^2.3.1",
<<<<<<< HEAD
        "@wso2is/access-control": "^3.3.12",
        "@wso2is/admin.core.v1": "^2.37.10",
        "@wso2is/admin.organizations.v1": "^2.26.102",
        "@wso2is/core": "^2.5.8",
=======
        "@wso2is/access-control": "^3.3.14",
        "@wso2is/admin.core.v1": "^2.37.23",
        "@wso2is/admin.organizations.v1": "^2.26.115",
        "@wso2is/core": "^2.6.0",
>>>>>>> 4d9cfbc9
        "classnames": "^2.2.6",
        "axios": "^0.19.2",
        "i18next": "^21.9.1",
        "moment": "^2.24.0",
        "react-helmet": "^5.2.1",
        "react-i18next": "^11.18.5",
        "react-redux": "^7.2.9",
        "redux": "^4.0.4",
        "semantic-ui-react": "^2.1.3"
    },
    "devDependencies": {
        "@rollup/plugin-commonjs": "^25.0.7",
        "@rollup/plugin-dynamic-import-vars": "^2.1.2",
        "@rollup/plugin-image": "^3.0.3",
        "@rollup/plugin-json": "^6.1.0",
        "@rollup/plugin-node-resolve": "^15.2.3",
        "@rollup/plugin-typescript": "^11.1.6",
        "@svgr/rollup": "^6.2.1",
        "@testing-library/dom": "^7.24.3",
        "@testing-library/jest-dom": "^5.11.9",
        "@testing-library/user-event": "^12.7.3",
        "@types/jest": "^26.0.14",
        "@types/react": "^18.0.18",
        "@types/react-redux": "^7.1.25",
        "@types/testing-library__jest-dom": "^5.14.3",
        "jest": "^26.4.2",
        "jest-environment-jsdom": "^26.3.0",
        "jest-environment-jsdom-global": "^2.0.4",
        "lodash-es": "^4.17.21",
        "rollup": "^4.17.2",
        "rollup-plugin-dts": "^6.1.1",
        "rollup-plugin-generate-package-json": "^3.2.0",
        "rollup-plugin-polyfill-node": "^0.13.0",
        "rollup-plugin-scss": "^4.0.0",
        "rollup-plugin-styles": "^4.0.0",
        "rollup-plugin-svg": "^2.0.0",
        "ts-jest": "^26.4.0",
        "typescript": "^4.6.4"
    },
    "peerDependencies": {
        "react": "^18.2.0",
        "react-dom": "^18.2.0",
        "react-router-dom": "^4.3.1"
    },
    "browserslist": [
        "> 0.2%"
    ]
}<|MERGE_RESOLUTION|>--- conflicted
+++ resolved
@@ -1,11 +1,7 @@
 {
     "private": true,
     "name": "@wso2is/admin.subscription.v1",
-<<<<<<< HEAD
-    "version": "1.5.102",
-=======
     "version": "1.5.115",
->>>>>>> 4d9cfbc9
     "description": "Manage the tier & subscription information of the tenant",
     "author": "WSO2",
     "license": "Apache-2.0",
@@ -35,17 +31,10 @@
         "@mui/system": "^5.12.3",
         "@mui/utils": "^5.12.3",
         "@oxygen-ui/react": "^2.3.1",
-<<<<<<< HEAD
-        "@wso2is/access-control": "^3.3.12",
-        "@wso2is/admin.core.v1": "^2.37.10",
-        "@wso2is/admin.organizations.v1": "^2.26.102",
-        "@wso2is/core": "^2.5.8",
-=======
         "@wso2is/access-control": "^3.3.14",
         "@wso2is/admin.core.v1": "^2.37.23",
         "@wso2is/admin.organizations.v1": "^2.26.115",
         "@wso2is/core": "^2.6.0",
->>>>>>> 4d9cfbc9
         "classnames": "^2.2.6",
         "axios": "^0.19.2",
         "i18next": "^21.9.1",
