--- conflicted
+++ resolved
@@ -30,15 +30,9 @@
         "@mui/material": "^5.13.0",
         "@mui/system": "^5.12.3",
         "@mui/utils": "^5.12.3",
-<<<<<<< HEAD
         "@oxygen-ui/react": "^2.3.0",
-        "@wso2is/admin.core.v1": "^2.35.20",
-        "@wso2is/admin.organizations.v1": "^2.26.82",
-=======
-        "@oxygen-ui/react": "^2.2.0",
         "@wso2is/admin.core.v1": "^2.35.21",
         "@wso2is/admin.organizations.v1": "^2.26.83",
->>>>>>> 1a48c431
         "@wso2is/access-control": "^3.3.9",
         "@wso2is/core": "^2.5.5",
         "axios": "^0.19.2",
