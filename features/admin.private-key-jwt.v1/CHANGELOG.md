--- conflicted
+++ resolved
@@ -1,7 +1,5 @@
 # @wso2is/admin.private-key-jwt.v1
 
-<<<<<<< HEAD
-=======
 ## 2.20.92
 
 ### Patch Changes
@@ -18,7 +16,6 @@
   - @wso2is/admin.core.v1@2.23.21
   - @wso2is/admin.server-configurations.v1@2.21.33
 
->>>>>>> f63f11e1
 ## 2.20.90
 
 ### Patch Changes
