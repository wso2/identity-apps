/**
 * Copyright (c) 2020-2025, WSO2 LLC. (https://www.wso2.com).
 *
 * WSO2 LLC. licenses this file to you under the Apache License,
 * Version 2.0 (the "License"); you may not use this file except
 * in compliance with the License.
 * You may obtain a copy of the License at
 *
 *     http://www.apache.org/licenses/LICENSE-2.0
 *
 * Unless required by applicable law or agreed to in writing,
 * software distributed under the License is distributed on an
 * "AS IS" BASIS, WITHOUT WARRANTIES OR CONDITIONS OF ANY
 * KIND, either express or implied. See the License for the
 * specific language governing permissions and limitations
 * under the License.
 */

import { ResponseMode, Storage } from "@asgardeo/auth-react";
import { ActionsResourceEndpointsInterface } from "@wso2is/admin.actions.v1/models/endpoints";
import { ApplicationsTemplatesEndpointsInterface } from "@wso2is/admin.application-templates.v1/models/endpoints";
import {
    ApplicationTemplateLoadingStrategies
} from "@wso2is/admin.applications.v1/models/application";
import { ApplicationsResourceEndpointsInterface } from "@wso2is/admin.applications.v1/models/endpoints";
import {
    WorkflowAssociationsResourceEndpointsInterface,
    WorkflowsResourceEndpointsInterface
} from "@wso2is/admin.approval-workflows.v1/models/endpoints";
import { BrandingPreferenceResourceEndpointsInterface } from "@wso2is/admin.branding.v1/models/endpoints";
import { CertificatesResourceEndpointsInterface } from "@wso2is/admin.certificates.v1";
import { ClaimResourceEndpointsInterface } from "@wso2is/admin.claims.v1/models/endpoints";
import { ConnectionResourceEndpointsInterface } from "@wso2is/admin.connections.v1";
import { GroupsResourceEndpointsInterface } from "@wso2is/admin.groups.v1/models/endpoints";
import { RemoteLoggingResourceEndpointsInterface } from "@wso2is/admin.logs.v1/models/endpoints";
import { ScopesResourceEndpointsInterface } from "@wso2is/admin.oidc-scopes.v1";
import { OrganizationResourceEndpointsInterface } from "@wso2is/admin.organizations.v1/models";
import { PolicyAdministrationEndpointsInterface } from "@wso2is/admin.policy-administration.v1/models/endpoints";
import { RolesResourceEndpointsInterface } from "@wso2is/admin.roles.v2/models/endpoints";
import { RulesEndpointsInterface } from "@wso2is/admin.rules.v1/models/endpoints";
import { SecretsManagementEndpoints } from "@wso2is/admin.secrets.v1/models/endpoints";
import { ServerConfigurationsResourceEndpointsInterface } from "@wso2is/admin.server-configurations.v1";
import { SMSTemplateResourceEndpointsInterface } from "@wso2is/admin.sms-templates.v1/models/endpoints";
import { ExtensionTemplatesEndpointsInterface } from "@wso2is/admin.template-core.v1/models/endpoints";
import { TenantResourceEndpointsInterface } from "@wso2is/admin.tenants.v1/models/endpoints";
import { UsersResourceEndpointsInterface } from "@wso2is/admin.users.v1/models/endpoints";
import { UserstoreResourceEndpointsInterface } from "@wso2is/admin.userstores.v1/models/endpoints";
import { ValidationServiceEndpointsInterface } from "@wso2is/admin.validation.v1/models";
import {
    CommonConfigInterface,
    CommonDeploymentConfigInterface,
    CommonUIConfigInterface,
    FeatureAccessConfigInterface
} from "@wso2is/core/models";
import { I18nModuleOptionsInterface } from "@wso2is/i18n";

export type ConfigInterface = CommonConfigInterface<
    DeploymentConfigInterface,
    ServiceResourceEndpointsInterface,
    FeatureConfigInterface,
    I18nModuleOptionsInterface,
    UIConfigInterface>;


interface ConnectionConfigInterface extends FeatureAccessConfigInterface {
    /**
     * Connection templates.
     */
    templates?: Record<string, any>[];
}

/**
 * Application configuration interface.
 */
export interface FeatureConfigInterface {
    /**
     * Action management feature.
     */
    actions?: FeatureAccessConfigInterface;
    /**
     * Admin user management feature.
     */
    administrators?: FeatureAccessConfigInterface;
    /**
     * Analytics feature.
     */
    analytics?: FeatureAccessConfigInterface;
    /**
     * API resources feature.
     */
    apiResources?: FeatureAccessConfigInterface;
    /**
     * Application management feature.
     */
    applications?: FeatureAccessConfigInterface;
    /**
     * Application roles feature.
     */
    applicationRoles?: FeatureAccessConfigInterface;
    /**
     * Workflow approvals feature.
     */
    approvals?: FeatureAccessConfigInterface;
    /**
     * Attribute dialects(Claim dialects) feature.
     */
    attributeDialects?: FeatureAccessConfigInterface;
    /**
     * Attribute verification feature.
     */
    attributeVerification?: FeatureAccessConfigInterface;
    /**
     * Branding configurations feature.
     */
    branding?: FeatureAccessConfigInterface;
    /**
     * Certificates configurations feature.
     */
    certificates?: FeatureAccessConfigInterface;
    /**
     * Email providers feature.
     */
    emailProviders?: FeatureAccessConfigInterface;
    /**
     * Getting started feature.
     */
    gettingStarted?: FeatureAccessConfigInterface;
    /**
     * SMS providers feature.
     */
    smsProviders?: FeatureAccessConfigInterface;
    /**
     * Push providers feature.
     */
    pushProviders?: FeatureAccessConfigInterface;
    /**
     * Notification channels feature.
     */
    notificationChannels?: FeatureAccessConfigInterface;
    /**
     * Email templates feature.
     */
    emailTemplates?: FeatureAccessConfigInterface;
    /**
     * General Configuration settings feature.
     */
    governanceConnectors?: FeatureAccessConfigInterface;
    /**
     * Groups feature.
     */
    groups?: FeatureAccessConfigInterface;
    /**
     * Guest User Feature
     */
    guestUser?: FeatureAccessConfigInterface;
    /**
     * Parent User Invite Feature
     */
    parentUserInvitation?: FeatureAccessConfigInterface;
    /**
     * Identity provider management feature.
     */
    identityProviders?: FeatureAccessConfigInterface;
    /**
     * Identity provider groups feature.
     */
    identityProviderGroups?: FeatureAccessConfigInterface;
    /**
     * Identity verification provider management feature.
     */
    identityVerificationProviders?: FeatureAccessConfigInterface;
    /**
     * Login and Registration feature.
     */
    loginAndRegistration?: FeatureAccessConfigInterface;
    /**
     * OIDC Scope management feature.
     */
    oidcScopes?: FeatureAccessConfigInterface;
    /**
     * Organization management feature.
     */
    organizations?: FeatureAccessConfigInterface;
    /**
     * Organization discovery feature.
     */
    organizationDiscovery?: FeatureAccessConfigInterface;
    /**
     * Organization role management feature.
     */
    organizationsRoles?: FeatureAccessConfigInterface;
    /**
     * Remote Fetch Config management feature.
     */
    remoteFetchConfig?: FeatureAccessConfigInterface;
    /**
     * Resident IDP Config management feature.
     */
    server?: FeatureAccessConfigInterface;
    /**
     * Role management feature.
     */
    roles?: FeatureAccessConfigInterface;
    /**
     * Saml2 Configurations feature.
     */
    saml2Configuration?: FeatureAccessConfigInterface;
    /**
     * Session management Configurations feature
     */
    sessionManagement?: FeatureAccessConfigInterface;
    /**
     * SMS templates feature.
     */
    smsTemplates?: FeatureAccessConfigInterface;
    /**
     * User store configurations feature.
     */
    userStores?: FeatureAccessConfigInterface;
    /**
     * User management feature.
     */
    users?: FeatureAccessConfigInterface;
    /**
     * User roles feature.
     */
    userRoles?: FeatureAccessConfigInterface;
    /**
     * Secret Management Feature UI Access Scopes.
     */
    secretsManagement?: FeatureAccessConfigInterface;
    /**
     * Try It feature
     */
    tryIt?: FeatureAccessConfigInterface;
    /**
     * Event Management feature
     */
    eventPublishing?: FeatureAccessConfigInterface;
    /**
     * Organization insights feature
     */
    insights?: FeatureAccessConfigInterface
    /**
     * Diagnostic Logs feature.
     */
    diagnosticLogs?: FeatureAccessConfigInterface
    /**
     * Audit Logs feature.
     */
    auditLogs?: FeatureAccessConfigInterface
    /**
     * Event Configurations feature
     */
    eventConfiguration?: FeatureAccessConfigInterface;
    /**
     * Bulk Import Feature
     */
    bulkUserImport?: FeatureAccessConfigInterface;
    /**
     * WS Federation Configurations feature
     */
    wsFedConfiguration?: FeatureAccessConfigInterface;
    /**
     * Resident Outbound Provisioning feature
     */
    residentOutboundProvisioning?: FeatureAccessConfigInterface;
    /**
     * Rule based password expiry feature
     */
    ruleBasedPasswordExpiry?: FeatureAccessConfigInterface;
    /**
     * Connection management feature.
     */
    connections?: ConnectionConfigInterface;
    /**
     * Notification sending feature.
     */
    internalNotificationSending?: FeatureAccessConfigInterface;
}

/**
 * Portal Deployment config interface inheriting the common configs from core module.
 */
export interface DeploymentConfigInterface extends CommonDeploymentConfigInterface<ResponseMode, Storage> {
    /**
     * Configs of the Admin app.
     */
    adminApp: ExternalAppConfigInterface;
    /**
     * Configs of the myaccount app.
     */
    accountApp: ExternalAppConfigInterface;
    /**
     * Central deployment enabled.
     */
    centralDeploymentEnabled: boolean;
    /**
     * Configs of the developer app.
     */
    developerApp: ExternalAppConfigInterface;
    /**
     * Configs for extensions.
     */
    extensions: Record<string, unknown>;
    /**
     * URL of the help center.
     */
    helpCenterURL?: string;
    /**
     * URL of the doc site.
     */
    docSiteURL?: string;
    /**
     * Configs of multiple application protocol.
     */
    allowMultipleAppProtocols?: boolean;
}

/**
 * Interface for defining settings and configs of an external app.
 */
interface ExternalAppConfigInterface {
    /**
     * Access URL for the central app.
     */
    centralAppPath?: string;
    /**
     * App base path. ex: `/account`, `/admin` etc.
     */
    basePath: string;
    /**
     * Display name for the app.
     */
    displayName: string;
    /**
     * Access path/URL for the app.
     */
    path: string;
    /**
     * Access path/URL for the consumer account app.
     */
    tenantQualifiedPath: string;
}

type GovernanceConnectorsFeatureConfig = Record<string, {
    disabledFeatures: string[]
}>

/**
 * Interface representing the configuration for multi-tenancy.
 */
export interface MultiTenancyConfigInterface {
    /**
     * Indicates if the dot extension is mandatory in the tenant domain.
     */
    isTenantDomainDotExtensionMandatory: boolean;
    /**
     * Regular expression for illegal characters in the tenant domain.
     */
    tenantDomainIllegalCharactersRegex: string;
    /**
     * Regular expression for validating the tenant domain.
     */
    tenantDomainRegex: string;
}

/**
 * Portal UI config interface inheriting the common configs from core module.
 */
export interface UIConfigInterface extends CommonUIConfigInterface<FeatureConfigInterface> {
    /**
     * How should the application templates be loaded.
     * If `LOCAL` is selected, app will resort to in app templates.
     * `REMOTE` will fetch templates from the template management REST API.
     */
    applicationTemplateLoadingStrategy?: ApplicationTemplateLoadingStrategies;
    /**
     * Connection resources URL.
     */
    connectionResourcesUrl?: string;
    /**
     * Configuration to enable Google One Tap for specific tenants.
     */
    googleOneTapEnabledTenants?: string[];
    /**
     * Set of authenticators to be hidden in application sign on methods.
     */
    hiddenAuthenticators?: string[];
    /**
     * Set of connections to be hidden.
     */
    hiddenConnectionTemplates?: string[];
    /**
     * Set of application templates to be hidden.
     * Include the IDs of application templates.
     */
    hiddenApplicationTemplates?: string[];
    /**
     * Configurations for IDP templates.
     */
    identityProviderTemplates: IdentityProviderTemplatesConfigInterface;
    /**
     * Should default dialects be allowed for editing.
     */
    isDefaultDialectEditingEnabled?: boolean;
    /**
     * Should dialects addition be allowed.
     */
    isDialectAddingEnabled?: boolean;
    /**
     * Flag to check if the claims uniqueness validation is enabled.
     */
    isClaimUniquenessValidationEnabled?: boolean;
    /**
     * Flag to check if the `OAuth.EnableClientSecretHash` is enabled in the `identity.xml`.
     */
    isClientSecretHashEnabled?: boolean;
    /**
     * Flag to check if the feature gate should be enabled.
     */
    isFeatureGateEnabled?: boolean;
    /**
     * Enable roles and groups separation.
     */
    isGroupAndRoleSeparationEnabled?: boolean;
    /**
     * Is Request path section enabled in applications.
     */
    isRequestPathAuthenticationEnabled?: boolean;
    /**
     * Flag to check whether to list all the attribute dialects
     */
    listAllAttributeDialects?: boolean;
    /**
     * Flag to check whether to enable the identity claims.
     */
    enableIdentityClaims?: boolean;
    /**
     * Flag to check whether email as a username feature is enabled.
     */
    enableEmailDomain?: boolean;
    /**
     * Should show/hide marketing consent banner.
     */
    isMarketingConsentBannerEnabled: boolean;
    /**
     * Whether a SAAS deployment or not.
     */
    isSAASDeployment: boolean;
    /**
     * Enable old UI of email provider.
     */
    enableOldUIForEmailProvider: boolean;
    /**
     * Show password of email provider.
     */
    showPasswordOfEmailProvider: boolean;
    /**
     * Enable/Disable custom email template feature
     */
    enableCustomEmailTemplates: boolean;
    /**
     * Enable signature validation certificate alias.
     */
    isSignatureValidationCertificateAliasEnabled?: boolean;
    /**
     * Enable/Disable the custom claim mapping feature.
     */
    isCustomClaimMappingEnabled?: boolean;
    /**
     * Enable/Disable the custom claim mapping merge feature.
     */
    isCustomClaimMappingMergeEnabled?: boolean;
    /**
     * Configurations related to routing.
     */
    routes: RouteConfigInterface;
    /**
     * Self app name.
     */
    selfAppIdentifier: string;
    /**
     * System apps list.
     */
    systemAppsIdentifiers: string[];
    /**
     * Is editing system roles allowed
     */
    isEditingSystemRolesAllowed: boolean;
    /**
     * Show App Switch button in the Header.
     */
    showAppSwitchButton?: boolean;
    /**
     * Show Label for the features introduced with new authz runtime.
     */
    showStatusLabelForNewAuthzRuntimeFeatures?: boolean;
    /**
     * Hidden userstores
     */
    hiddenUserStores: string[];
    /**
     * App Logos
     */
    appLogo: {
        defaultLogoPath: string;
        defaultWhiteLogoPath: string;
    };
    /**
     * Email templates
     */
    emailTemplates: {
        defaultLogoUrl: string;
        defaultWhiteLogoUrl: string;
    };
    /**
     * is XACML connector enabled.
     */
    isXacmlConnectorEnabled?: boolean;
    /**
     * Display name of the console administrator role.
     */
    administratorRoleDisplayName?: string;
    /**
     * Whether to consider the role claim as the group claim.
     */
    useRoleClaimAsGroupClaim?: boolean;
    /**
     * Feature configs related to governance connectors.
     */
    governanceConnectors?: GovernanceConnectorsFeatureConfig;

    /**
     * Configurations for IDP templates.
     */
    connectionTemplates?: any;
    /**
     * Config if beta tag should be displayed for sms otp for password recovery feature.
     */
    showSmsOtpPwdRecoveryFeatureStatusChip?: boolean;
    /**
     * Config to check whether consent is required for trusted apps.
     */
    isTrustedAppConsentRequired?: boolean;
    /**
     * Config to check whether the multiple emails and mobile numbers per user feature is enabled.
     */
    isMultipleEmailsAndMobileNumbersEnabled?: boolean;
    /**
     * Overridden Scim2 user schema URI.
     * If the value is not overridden, the default SCIM2 user schema URI is returned.
     */
    userSchemaURI?: string;
    /**
     * Password policy configs.
     */
    passwordPolicyConfigs: PasswordPolicyConfigsInterface;
    /**
     * Multi-tenancy related configurations.
     */
    multiTenancy: MultiTenancyConfigInterface;
}

/**
 * Password policy configs interface.
 */
interface PasswordPolicyConfigsInterface {
    /**
     * Maximum password length.
     */
    maxPasswordAllowedLength: number;
}

/**
 * Interface for IDP template configurations.
 */
interface IdentityProviderTemplatesConfigInterface {
    /**
     * Apple template config.
     */
    apple: IdentityProviderTemplateConfigInterface;
    /**
     * Enterprise OIDC template config.
     */
    enterpriseOIDC: IdentityProviderTemplateConfigInterface;
    /**
     * Enterprise SAML template config.
     */
    enterpriseSAML: IdentityProviderTemplateConfigInterface;
    /**
     * Facebook template config.
     */
    facebook: IdentityProviderTemplateConfigInterface;
    /**
     * Google template config.
     */
    google: IdentityProviderTemplateConfigInterface;
    /**
     * GitHub template config.
     */
    github: IdentityProviderTemplateConfigInterface;
    /**
     * Microsoft template config.
     */
    microsoft: IdentityProviderTemplateConfigInterface;
}

/**
 * Interface for IDP template config.
 */
interface IdentityProviderTemplateConfigInterface {
    /**
     * Is the IDP enabled.
     */
    enabled: boolean;
}

/**
 * Service resource endpoints config.
 */
export interface ServiceResourceEndpointsInterface extends ClaimResourceEndpointsInterface,
    CertificatesResourceEndpointsInterface,
    GroupsResourceEndpointsInterface,
    ServerConfigurationsResourceEndpointsInterface,
    UsersResourceEndpointsInterface,
    UserstoreResourceEndpointsInterface,
    RolesResourceEndpointsInterface,
    ApplicationsResourceEndpointsInterface,
    ConnectionResourceEndpointsInterface,
    ScopesResourceEndpointsInterface,
    SecretsManagementEndpoints,
    OrganizationResourceEndpointsInterface,
    TenantResourceEndpointsInterface,
    ValidationServiceEndpointsInterface,
    BrandingPreferenceResourceEndpointsInterface,
    ExtensionTemplatesEndpointsInterface,
    ApplicationsTemplatesEndpointsInterface,
    SMSTemplateResourceEndpointsInterface,
    ActionsResourceEndpointsInterface,
    PolicyAdministrationEndpointsInterface,
<<<<<<< HEAD
    WorkflowsResourceEndpointsInterface,
    WorkflowAssociationsResourceEndpointsInterface,
    RulesEndpointsInterface {
=======
    RulesEndpointsInterface,
    RemoteLoggingResourceEndpointsInterface {
>>>>>>> b50d0212

    CORSOrigins: string;
    // TODO: Remove this endpoint and use ID token to get the details
    me: string;
    saml2Meta: string;
    wellKnown: string;
}

export interface ResourceEndpointsInterface {
    [key: string]: string;
}

export interface RouteConfigInterface {
    organizationEnabledRoutes: string[];
}<|MERGE_RESOLUTION|>--- conflicted
+++ resolved
@@ -639,14 +639,10 @@
     SMSTemplateResourceEndpointsInterface,
     ActionsResourceEndpointsInterface,
     PolicyAdministrationEndpointsInterface,
-<<<<<<< HEAD
     WorkflowsResourceEndpointsInterface,
     WorkflowAssociationsResourceEndpointsInterface,
-    RulesEndpointsInterface {
-=======
     RulesEndpointsInterface,
     RemoteLoggingResourceEndpointsInterface {
->>>>>>> b50d0212
 
     CORSOrigins: string;
     // TODO: Remove this endpoint and use ID token to get the details
