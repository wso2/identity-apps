/**
 * Copyright (c) 2023-2025, WSO2 LLC. (https://www.wso2.com).
 *
 * WSO2 LLC. licenses this file to you under the Apache License,
 * Version 2.0 (the "License"); you may not use this file except
 * in compliance with the License.
 * You may obtain a copy of the License at
 *
 *     http://www.apache.org/licenses/LICENSE-2.0
 *
 * Unless required by applicable law or agreed to in writing,
 * software distributed under the License is distributed on an
 * "AS IS" BASIS, WITHOUT WARRANTIES OR CONDITIONS OF ANY
 * KIND, either express or implied. See the License for the
 * specific language governing permissions and limitations
 * under the License.
 */

import { getActionsResourceEndpoints } from "@wso2is/admin.actions.v1/configs/endpoints";
import { getAdministratorsResourceEndpoints } from "@wso2is/admin.administrators.v1/config/endpoints";
import { getAPIResourceEndpoints } from "@wso2is/admin.api-resources.v2/configs/endpoint";
import { getApplicationTemplatesResourcesEndpoints } from "@wso2is/admin.application-templates.v1/configs/endpoints";
import { getApplicationsResourceEndpoints } from "@wso2is/admin.applications.v1/configs/endpoints";
import {
    getWorkflowAssociationsResourceEndpoints,
    getWorkflowsResourceEndpoints
} from "@wso2is/admin.approval-workflows.v1/configs/endpoints";
import { getBrandingResourceEndpoints } from "@wso2is/admin.branding.v1/configs/endpoints";
import { getCertificatesResourceEndpoints } from "@wso2is/admin.certificates.v1";
import { getClaimResourceEndpoints } from "@wso2is/admin.claims.v1/configs/endpoints";
import { ClaimManagementConstants } from "@wso2is/admin.claims.v1/constants/claim-management-constants";
import { getConnectionResourceEndpoints } from "@wso2is/admin.connections.v1";
import { getEmailTemplatesResourceEndpoints } from "@wso2is/admin.email-templates.v1";
import { getExtendedFeatureResourceEndpoints } from "@wso2is/admin.extensions.v1/configs/endpoints";
import { getFeatureGateResourceEndpoints } from "@wso2is/admin.feature-gate.v1/configs/endpoints";
import { getGroupsResourceEndpoints } from "@wso2is/admin.groups.v1/configs/endpoints";
import { getIDVPResourceEndpoints } from "@wso2is/admin.identity-verification-providers.v1/configs/endpoints";
import { getRemoteLoggingEndpoints } from "@wso2is/admin.logs.v1/configs/endpoints";
import { getScopesResourceEndpoints } from "@wso2is/admin.oidc-scopes.v1";
import { getInsightsResourceEndpoints } from "@wso2is/admin.org-insights.v1/config/org-insights";
import { getOrganizationsResourceEndpoints } from "@wso2is/admin.organizations.v1/configs";
import { OrganizationUtils } from "@wso2is/admin.organizations.v1/utils";
import { getPolicyAdministrationResourceEndpoints } from "@wso2is/admin.policy-administration.v1/configs/endpoints";
import {
    getPushProviderResourceEndpoints, getPushProviderTemplateEndpoints
} from "@wso2is/admin.push-providers.v1/configs/endpoints";
import {
    getRegistrationFlowBuilderResourceEndpoints
} from "@wso2is/admin.registration-flow-builder.v1/config/endpoints";
import { getRemoteFetchConfigResourceEndpoints } from "@wso2is/admin.remote-repository-configuration.v1";
import { getRolesResourceEndpoints } from "@wso2is/admin.roles.v2/configs/endpoints";
import { getRulesEndpoints } from "@wso2is/admin.rules.v1/configs/endpoints";
import { getSecretsManagementEndpoints } from "@wso2is/admin.secrets.v1/configs/endpoints";
import { getServerConfigurationsResourceEndpoints } from "@wso2is/admin.server-configurations.v1";
import { getSmsTemplateResourceEndpoints } from "@wso2is/admin.sms-templates.v1/configs/endpoints";
import { getExtensionTemplatesEndpoints } from "@wso2is/admin.template-core.v1/configs/endpoints";
import { getTenantResourceEndpoints } from "@wso2is/admin.tenants.v1/configs/endpoints";
import { getUsersResourceEndpoints } from "@wso2is/admin.users.v1/configs/endpoints";
import { getUserstoreResourceEndpoints } from "@wso2is/admin.userstores.v1/configs/endpoints";
import { PRIMARY_USERSTORE } from "@wso2is/admin.userstores.v1/constants";
import { getValidationServiceEndpoints } from "@wso2is/admin.validation.v1/configs";
import { getApprovalsResourceEndpoints } from "@wso2is/admin.workflow-approvals.v1";
import { I18nModuleInitOptions, I18nModuleOptionsInterface, MetaI18N, generateBackendPaths } from "@wso2is/i18n";
import { AppConstants } from "../constants/app-constants";
import { I18nConstants } from "../constants/i18n-constants";
import { UIConstants } from "../constants/ui-constants";
import { DeploymentConfigInterface, ServiceResourceEndpointsInterface, UIConfigInterface } from "../models/config";
import { store } from "../store";

/**
 * Class to handle application config operations.
 */
export class Config {
    /**
     * Private constructor to avoid object instantiation from outside
     * the class.
     *
     */
    private constructor() { }

    /**
     * This method adds organization path to the server host if an organization is selected.
     *
     * @param enforceOrgPath - Enforces the organization path
     *
     * @returns Server host.
     */
    public static resolveServerHost(enforceOrgPath?: boolean, skipAuthzRuntimePath?: boolean): string {
        const serverOriginWithTenant: string = window[ "AppUtils" ]?.getConfig()?.serverOriginWithTenant;

        if (skipAuthzRuntimePath && serverOriginWithTenant?.slice(-2) === "/o") {
            return serverOriginWithTenant.substring(0,serverOriginWithTenant.lastIndexOf("/o"));
        }

        return window[ "AppUtils" ]?.getConfig()?.serverOriginWithTenant;
    }

    /**
     * This method adds organization path (t/org_uuid) to the server host if a sub-org is selected.
     *
     * @param enforceOrgPath - Enforces the organization path
     *
     * @returns Server host.
     */
    public static resolveServerHostforFG(enforceOrgPath?: boolean): string {
        if ((OrganizationUtils.isSuperOrganization(store.getState().organization.organization)
            || store.getState().organization.isFirstLevelOrganization) && !enforceOrgPath) {
            return window[ "AppUtils" ]?.getConfig()?.serverOriginWithTenant;
        } else {
            return `${
                window[ "AppUtils" ]?.getConfig()?.serverOrigin }/t/${ store.getState().organization.organization.id
            }`;
        }
    }

    /**
     * Get the deployment config.
     *
     * @returns Deployment config object.
     */
    public static getDeploymentConfig(): DeploymentConfigInterface {
        return {
            __experimental__platformIdP: window[ "AppUtils" ]?.getConfig()?.__experimental__platformIdP,
            accountApp: window[ "AppUtils" ]?.getConfig()?.accountApp,
            adminApp: window[ "AppUtils" ]?.getConfig()?.adminApp,
            allowMultipleAppProtocols: window[ "AppUtils" ]?.getConfig()?.allowMultipleAppProtocols,
            appBaseName: window[ "AppUtils" ]?.getConfig()?.appBaseWithTenant,
            appBaseNameWithoutTenant: window[ "AppUtils" ]?.getConfig()?.appBase,
            appHomePath: window[ "AppUtils" ]?.getConfig()?.routes?.home,
            appLoginPath: window[ "AppUtils" ]?.getConfig()?.routes?.login,
            appLogoutPath: window[ "AppUtils" ]?.getConfig()?.routes?.logout,
            centralDeploymentEnabled: window[ "AppUtils" ]?.getConfig()?.centralDeploymentEnabled,
            clientHost: window[ "AppUtils" ]?.getConfig()?.clientOriginWithTenant,
            clientID: window[ "AppUtils" ]?.getConfig()?.clientID,
            clientOrigin: window[ "AppUtils" ]?.getConfig()?.clientOrigin,
            clientOriginWithTenant: window[ "AppUtils" ]?.getConfig()?.clientOriginWithTenant,
            customServerHost: window[ "AppUtils" ]?.getConfig()?.customServerHost,
            developerApp: window[ "AppUtils" ]?.getConfig()?.developerApp,
            docSiteURL: window[ "AppUtils" ]?.getConfig()?.docSiteUrl,
            extensions: window[ "AppUtils" ]?.getConfig()?.extensions,
            idpConfigs: window[ "AppUtils" ]?.getConfig()?.idpConfigs,
            loginCallbackUrl: window[ "AppUtils" ]?.getConfig()?.loginCallbackURL,
            organizationPrefix: window["AppUtils"]?.getConfig()?.organizationPrefix,
            serverHost: window[ "AppUtils" ]?.getConfig()?.serverOriginWithTenant,
            serverOrigin: window[ "AppUtils" ]?.getConfig()?.serverOrigin,
            superTenant: window[ "AppUtils" ]?.getConfig()?.superTenant,
            tenant: window[ "AppUtils" ]?.getConfig()?.tenant,
            tenantPath: window[ "AppUtils" ]?.getConfig()?.tenantPath,
            tenantPrefix: window[ "AppUtils" ]?.getConfig()?.tenantPrefix
        };
    }

    /**
     * I18n init options.
     *
     * @remarks
     * Since the portals are not deployed per tenant, looking for static resources in tenant qualified URLs will fail.
     * Using `appBaseNameWithoutTenant` will create a path without the tenant. Therefore, `loadPath()` function will
     * look for resource files in `https://localhost:9443/<PORTAL>/resources/i18n` rather than looking for the
     * files in `https://localhost:9443/t/wso2.com/<PORTAL>/resources/i18n`.
     *
     * @param metaFile - Meta File.
     * @returns I18n init options.
     */
    public static generateModuleInitOptions(metaFile: MetaI18N): I18nModuleInitOptions {
        return {
            backend: {
                loadPath: (language: string[], namespace: string[]) => generateBackendPaths(
                    language,
                    namespace,
                    window[ "AppUtils" ]?.getConfig()?.appBase,
                    Config.getI18nConfig() ?? {
                        langAutoDetectEnabled: I18nConstants.LANG_AUTO_DETECT_ENABLED,
                        namespaceDirectories: I18nConstants.BUNDLE_NAMESPACE_DIRECTORIES,
                        overrideOptions: I18nConstants.INIT_OPTIONS_OVERRIDE,
                        resourcePath: "/resources/i18n",
                        xhrBackendPluginEnabled: I18nConstants.XHR_BACKEND_PLUGIN_ENABLED
                    },
                    metaFile
                )
            },
            load: "currentOnly", // lookup only current lang key(en-US). Prevents 404 from `en`.
            ns: [
                I18nConstants.APPLICATION_ROLES_NAMESPACE,
                I18nConstants.COMMON_NAMESPACE,
                I18nConstants.CONSOLE_PORTAL_NAMESPACE,
                I18nConstants.EXTENSIONS_NAMESPACE,
                I18nConstants.USERSTORES_NAMESPACE,
                I18nConstants.VALIDATION_NAMESPACE,
                I18nConstants.IMPERSONATION_CONFIGURATION_NAMESPACE,
                I18nConstants.TRANSFER_LIST_NAMESPACE,
                I18nConstants.USER_NAMESPACE,
                I18nConstants.USERS_NAMESPACE,
                I18nConstants.PAGES_NAMESPACE,
                I18nConstants.IDVP_NAMESPACE,
                I18nConstants.INVITE_NAMESPACE,
                I18nConstants.PARENT_ORG_INVITATIONS_NAMESPACE,
                I18nConstants.OIDC_SCOPES_NAMESPACE,
                I18nConstants.ONBOARDED_NAMESPACE,
                I18nConstants.ORGANIZATION_DISCOVERY_NAMESPACE,
                I18nConstants.ORGANIZATIONS_NAMESPACE,
                I18nConstants.AUTHENTICATION_FLOW_NAMESPACE,
                I18nConstants.REMOTE_FETCH_NAMESPACE,
                I18nConstants.ROLES_NAMESPACE,
                I18nConstants.SERVER_CONFIGS_NAMESPACE,
                I18nConstants.SAML2_CONFIG_NAMESPACE,
                I18nConstants.SESSION_MANAGEMENT_NAMESPACE,
                I18nConstants.WS_FEDERATION_CONFIG_NAMESPACE,
                I18nConstants.INSIGHTS_NAMESPACE,
                I18nConstants.SMS_PROVIDERS_NAMESPACE,
                I18nConstants.SMS_TEMPLATES_NAMESPACE,
                I18nConstants.CLAIMS_NAMESPACE,
                I18nConstants.EMAIL_LOCALE_NAMESPACE,
                I18nConstants.HELP_PANEL_NAMESPACE,
                I18nConstants.SUBORGANIZATIONS_NAMESPACE,
                I18nConstants.CONSOLE_SETTINGS_NAMESPACE,
                I18nConstants.SECRETS_NAMESPACE,
                I18nConstants.BRANDING_NAMESPACE,
                I18nConstants.EMAIL_TEMPLATES_NAMESPACE,
                I18nConstants.AUTHENTICATION_PROVIDER_NAMESPACE,
                I18nConstants.CERTIFICATES_NAMESPACE,
                I18nConstants.GOVERNANCE_CONNECTORS_NAMESPACE,
                I18nConstants.GROUPS_NAMESPACE,
                I18nConstants.APPLICATIONS_NAMESPACE,
                I18nConstants.IDP_NAMESPACE,
                I18nConstants.API_RESOURCES_NAMESPACE,
                I18nConstants.AI_NAMESPACE,
                I18nConstants.TEMPLATE_CORE_NAMESPACE,
                I18nConstants.APPLICATION_TEMPLATES_NAMESPACE,
                I18nConstants.ACTIONS_NAMESPACE,
                I18nConstants.TENANTS_NAMESPACE,
                I18nConstants.CUSTOM_AUTHENTICATOR_NAMESPACE,
                I18nConstants.POLICY_ADMINISTRATION_NAMESPACE,
                I18nConstants.REMOTE_USER_STORES_NAMESPACE,
                I18nConstants.RULES_NAMESPACE,
                I18nConstants.PUSH_PROVIDERS_NAMESPACE,
<<<<<<< HEAD
                I18nConstants.EMAIL_PROVIDERS_NAMESPACE,
                I18nConstants.APPROVAL_WORKFLOWS_NAMESPACE
=======
                I18nConstants.EMAIL_PROVIDERS_NAMESPACE
>>>>>>> b50d0212
            ],
            preload: []
        };
    }

    /**
     * Get i18n module config.
     *
     * @param metaFile - Meta file.
     * @returns i18n config object.
     */
    public static getI18nConfig(metaFile?: MetaI18N): I18nModuleOptionsInterface {
        return {
            initOptions: this.generateModuleInitOptions(metaFile),
            langAutoDetectEnabled: window[ "AppUtils" ]?.getConfig()?.ui?.i18nConfigs?.langAutoDetectEnabled
                ?? I18nConstants.LANG_AUTO_DETECT_ENABLED,
            namespaceDirectories: I18nConstants.BUNDLE_NAMESPACE_DIRECTORIES,
            overrideOptions: I18nConstants.INIT_OPTIONS_OVERRIDE,
            resourcePath: "/resources/i18n",
            xhrBackendPluginEnabled: I18nConstants.XHR_BACKEND_PLUGIN_ENABLED
        };
    }

    /**
     * Get the the list of service resource endpoints.
     *
     * @returns Service resource endpoints as an object.
     */
    public static getServiceResourceEndpoints(): ServiceResourceEndpointsInterface {
        return {
            ...getAPIResourceEndpoints(this.resolveServerHost()),
            ...getAdministratorsResourceEndpoints(this.resolveServerHost()),
            ...getApplicationsResourceEndpoints(this.resolveServerHost()),
            ...getApprovalsResourceEndpoints(this.getDeploymentConfig()?.serverHost),
            ...getBrandingResourceEndpoints(this.resolveServerHost()),
            ...getClaimResourceEndpoints(this.getDeploymentConfig()?.serverHost, this.resolveServerHost()),
            ...getCertificatesResourceEndpoints(this.getDeploymentConfig()?.serverHost),
            ...getIDVPResourceEndpoints(this.resolveServerHost()),
            ...getEmailTemplatesResourceEndpoints(this.resolveServerHost()),
            ...getConnectionResourceEndpoints(this.resolveServerHost()),
            ...getRolesResourceEndpoints(this.resolveServerHost(), this.getDeploymentConfig().serverHost),
            ...getServerConfigurationsResourceEndpoints(this.resolveServerHost()),
            ...getUsersResourceEndpoints(this.resolveServerHost()),
            ...getUserstoreResourceEndpoints(this.resolveServerHost()),
            ...getScopesResourceEndpoints(this.getDeploymentConfig()?.serverHost),
            ...getGroupsResourceEndpoints(this.resolveServerHost()),
            ...getValidationServiceEndpoints(this.resolveServerHost()),
            ...getRemoteFetchConfigResourceEndpoints(this.getDeploymentConfig()?.serverHost),
            ...getSecretsManagementEndpoints(this.getDeploymentConfig()?.serverHost),
            ...getExtendedFeatureResourceEndpoints(this.resolveServerHost(), this.getDeploymentConfig()),
            ...getOrganizationsResourceEndpoints(this.resolveServerHost(true), this.getDeploymentConfig().serverHost),
            ...getTenantResourceEndpoints(this.getDeploymentConfig().serverOrigin),
            ...getFeatureGateResourceEndpoints(this.resolveServerHostforFG(false)),
            ...getInsightsResourceEndpoints(this.getDeploymentConfig()?.serverHost),
            ...getExtensionTemplatesEndpoints(this.resolveServerHost()),
            ...getApplicationTemplatesResourcesEndpoints(this.resolveServerHost()),
            ...getActionsResourceEndpoints(this.resolveServerHost()),
            ...getRulesEndpoints(this.resolveServerHost()),
            ...getSmsTemplateResourceEndpoints(this.resolveServerHost()),
            ...getPolicyAdministrationResourceEndpoints(this.resolveServerHost()),
            ...getPushProviderResourceEndpoints(this.resolveServerHost()),
            ...getPushProviderTemplateEndpoints(this.resolveServerHost()),
<<<<<<< HEAD
            ...getWorkflowsResourceEndpoints(this.resolveServerHost()),
            ...getWorkflowAssociationsResourceEndpoints(this.resolveServerHost()),
=======
            ...getRemoteLoggingEndpoints(this.resolveServerHost()),
            ...getRegistrationFlowBuilderResourceEndpoints(this.resolveServerHost()),
>>>>>>> b50d0212
            CORSOrigins: `${ this.getDeploymentConfig()?.serverHost }/api/server/v1/cors/origins`,
            // TODO: Remove this endpoint and use ID token to get the details
            me: `${ this.getDeploymentConfig()?.serverHost }/scim2/Me`,
            saml2Meta: `${ this.resolveServerHost(false, true) }/identity/metadata/saml2`,
            wellKnown: `${ this.resolveServerHost(false, true) }/oauth2/token/.well-known/openid-configuration`
        };
    }

    /**
     * Get UI config.
     *
     * @returns UI config object.
     */
    public static getUIConfig(): UIConfigInterface {
        return {
            administratorRoleDisplayName: window[ "AppUtils" ]?.getConfig()?.ui?.administratorRoleDisplayName ??
                UIConstants.ADMINISTRATOR_ROLE_DISPLAY_NAME,
            announcements: window[ "AppUtils" ]?.getConfig()?.ui?.announcements,
            appCopyright: window[ "AppUtils" ]?.getConfig()?.ui?.appCopyright
                .replace("${copyright}", "\u00A9")
                .replace("${year}", new Date().getFullYear()),
            appLogo: {
                defaultLogoPath: window[ "AppUtils" ]?.getConfig()?.ui?.appLogo?.defaultLogoPath
                    ?? window[ "AppUtils" ]?.getConfig()?.ui?.appLogoPath,
                defaultWhiteLogoPath: window[ "AppUtils" ]?.getConfig()?.ui?.appLogo?.defaultWhiteLogoPath
                    ?? window[ "AppUtils" ]?.getConfig()?.ui?.appWhiteLogoPath
            },
            appName: window[ "AppUtils" ]?.getConfig()?.ui?.appName,
            appTitle: window[ "AppUtils" ]?.getConfig()?.ui?.appTitle,
            applicationTemplateLoadingStrategy:
                window[ "AppUtils" ]?.getConfig()?.ui?.applicationTemplateLoadingStrategy,
            connectionResourcesUrl: window[ "AppUtils" ]?.getConfig()?.ui?.connectionResourcesUrl,
            cookiePolicyUrl: window[ "AppUtils" ]?.getConfig()?.ui?.cookiePolicyUrl,
            emailTemplates: {
                defaultLogoUrl: window[ "AppUtils" ]?.getConfig()?.ui?.emailTemplates?.defaultLogoUrl,
                defaultWhiteLogoUrl: window[ "AppUtils" ]?.getConfig()?.ui?.emailTemplates?.defaultWhiteLogoUrl
            },
            enableCustomEmailTemplates: window[ "AppUtils" ]?.getConfig()?.ui?.enableCustomEmailTemplates,
            enableEmailDomain: window[ "AppUtils" ]?.getConfig()?.ui?.enableEmailDomain ?? false,
            enableIdentityClaims: window[ "AppUtils" ]?.getConfig()?.ui?.enableIdentityClaims ?? true,
            enableOldUIForEmailProvider: window[ "AppUtils" ]?.getConfig()?.ui?.enableOldUIForEmailProvider,
            features: window[ "AppUtils" ]?.getConfig()?.ui?.features,
            googleOneTapEnabledTenants: window["AppUtils"]?.getConfig()?.ui?.googleOneTapEnabledTenants,
            governanceConnectors: window["AppUtils"]?.getConfig()?.ui?.governanceConnectors,
            gravatarConfig: window[ "AppUtils" ]?.getConfig()?.ui?.gravatarConfig,
            hiddenApplicationTemplates: window[ "AppUtils" ]?.getConfig()?.ui?.hiddenApplicationTemplates ?? [],
            hiddenAuthenticators: window[ "AppUtils" ]?.getConfig()?.ui?.hiddenAuthenticators,
            hiddenConnectionTemplates: window[ "AppUtils" ]?.getConfig()?.ui?.hiddenConnectionTemplates,
            hiddenUserStores: window[ "AppUtils" ]?.getConfig()?.ui?.hiddenUserStores,
            i18nConfigs: window[ "AppUtils" ]?.getConfig()?.ui?.i18nConfigs,
            identityProviderTemplates: window[ "AppUtils" ]?.getConfig()?.ui?.identityProviderTemplates,
            isClaimUniquenessValidationEnabled:
                window[ "AppUtils" ]?.getConfig()?.ui?.isClaimUniquenessValidationEnabled ?? false,
            isClientSecretHashEnabled: window[ "AppUtils" ]?.getConfig()?.ui?.isClientSecretHashEnabled,
            isCookieConsentBannerEnabled: window[ "AppUtils" ]?.getConfig()?.ui?.isCookieConsentBannerEnabled,
            isCustomClaimMappingEnabled: window[ "AppUtils" ]?.getConfig()?.ui?.isCustomClaimMappingEnabled,
            isCustomClaimMappingMergeEnabled: window[ "AppUtils" ]?.getConfig()?.ui?.isCustomClaimMappingMergeEnabled,
            isDefaultDialectEditingEnabled: window[ "AppUtils" ]?.getConfig()?.ui?.isDefaultDialectEditingEnabled,
            isDialectAddingEnabled: window[ "AppUtils" ]?.getConfig()?.ui?.isDialectAddingEnabled,
            isEditingSystemRolesAllowed:  window[ "AppUtils" ]?.getConfig()?.ui?.isEditingSystemRolesAllowed,
            isFeatureGateEnabled: window[ "AppUtils" ]?.getConfig()?.ui?.isFeatureGateEnabled,
            isGroupAndRoleSeparationEnabled: window[ "AppUtils" ]?.getConfig()?.ui?.isGroupAndRoleSeparationEnabled,
            isHeaderAvatarLabelAllowed: window[ "AppUtils" ]?.getConfig()?.ui?.isHeaderAvatarLabelAllowed,
            isLeftNavigationCategorized: window[ "AppUtils" ]?.getConfig()?.ui?.isLeftNavigationCategorized,
            isMarketingConsentBannerEnabled: window["AppUtils"]?.getConfig()?.ui?.isMarketingConsentBannerEnabled,
            isMultipleEmailsAndMobileNumbersEnabled:
                window["AppUtils"]?.getConfig()?.ui?.isMultipleEmailsAndMobileNumbersEnabled,
            isPasswordInputValidationEnabled: window["AppUtils"]?.getConfig()?.ui?.isPasswordInputValidationEnabled,
            isRequestPathAuthenticationEnabled:
                window[ "AppUtils" ]?.getConfig()?.ui?.isRequestPathAuthenticationEnabled,
            isSAASDeployment: window[ "AppUtils" ]?.getConfig()?.ui?.isSAASDeployment,
            isSignatureValidationCertificateAliasEnabled:
                window[ "AppUtils" ]?.getConfig()?.ui?.isSignatureValidationCertificateAliasEnabled,
            isTrustedAppConsentRequired: window[ "AppUtils" ]?.getConfig()?.ui?.isTrustedAppConsentRequired ?? false,
            isXacmlConnectorEnabled: window[ "AppUtils" ]?.getConfig()?.ui?.isXacmlConnectorEnabled,
            legacyMode: window[ "AppUtils" ]?.getConfig()?.ui?.legacyMode,
            listAllAttributeDialects: window[ "AppUtils" ]?.getConfig()?.ui?.listAllAttributeDialects,
            multiTenancy: window[ "AppUtils" ]?.getConfig()?.ui?.multiTenancy,
            passwordPolicyConfigs: window[ "AppUtils" ]?.getConfig()?.ui?.passwordPolicyConfigs,
            primaryUserStoreDomainName: window[ "AppUtils" ]?.getConfig()?.ui?.primaryUserStoreDomainName?.toUpperCase()
                ?? PRIMARY_USERSTORE,
            privacyPolicyConfigs: window[ "AppUtils" ]?.getConfig()?.ui?.privacyPolicyConfigs,
            productName: window[ "AppUtils" ]?.getConfig()?.ui?.productName,
            productVersionConfig: window[ "AppUtils" ]?.getConfig()?.ui?.productVersionConfig,
            routes: window[ "AppUtils" ]?.getConfig()?.ui?.routes ?? {
                organizationEnabledRoutes: AppConstants.ORGANIZATION_ENABLED_ROUTES
            },
            selfAppIdentifier: window[ "AppUtils" ]?.getConfig()?.ui?.selfAppIdentifier,
            showAppSwitchButton: window[ "AppUtils" ]?.getConfig()?.ui?.showAppSwitchButton,
            showPasswordOfEmailProvider: window[ "AppUtils" ]?.getConfig()?.ui?.showPasswordOfEmailProvider,
            showSmsOtpPwdRecoveryFeatureStatusChip:
                window[ "AppUtils" ]?.getConfig()?.ui?.showSmsOtpPwdRecoveryFeatureStatusChip,
            showStatusLabelForNewAuthzRuntimeFeatures:
                window[ "AppUtils" ]?.getConfig()?.ui?.showStatusLabelForNewAuthzRuntimeFeatures,
            systemAppsIdentifiers: window[ "AppUtils" ]?.getConfig()?.ui?.systemAppsIdentifiers,
            theme: window[ "AppUtils" ]?.getConfig()?.ui?.theme,
            useRoleClaimAsGroupClaim: window[ "AppUtils" ]?.getConfig()?.ui?.useRoleClaimAsGroupClaim,
            userSchemaURI: window[ "AppUtils" ]?.getConfig()?.ui?.customUserSchemaURI
                ?? ClaimManagementConstants.DEFAULT_SCIM2_CUSTOM_USER_SCHEMA_URI
        };
    }
}<|MERGE_RESOLUTION|>--- conflicted
+++ resolved
@@ -234,12 +234,8 @@
                 I18nConstants.REMOTE_USER_STORES_NAMESPACE,
                 I18nConstants.RULES_NAMESPACE,
                 I18nConstants.PUSH_PROVIDERS_NAMESPACE,
-<<<<<<< HEAD
                 I18nConstants.EMAIL_PROVIDERS_NAMESPACE,
                 I18nConstants.APPROVAL_WORKFLOWS_NAMESPACE
-=======
-                I18nConstants.EMAIL_PROVIDERS_NAMESPACE
->>>>>>> b50d0212
             ],
             preload: []
         };
@@ -302,13 +298,8 @@
             ...getPolicyAdministrationResourceEndpoints(this.resolveServerHost()),
             ...getPushProviderResourceEndpoints(this.resolveServerHost()),
             ...getPushProviderTemplateEndpoints(this.resolveServerHost()),
-<<<<<<< HEAD
             ...getWorkflowsResourceEndpoints(this.resolveServerHost()),
             ...getWorkflowAssociationsResourceEndpoints(this.resolveServerHost()),
-=======
-            ...getRemoteLoggingEndpoints(this.resolveServerHost()),
-            ...getRegistrationFlowBuilderResourceEndpoints(this.resolveServerHost()),
->>>>>>> b50d0212
             CORSOrigins: `${ this.getDeploymentConfig()?.serverHost }/api/server/v1/cors/origins`,
             // TODO: Remove this endpoint and use ID token to get the details
             me: `${ this.getDeploymentConfig()?.serverHost }/scim2/Me`,
