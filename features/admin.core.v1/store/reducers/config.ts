--- conflicted
+++ resolved
@@ -267,11 +267,8 @@
             productVersionConfig: null,
             selfAppIdentifier: "",
             showAppSwitchButton: undefined,
-<<<<<<< HEAD
             showStatusLabel: undefined,
-=======
             showSmsOtpPwdRecoveryFeatureStatusChip: undefined,
->>>>>>> ec043fa6
             systemAppsIdentifiers: [],
             theme: {
                 name: "",
