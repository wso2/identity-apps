--- conflicted
+++ resolved
@@ -442,13 +442,10 @@
             [ "EDIT_POLICY", `${AppConstants.getAdminViewBasePath()}/policy-administration/edit-policy/:id` ],
             [ "MCP_SERVERS", `${ AppConstants.getDeveloperViewBasePath() }/mcp-servers` ],
             [ "MCP_SERVER_EDIT", `${ AppConstants.getDeveloperViewBasePath() }/mcp-servers/:id` ],
-<<<<<<< HEAD
             [ "PASSWORD_RECOVERY_FLOW_BUILDER",
                 `${ AppConstants.getDeveloperViewBasePath() }/edit-password-recovery-flow` ]
-=======
             [ "AGENTS", `${AppConstants.getAdminViewBasePath()}/agents` ],
             [ "AGENT_EDIT", `${ AppConstants.getDeveloperViewBasePath() }/agents/:id` ]
->>>>>>> bd440e35
         ]);
 
         return paths;
