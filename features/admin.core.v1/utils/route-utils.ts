/**
 * Copyright (c) 2023-2024, WSO2 LLC. (https://www.wso2.com).
 *
 * WSO2 LLC. licenses this file to you under the Apache License,
 * Version 2.0 (the "License"); you may not use this file except
 * in compliance with the License.
 * You may obtain a copy of the License at
 *
 *     http://www.apache.org/licenses/LICENSE-2.0
 *
 * Unless required by applicable law or agreed to in writing,
 * software distributed under the License is distributed on an
 * "AS IS" BASIS, WITHOUT WARRANTIES OR CONDITIONS OF ANY
 * KIND, either express or implied. See the License for the
 * specific language governing permissions and limitations
 * under the License.
 */

import {
    DatabaseDocumentIcon,
    PaletteIcon,
    ProfileFlowIcon,
    SquareUserIcon,
    UserAsteriskIcon
} from "@oxygen-ui/react-icons";
import { FeatureStatus } from "@wso2is/access-control";
import FeatureGateConstants from "@wso2is/admin.feature-gate.v1/constants/feature-gate-constants";
import { NavCategory, NavRouteInterface, RouteInterface } from "@wso2is/core/models";
import groupBy from "lodash-es/groupBy";
import sortBy from "lodash-es/sortBy";
import {
    ReactComponent as ResourceServersIcon
} from "../../themes/wso2is/assets/images/icons/outline-icons/resource-servers-outline.svg";
import { AppConstants } from "../constants/app-constants";
import { history } from "../helpers/history";

/**
 * Utility class for application routes related operations.
 */
export class RouteUtils {

    /**
     * Private constructor to avoid object instantiation from outside
     * the class.
     *
     */
    private constructor() { }

    /*
     * Gracefully handles application routing to avoid less privileged users from
     * receiving unauthorized pages.
     *
     * @param {RouteInterface[]} routes - Set of app routes.
     * @param {string} view - Current view ex: Admin or Develop.
     * @param {string} pathname - Current path from location.
     * @param {boolean} navigateToUnAuthorized - Should navigate to un-authorized page.
     */
    public static gracefullyHandleRouting(routes: RouteInterface[],
        view: string,
        pathname: string,
        navigateToUnAuthorized: boolean = true): void {

        if (RouteUtils.isOnlyPageNotFoundPresent(routes)) {
            if (RouteUtils.isHomePath(view)) {
                if (view === AppConstants.getDeveloperViewBasePath()) {
                    history.push(AppConstants.getAdminViewHomePath());

                    return;
                }

                if (view === AppConstants.getAdminViewBasePath()) {
                    history.push(AppConstants.getDeveloperViewHomePath());

                    return;
                }
            }

            if (navigateToUnAuthorized) {
                history.push({
                    pathname: AppConstants.getPaths().get("UNAUTHORIZED"),
                    search: "?error=" + AppConstants.LOGIN_ERRORS.get("ACCESS_DENIED")
                });

                return;
            }
        }

        if (RouteUtils.isRouteAvailable(view, pathname, routes)) {
            return;
        }

        history.push(sortBy(routes, "order")[0].path);
    }

    /**
     * Checks whether a given pathname is available in the route's
     * children router paths.
     *
     * @param view - Top level route path
     * @param pathname - Cached route path
     * @param routes - Available routes.
     */
    private static isRouteAvailable(view: string, pathname: string, routes: RouteInterface[]): boolean {
        /**
         * If one of the passed arguments are not truthy, then the function
         * cannot do the operation and check the available routes. In this
         * case we return false saying there's no matching routes.
         */
        if (!view || !pathname || !routes?.length) return false;

        /**
         * In this function what we do is escape all the special characters
         * of the URI and replace the path_parameters to match a dynamic string.
         *
         * Regex explanation
         * --
         * `[\w~\-\\.!*'(),]+` is a set expression that allows the following
         * characters  [a-z A-Z 0-9 _ ~ - \\ . ! * () , <space> ] one or more times.
         * The expression assumes the path_parameter has at-lease one character and
         * contains only the characters specified above.
         *
         * Refer RFC-3986
         * {@link https://tools.ietf.org/html/rfc3986#section-2.3}
         *
         * @param path - A valid URL
         * @returns expression like `some/path/[\w~\-\\.!*'(),]+/another`
         */
        const pathToARegex = (path: string): string => {
            if (!path || !path.trim().length) return "";

            if (path === "*") {
                return "";
            }

            return path.split("/").map((fragment: string) => {
                if (fragment && fragment.startsWith(":")) {
                    return /[\w~\-\\.!*'(), ]+/.source;
                }

                return fragment ?? "";
            }).join("/");
        };

        /**
         * To keep track of the qualified paths that matches exactly the
         *  `pathname`
         */
        const qualifiedPaths: string[] = [];

        /**
         * Validate each of the child paths against the `pathname`.
         * Breaks the search loop after the first successful match. If
         * you do want to keep searching multiple paths that matches a
         * certain criteria then you should remove the `break`
         * statement and write your aggregation logic after the loop.
         */
        for (const route of routes) {
            if (route) {
                const expression: RegExp = RegExp(`^${ pathToARegex(route.path)}`);
                const match: RegExpExecArray = expression.exec(pathname);

                if (match && match.length > 0) {
                    qualifiedPaths.push(...match);

                    break;
                }
            }
        }

        /**
         * If there's one or more qualified paths, then we can safely assume
         * the requested URL is present in the application.
         */
        return qualifiedPaths.length > 0;

    }

    /**
     * Checks if the passed in path is the home path defined in deployment.config.json.
     *
     * @param path - Path to check.
     * @returns Is home path or not.
     */
    public static isHomePath(path: string): boolean {

        if (path === AppConstants.getAppHomePath()) {
            return true;
        }

        return path?.split("/")[0] === AppConstants.getAppHomePath()?.split("/")[0];
    }

    /**
     * Checks if only the `404` is available.
     *
     * @param routes - Set of routes.
     * @returns Is only `404` available.
     */
    public static isOnlyPageNotFoundPresent(routes: RouteInterface[]): boolean {
        if (routes && Array.isArray(routes) && routes.length === 1) {
            if (routes[ 0 ].redirectTo === AppConstants.getPaths().get("PAGE_NOT_FOUND")) {
                return true;
            }
        }

        return false;
    }

    /**
     * Checks if the view is presentable.
     *
     * @param routes - Set of routes.
     * @param pathsToSkip - Set of paths to skip.
     * @returns
     */
    public static isViewPresentable(routes: RouteInterface[], pathsToSkip?: string[]): boolean {

        const presentableRoutes: RouteInterface[] = RouteUtils.filterPresentableRoutes(routes, pathsToSkip);

        return !(((presentableRoutes && Array.isArray(presentableRoutes)) && presentableRoutes.length === 0)
            || RouteUtils.isOnlyPageNotFoundPresent(presentableRoutes)
        );
    }

    /**
     * Filters the list of presentable routes.
     *
     * @param routes - Set of routes.
     * @param pathsToSkip - Set of paths to skip.
     * @returns
     */
    public static filterPresentableRoutes(routes: RouteInterface[], pathsToSkip?: string[]): RouteInterface[] {

        return routes.filter((route: RouteInterface) => {
            if (!route.showOnSidePanel) {
                return false;
            }

            if (pathsToSkip && Array.isArray(pathsToSkip)) {
                return pathsToSkip.some((path: string) => route.path === path);
            }
        });
    }

    /**
     * Filters and returns only the routes that are enabled for organizations.
     *
     * @param routes - Set of routes.
     *
     * @returns
     */
    public static filterOrganizationEnabledRoutes(routes: RouteInterface[]): RouteInterface[] {
        return routes.filter((route: RouteInterface) => AppConstants.ORGANIZATION_ENABLED_ROUTES.includes(route.id));
    }

    public static filterOutOrganizationOnlyRoutes(routes: RouteInterface[]): RouteInterface[] {
        return routes.filter((route: RouteInterface) => !AppConstants.ORGANIZATION_ONLY_ROUTES.includes(route.id));
    }

    public static groupNavbarRoutes(routes: RouteInterface[], saasFeatureStatus?: FeatureStatus): NavRouteInterface[] {

        const isMcpServersFeatureEnabled: boolean =
            window["AppUtils"]?.getConfig()?.ui?.features?.mcpServers?.enabled;

        const userManagement: Omit<RouteInterface, "showOnSidePanel"> = {
            icon: SquareUserIcon,
            id: "userManagement",
            name: "User Management",
            order: 1
        };

        const userAttributesAndStores: Omit<RouteInterface, "showOnSidePanel"> = {
            icon: DatabaseDocumentIcon,
            id: "userAttributesAndStores",
            name: "User Attributes & Stores",
            order: 2
        };

<<<<<<< HEAD
        const customerData: Omit<RouteInterface, "showOnSidePanel"> = {
            icon: UserAsteriskIcon,
            name: "Customer Data",
            id: "customerData",
            order: 8
=======
        const resourceServers: Omit<RouteInterface, "showOnSidePanel"> = {
            icon: ResourceServersIcon,
            id: "resourceServers",
            name: "Resources",
            order: 2
>>>>>>> 67eacdf4
        };

        const branding: Omit<RouteInterface, "showOnSidePanel"> = {
            icon: PaletteIcon,
            id: "customization",
            name: "Branding"
        };

        const overview: NavCategory = {
            id: "overview",
            order: 0
        };

        const build: NavCategory = {
            id: "build",
            order: 1
        };

        const manage: NavCategory = {
            id: "manage",
            order: 2
        };

        const workflows: NavCategory = {
            id: "workflows",
            order: 3
        };

        const organizations: NavCategory = {
            id: "organizations",
            order: 3
        };

        const preferences: NavCategory = {
            id: "preferences",
            order: 4
        };

        const extensions: NavCategory = {
            id: "extensions",
            order: 5
        };

        const monitoring: NavCategory = {
            id: "monitoring",
            order: 6
        };

        const settings: NavCategory = {
            id: "settings",
            order: 7
        };

        const loginAndRegPathsToCheck: string[] = [
            `${AppConstants.getAdminViewBasePath()}/governance-connectors/`,
            `${AppConstants.getAdminViewBasePath()}/connector/`,
            AppConstants.getPaths().get("LOGIN_AND_REGISTRATION"),
            AppConstants.getPaths().get("USERNAME_VALIDATION_EDIT"),
            AppConstants.getPaths().get("ALTERNATIVE_LOGIN_IDENTIFIER_EDIT"),
            AppConstants.getPaths().get("MULTI_ATTRIBUTE_LOGIN"),
            AppConstants.getPaths().get("VALIDATION_CONFIG_EDIT"),
            AppConstants.getPaths().get("IMPERSONATION"),
            AppConstants.getPaths().get("ORGANIZATION_DISCOVERY_DOMAINS"),
            AppConstants.getPaths().get("OUTBOUND_PROVISIONING_SETTINGS"),
            AppConstants.getPaths().get("PRIVATE_KEY_JWT_CONFIG_EDIT")
        ];

        const isConnectionsMenuItemSelected = (): boolean => {
            return history.location.pathname.includes("/connections")
                || history.location.pathname.includes("/identity-verification-providers");
        };

        const CategoryMappedRoutes: Omit<RouteInterface, "showOnSidePanel">[] = [
            {
                category: overview,
                id: "gettingStarted",
                order: 0
            },
            {
                category: overview,
                id: "insights",
                order: 1
            },
            {
                category: build,
                id: "applications",
                order: 0,
                selected: history.location.pathname.includes("applications")
            },
            {
                category: build,
                id: "identityProviders",
                order: 1,
                selected: isConnectionsMenuItemSelected()
            },
            {
                category: build,
                id: "apiResources",
                order: 2,
                parent: isMcpServersFeatureEnabled ? resourceServers : null,
                selected: history.location.pathname.includes("/api-resources")
            },
            {
                category: build,
                id: "mcpServers",
                order: 2,
                parent: resourceServers,
                selected: history.location.pathname.includes("/mcp-servers")
            },
            {
                category: organizations,
                id: "organizations",
                selected: history.location.pathname.includes("/organizations")
            },
            {
                category: workflows,
                id: "workflows",
                selected: history.location.pathname.includes("/workflows")
            },
            {
                category: manage,
                id: "users",
                order: 0,
                parent: userManagement
            },
            {
                category: manage,
                id: "groups",
                order: 1,
                parent: userManagement
            },
            {
                category: manage,
                id: "applicationRoles",
                order: 2,
                parent: userManagement
            },
            {
                category: manage,
                id: "userRoles",
                order: 2,
                parent: userManagement
            },
            {
                category: manage,
                id: "userV1Roles",
                order: 2,
                parent: userManagement
            },
            {
                category: manage,
                id: "roles",
                order: 2,
                parent: userManagement
            },
            {
                category: manage,
                id: "userStores",
                order: 1,
                parent: userAttributesAndStores
            },
            {
                category: manage,
                id: "attributeDialects",
                order: 2,
                parent: userAttributesAndStores
            },
            {
                category: manage,
                id: "oidcScopes",
                order: 4,
                parent: userAttributesAndStores
            },
            {
                category: manage,
                id: "approvals",
                order: 3,
                parent: userManagement,
                selected: history.location.pathname.includes("approvals")
            },
            {
                category: build,
                id: "branding",
                parent: branding
            },
            {
                category: build,
                id: "emailTemplates",
                parent: branding
            },
            {
                category: build,
                id: "smsTemplates",
                parent: branding
            },
            {
                category: preferences,
                id: "flows",
                selected: history.location.pathname.includes("flows")
            },
            {
                category: preferences,
                id: "loginAndRegistration",
                selected: loginAndRegPathsToCheck.some((path: string) => history.location.pathname.startsWith(path))
            },
            {
                category: customerData,
                id: "enrichment",
                parent: customerData
            },
            {
                category: customerData,
                id: "unification",
                parent: customerData
            },
            {
                category: preferences,
                id: "notificationChannels",
                selected: history.location.pathname === AppConstants.getPaths().get("EMAIL_PROVIDER") ||
                    history.location.pathname === AppConstants.getPaths().get("SMS_PROVIDER") ||
                    history.location.pathname === AppConstants.getPaths().get("PUSH_PROVIDER") ||
                    history.location.pathname === AppConstants.getPaths().get("NOTIFICATION_CHANNELS") ||
                    // remove this when enabling push notification provider support
                    history.location.pathname === AppConstants.getPaths().get("EMAIL_AND_SMS")
            },
            {
                category: monitoring,
                id: "logs"
            },
            {
                category: monitoring,
                id: "analytics"
            },
            {
                category: settings,
                id: "administrators",
                order: 0
            },
            {
                category: settings,
                id: "consoleSettings",
                order: 1,
                selected: history.location.pathname.includes("/settings")
            },
            {
                category: settings,
                id: "server",
                order: 2,
                selected: history.location.pathname.includes("server")
            },
            {
                category: extensions,
                id: "actions",
                order: 0,
                selected: history.location.pathname.includes("/actions")
            },
            {
                category: extensions,
                id: "webhooks",
                order: 1,
                selected: history.location.pathname.includes("/webhooks")
            },
            {
                category: extensions,
                id: "eventPublishing",
                order: 2
            }
        ];

        const itemsWithCategory: NavRouteInterface[] = routes?.filter((route: RouteInterface) => {
            const saasFeatureIsEnabled: boolean = route.featureGateIds?.
                includes(FeatureGateConstants.SAAS_FEATURES_IDENTIFIER) && saasFeatureStatus !== FeatureStatus.ENABLED;

            return !saasFeatureIsEnabled;
        }).map((route: RouteInterface) => {
            const categoryMappedRoute: Omit<RouteInterface, "showOnSidePanel">
                = CategoryMappedRoutes.find((item: RouteInterface) => item.id === route.id);

            return {
                ...route,
                navCategory: categoryMappedRoute?.category,
                order: categoryMappedRoute?.order,
                parent: categoryMappedRoute?.parent,
                selected: categoryMappedRoute?.selected
            };
        });

        const groupedByParent: Record<string, NavRouteInterface[]> = groupBy(
            itemsWithCategory.filter(
                (item: NavRouteInterface) => item.parent), (item: NavRouteInterface) => item.parent?.id);

        const updatedGroupedItems: NavRouteInterface[] = Object.values(groupedByParent).map(
            (group: NavRouteInterface[]) => ({
                icon: { icon: group[0]?.parent?.icon },
                id: group[0]?.parent?.id,
                items: sortBy(group, (item: NavRouteInterface) => item.order),
                name: group[0]?.parent?.name,
                navCategory: group[0]?.navCategory,
                order: group[0]?.parent?.order,
                showOnSidePanel: group[0]?.parent?.showOnSidePanel || true
            }));

        const ungroupedItems: NavRouteInterface[] = itemsWithCategory.filter((item: NavRouteInterface) => !item.parent);

        return sortBy(
            sortBy([ ...updatedGroupedItems, ...ungroupedItems ], (item: NavRouteInterface) => item.order),
            (item: NavRouteInterface) => item.navCategory?.order
        );
    }
}<|MERGE_RESOLUTION|>--- conflicted
+++ resolved
@@ -19,9 +19,7 @@
 import {
     DatabaseDocumentIcon,
     PaletteIcon,
-    ProfileFlowIcon,
-    SquareUserIcon,
-    UserAsteriskIcon
+    SquareUserIcon
 } from "@oxygen-ui/react-icons";
 import { FeatureStatus } from "@wso2is/access-control";
 import FeatureGateConstants from "@wso2is/admin.feature-gate.v1/constants/feature-gate-constants";
@@ -276,19 +274,11 @@
             order: 2
         };
 
-<<<<<<< HEAD
-        const customerData: Omit<RouteInterface, "showOnSidePanel"> = {
-            icon: UserAsteriskIcon,
-            name: "Customer Data",
-            id: "customerData",
-            order: 8
-=======
         const resourceServers: Omit<RouteInterface, "showOnSidePanel"> = {
             icon: ResourceServersIcon,
             id: "resourceServers",
             name: "Resources",
             order: 2
->>>>>>> 67eacdf4
         };
 
         const branding: Omit<RouteInterface, "showOnSidePanel"> = {
@@ -495,16 +485,6 @@
                 selected: loginAndRegPathsToCheck.some((path: string) => history.location.pathname.startsWith(path))
             },
             {
-                category: customerData,
-                id: "enrichment",
-                parent: customerData
-            },
-            {
-                category: customerData,
-                id: "unification",
-                parent: customerData
-            },
-            {
                 category: preferences,
                 id: "notificationChannels",
                 selected: history.location.pathname === AppConstants.getPaths().get("EMAIL_PROVIDER") ||
