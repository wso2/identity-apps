/**
 * Copyright (c) 2023-2024, WSO2 LLC. (https://www.wso2.com).
 *
 * WSO2 LLC. licenses this file to you under the Apache License,
 * Version 2.0 (the "License"); you may not use this file except
 * in compliance with the License.
 * You may obtain a copy of the License at
 *
 *     http://www.apache.org/licenses/LICENSE-2.0
 *
 * Unless required by applicable law or agreed to in writing,
 * software distributed under the License is distributed on an
 * "AS IS" BASIS, WITHOUT WARRANTIES OR CONDITIONS OF ANY
 * KIND, either express or implied. See the License for the
 * specific language governing permissions and limitations
 * under the License.
 */

import {
    DatabaseDocumentIcon,
    PaletteIcon,
    ProfileFlowIcon,
    SquareUserIcon,
    UserAsteriskIcon
} from "@oxygen-ui/react-icons";
import { FeatureStatus } from "@wso2is/access-control";
import FeatureGateConstants from "@wso2is/admin.feature-gate.v1/constants/feature-gate-constants";
import { NavCategory, NavRouteInterface, RouteInterface } from "@wso2is/core/models";
import groupBy from "lodash-es/groupBy";
import sortBy from "lodash-es/sortBy";
import {
    ReactComponent as ResourceServersIcon
} from "../../themes/wso2is/assets/images/icons/outline-icons/resource-servers-outline.svg";
import { AppConstants } from "../constants/app-constants";
import { history } from "../helpers/history";

/**
 * Utility class for application routes related operations.
 */
export class RouteUtils {

    /**
     * Private constructor to avoid object instantiation from outside
     * the class.
     *
     */
    private constructor() { }

    /*
     * Gracefully handles application routing to avoid less privileged users from
     * receiving unauthorized pages.
     *
     * @param {RouteInterface[]} routes - Set of app routes.
     * @param {string} view - Current view ex: Admin or Develop.
     * @param {string} pathname - Current path from location.
     * @param {boolean} navigateToUnAuthorized - Should navigate to un-authorized page.
     */
    public static gracefullyHandleRouting(routes: RouteInterface[],
        view: string,
        pathname: string,
        navigateToUnAuthorized: boolean = true): void {

        if (RouteUtils.isOnlyPageNotFoundPresent(routes)) {
            if (RouteUtils.isHomePath(view)) {
                if (view === AppConstants.getDeveloperViewBasePath()) {
                    history.push(AppConstants.getAdminViewHomePath());

                    return;
                }

                if (view === AppConstants.getAdminViewBasePath()) {
                    history.push(AppConstants.getDeveloperViewHomePath());

                    return;
                }
            }

            if (navigateToUnAuthorized) {
                history.push({
                    pathname: AppConstants.getPaths().get("UNAUTHORIZED"),
                    search: "?error=" + AppConstants.LOGIN_ERRORS.get("ACCESS_DENIED")
                });

                return;
            }
        }

        if (RouteUtils.isRouteAvailable(view, pathname, routes)) {
            return;
        }

        history.push(sortBy(routes, "order")[0].path);
    }

    /**
     * Checks whether a given pathname is available in the route's
     * children router paths.
     *
     * @param view - Top level route path
     * @param pathname - Cached route path
     * @param routes - Available routes.
     */
    private static isRouteAvailable(view: string, pathname: string, routes: RouteInterface[]): boolean {
        /**
         * If one of the passed arguments are not truthy, then the function
         * cannot do the operation and check the available routes. In this
         * case we return false saying there's no matching routes.
         */
        if (!view || !pathname || !routes?.length) return false;

        /**
         * In this function what we do is escape all the special characters
         * of the URI and replace the path_parameters to match a dynamic string.
         *
         * Regex explanation
         * --
         * `[\w~\-\\.!*'(),]+` is a set expression that allows the following
         * characters  [a-z A-Z 0-9 _ ~ - \\ . ! * () , <space> ] one or more times.
         * The expression assumes the path_parameter has at-lease one character and
         * contains only the characters specified above.
         *
         * Refer RFC-3986
         * {@link https://tools.ietf.org/html/rfc3986#section-2.3}
         *
         * @param path - A valid URL
         * @returns expression like `some/path/[\w~\-\\.!*'(),]+/another`
         */
        const pathToARegex = (path: string): string => {
            if (!path || !path.trim().length) return "";

            if (path === "*") {
                return "";
            }

            return path.split("/").map((fragment: string) => {
                if (fragment && fragment.startsWith(":")) {
                    return /[\w~\-\\.!*'(), ]+/.source;
                }

                return fragment ?? "";
            }).join("/");
        };

        /**
         * To keep track of the qualified paths that matches exactly the
         *  `pathname`
         */
        const qualifiedPaths: string[] = [];

        /**
         * Validate each of the child paths against the `pathname`.
         * Breaks the search loop after the first successful match. If
         * you do want to keep searching multiple paths that matches a
         * certain criteria then you should remove the `break`
         * statement and write your aggregation logic after the loop.
         */
        for (const route of routes) {
            if (route) {
                const expression: RegExp = RegExp(`^${ pathToARegex(route.path)}`);
                const match: RegExpExecArray = expression.exec(pathname);

                if (match && match.length > 0) {
                    qualifiedPaths.push(...match);

                    break;
                }
            }
        }

        /**
         * If there's one or more qualified paths, then we can safely assume
         * the requested URL is present in the application.
         */
        return qualifiedPaths.length > 0;

    }

    /**
     * Checks if the passed in path is the home path defined in deployment.config.json.
     *
     * @param path - Path to check.
     * @returns Is home path or not.
     */
    public static isHomePath(path: string): boolean {

        if (path === AppConstants.getAppHomePath()) {
            return true;
        }

        return path?.split("/")[0] === AppConstants.getAppHomePath()?.split("/")[0];
    }

    /**
     * Checks if only the `404` is available.
     *
     * @param routes - Set of routes.
     * @returns Is only `404` available.
     */
    public static isOnlyPageNotFoundPresent(routes: RouteInterface[]): boolean {
        if (routes && Array.isArray(routes) && routes.length === 1) {
            if (routes[ 0 ].redirectTo === AppConstants.getPaths().get("PAGE_NOT_FOUND")) {
                return true;
            }
        }

        return false;
    }

    /**
     * Checks if the view is presentable.
     *
     * @param routes - Set of routes.
     * @param pathsToSkip - Set of paths to skip.
     * @returns
     */
    public static isViewPresentable(routes: RouteInterface[], pathsToSkip?: string[]): boolean {

        const presentableRoutes: RouteInterface[] = RouteUtils.filterPresentableRoutes(routes, pathsToSkip);

        return !(((presentableRoutes && Array.isArray(presentableRoutes)) && presentableRoutes.length === 0)
            || RouteUtils.isOnlyPageNotFoundPresent(presentableRoutes)
        );
    }

    /**
     * Filters the list of presentable routes.
     *
     * @param routes - Set of routes.
     * @param pathsToSkip - Set of paths to skip.
     * @returns
     */
    public static filterPresentableRoutes(routes: RouteInterface[], pathsToSkip?: string[]): RouteInterface[] {

        return routes.filter((route: RouteInterface) => {
            if (!route.showOnSidePanel) {
                return false;
            }

            if (pathsToSkip && Array.isArray(pathsToSkip)) {
                return pathsToSkip.some((path: string) => route.path === path);
            }
        });
    }

    /**
     * Filters and returns only the routes that are enabled for organizations.
     *
     * @param routes - Set of routes.
     *
     * @returns
     */
    public static filterOrganizationEnabledRoutes(routes: RouteInterface[]): RouteInterface[] {
        return routes.filter((route: RouteInterface) => AppConstants.ORGANIZATION_ENABLED_ROUTES.includes(route.id));
    }

    public static filterOutOrganizationOnlyRoutes(routes: RouteInterface[]): RouteInterface[] {
        return routes.filter((route: RouteInterface) => !AppConstants.ORGANIZATION_ONLY_ROUTES.includes(route.id));
    }

    public static groupNavbarRoutes(routes: RouteInterface[], saasFeatureStatus?: FeatureStatus): NavRouteInterface[] {

        const isMcpServersFeatureEnabled: boolean =
            window["AppUtils"]?.getConfig()?.ui?.features?.mcpServers?.enabled;

        const userManagement: Omit<RouteInterface, "showOnSidePanel"> = {
            icon: SquareUserIcon,
            id: "userManagement",
            name: "User Management",
            order: 1
        };

        const userAttributesAndStores: Omit<RouteInterface, "showOnSidePanel"> = {
            icon: DatabaseDocumentIcon,
            id: "userAttributesAndStores",
            name: "User Attributes & Stores",
            order: 2
        };

<<<<<<< HEAD
        const customerData: Omit<RouteInterface, "showOnSidePanel"> = {
            icon: UserAsteriskIcon,
            name: "Customer Data",
            id: "customerData",
            order: 8
=======
        const resourceServers: Omit<RouteInterface, "showOnSidePanel"> = {
            icon: ResourceServersIcon,
            id: "resourceServers",
            name: "Resources",
            order: 2
>>>>>>> c151e201
        };

        const branding: Omit<RouteInterface, "showOnSidePanel"> = {
            icon: PaletteIcon,
            id: "customization",
            name: "Branding"
        };

        const overview: NavCategory = {
            id: "overview",
            order: 0
        };

        const build: NavCategory = {
            id: "build",
            order: 1
        };

        const manage: NavCategory = {
            id: "manage",
            order: 2
        };

        const workflows: NavCategory = {
            id: "workflows",
            order: 3
        };

        const organizations: NavCategory = {
            id: "organizations",
            order: 3
        };

        const preferences: NavCategory = {
            id: "preferences",
            order: 4
        };

        const extensions: NavCategory = {
            id: "extensions",
            order: 5
        };

        const monitoring: NavCategory = {
            id: "monitoring",
            order: 6
        };

        const settings: NavCategory = {
            id: "settings",
            order: 7
        };

        const loginAndRegPathsToCheck: string[] = [
            `${AppConstants.getAdminViewBasePath()}/governance-connectors/`,
            `${AppConstants.getAdminViewBasePath()}/connector/`,
            AppConstants.getPaths().get("LOGIN_AND_REGISTRATION"),
            AppConstants.getPaths().get("USERNAME_VALIDATION_EDIT"),
            AppConstants.getPaths().get("ALTERNATIVE_LOGIN_IDENTIFIER_EDIT"),
            AppConstants.getPaths().get("MULTI_ATTRIBUTE_LOGIN"),
            AppConstants.getPaths().get("VALIDATION_CONFIG_EDIT"),
            AppConstants.getPaths().get("IMPERSONATION"),
            AppConstants.getPaths().get("ORGANIZATION_DISCOVERY_DOMAINS"),
            AppConstants.getPaths().get("OUTBOUND_PROVISIONING_SETTINGS"),
            AppConstants.getPaths().get("PRIVATE_KEY_JWT_CONFIG_EDIT")
        ];

        const isConnectionsMenuItemSelected = (): boolean => {
            return history.location.pathname.includes("/connections")
                || history.location.pathname.includes("/identity-verification-providers");
        };

        const CategoryMappedRoutes: Omit<RouteInterface, "showOnSidePanel">[] = [
            {
                category: overview,
                id: "gettingStarted",
                order: 0
            },
            {
                category: overview,
                id: "insights",
                order: 1
            },
            {
                category: build,
                id: "applications",
                order: 0,
                selected: history.location.pathname.includes("applications")
            },
            {
                category: build,
                id: "identityProviders",
                order: 1,
                selected: isConnectionsMenuItemSelected()
            },
            {
                category: build,
                id: "apiResources",
                order: 2,
                parent: isMcpServersFeatureEnabled ? resourceServers : null,
                selected: history.location.pathname.includes("/api-resources")
            },
            {
                category: build,
                id: "mcpServers",
                order: 2,
                parent: resourceServers,
                selected: history.location.pathname.includes("/mcp-servers")
            },
            {
                category: organizations,
                id: "organizations",
                selected: history.location.pathname.includes("/organizations")
            },
            {
                category: workflows,
                id: "workflows",
                selected: history.location.pathname.includes("/workflows")
            },
            {
                category: manage,
                id: "users",
                order: 0,
                parent: userManagement
            },
            {
                category: manage,
                id: "groups",
                order: 2,
                parent: userManagement
            },
            {
                category: manage,
                id: "applicationRoles",
                order: 2,
                parent: userManagement
            },
            {
                category: manage,
                id: "userRoles",
                order: 3,
                parent: userManagement
            },
            {
                category: manage,
                id: "userV1Roles",
                order: 3,
                parent: userManagement
            },
            {
                category: manage,
                id: "roles",
                order: 2,
                parent: userManagement
            },
            {
                category: manage,
                id: "agents",
                order: 1,
                selected: history.location.pathname.includes("/agents")
            },
            {
                category: manage,
                id: "userStores",
                order: 1,
                parent: userAttributesAndStores
            },
            {
                category: manage,
                id: "attributeDialects",
                order: 2,
                parent: userAttributesAndStores
            },
            {
                category: manage,
                id: "oidcScopes",
                order: 4,
                parent: userAttributesAndStores
            },
            {
                category: manage,
                id: "approvals",
                order: 3,
                parent: userManagement,
                selected: history.location.pathname.includes("approvals")
            },
            {
                category: build,
                id: "branding",
                parent: branding
            },
            {
                category: build,
                id: "emailTemplates",
                parent: branding
            },
            {
                category: build,
                id: "smsTemplates",
                parent: branding
            },
            {
                category: preferences,
                id: "flows",
                selected: history.location.pathname.includes("flows")
            },
            {
                category: preferences,
                id: "loginAndRegistration",
                selected: loginAndRegPathsToCheck.some((path: string) => history.location.pathname.startsWith(path))
            },
            {
                category: customerData,
                id: "enrichment",
                parent: customerData
            },
            {
                category: customerData,
                id: "unification",
                parent: customerData
            },
            {
                category: preferences,
                id: "notificationChannels",
                selected: history.location.pathname === AppConstants.getPaths().get("EMAIL_PROVIDER") ||
                    history.location.pathname === AppConstants.getPaths().get("SMS_PROVIDER") ||
                    history.location.pathname === AppConstants.getPaths().get("PUSH_PROVIDER") ||
                    history.location.pathname === AppConstants.getPaths().get("NOTIFICATION_CHANNELS") ||
                    // remove this when enabling push notification provider support
                    history.location.pathname === AppConstants.getPaths().get("EMAIL_AND_SMS")
            },
            {
                category: monitoring,
                id: "logs"
            },
            {
                category: monitoring,
                id: "analytics"
            },
            {
                category: settings,
                id: "administrators",
                order: 0
            },
            {
                category: settings,
                id: "consoleSettings",
                order: 1,
                selected: history.location.pathname.includes("/settings")
            },
            {
                category: settings,
                id: "server",
                order: 2,
                selected: history.location.pathname.includes("server")
            },
            {
                category: extensions,
                id: "actions",
                order: 0,
                selected: history.location.pathname.includes("/actions")
            },
            {
                category: extensions,
                id: "webhooks",
                order: 1,
                selected: history.location.pathname.includes("/webhooks")
            },
            {
                category: extensions,
                id: "eventPublishing",
                order: 2
            }
        ];

        const itemsWithCategory: NavRouteInterface[] = routes?.filter((route: RouteInterface) => {
            const saasFeatureIsEnabled: boolean = route.featureGateIds?.
                includes(FeatureGateConstants.SAAS_FEATURES_IDENTIFIER) && saasFeatureStatus !== FeatureStatus.ENABLED;

            return !saasFeatureIsEnabled;
        }).map((route: RouteInterface) => {
            const categoryMappedRoute: Omit<RouteInterface, "showOnSidePanel">
                = CategoryMappedRoutes.find((item: RouteInterface) => item.id === route.id);

            return {
                ...route,
                navCategory: categoryMappedRoute?.category,
                order: categoryMappedRoute?.order,
                parent: categoryMappedRoute?.parent,
                selected: categoryMappedRoute?.selected
            };
        });

        const groupedByParent: Record<string, NavRouteInterface[]> = groupBy(
            itemsWithCategory.filter(
                (item: NavRouteInterface) => item.parent), (item: NavRouteInterface) => item.parent?.id);

        const updatedGroupedItems: NavRouteInterface[] = Object.values(groupedByParent).map(
            (group: NavRouteInterface[]) => ({
                icon: { icon: group[0]?.parent?.icon },
                id: group[0]?.parent?.id,
                items: sortBy(group, (item: NavRouteInterface) => item.order),
                name: group[0]?.parent?.name,
                navCategory: group[0]?.navCategory,
                order: group[0]?.parent?.order,
                showOnSidePanel: group[0]?.parent?.showOnSidePanel || true
            }));

        const ungroupedItems: NavRouteInterface[] = itemsWithCategory.filter((item: NavRouteInterface) => !item.parent);

        return sortBy(
            sortBy([ ...updatedGroupedItems, ...ungroupedItems ], (item: NavRouteInterface) => item.order),
            (item: NavRouteInterface) => item.navCategory?.order
        );
    }
}<|MERGE_RESOLUTION|>--- conflicted
+++ resolved
@@ -276,19 +276,18 @@
             order: 2
         };
 
-<<<<<<< HEAD
+        const resourceServers: Omit<RouteInterface, "showOnSidePanel"> = {
+            icon: ResourceServersIcon,
+            id: "resourceServers",
+            name: "Resources",
+            order: 2
+        };
+
         const customerData: Omit<RouteInterface, "showOnSidePanel"> = {
             icon: UserAsteriskIcon,
             name: "Customer Data",
             id: "customerData",
             order: 8
-=======
-        const resourceServers: Omit<RouteInterface, "showOnSidePanel"> = {
-            icon: ResourceServersIcon,
-            id: "resourceServers",
-            name: "Resources",
-            order: 2
->>>>>>> c151e201
         };
 
         const branding: Omit<RouteInterface, "showOnSidePanel"> = {
