# @wso2is/admin.console-settings.v1

<<<<<<< HEAD
=======
## 2.25.115

### Patch Changes

- Updated dependencies [[`487651a6db5cfa2b19468f9cb1219d7c23fad989`](https://github.com/wso2/identity-apps/commit/487651a6db5cfa2b19468f9cb1219d7c23fad989), [`bde5fe98cf70b2f0f8ce96063d7971588beda36d`](https://github.com/wso2/identity-apps/commit/bde5fe98cf70b2f0f8ce96063d7971588beda36d)]:
  - @wso2is/admin.server-configurations.v1@2.32.40
  - @wso2is/admin.applications.v1@2.30.115
  - @wso2is/admin.administrators.v1@2.29.115
  - @wso2is/admin.core.v1@2.37.23
  - @wso2is/admin.extensions.v1@2.36.40
  - @wso2is/admin.identity-providers.v1@2.26.115
  - @wso2is/admin.roles.v2@2.27.59
  - @wso2is/admin.users.v1@2.30.25
  - @wso2is/admin.login-flow.ai.v1@2.27.10
  - @wso2is/admin.organizations.v1@2.26.115
  - @wso2is/admin.authentication.v1@2.25.115
  - @wso2is/admin.feature-gate.v1@1.4.115
  - @wso2is/admin.userstores.v1@2.26.74

## 2.25.114

### Patch Changes

- Updated dependencies [[`4898382d1ff5f375ad747960d72c705acf2e6bc2`](https://github.com/wso2/identity-apps/commit/4898382d1ff5f375ad747960d72c705acf2e6bc2)]:
  - @wso2is/admin.roles.v2@2.27.58
  - @wso2is/admin.administrators.v1@2.29.114
  - @wso2is/admin.applications.v1@2.30.114
  - @wso2is/admin.core.v1@2.37.22
  - @wso2is/admin.extensions.v1@2.36.39
  - @wso2is/admin.identity-providers.v1@2.26.114
  - @wso2is/admin.organizations.v1@2.26.114
  - @wso2is/admin.users.v1@2.30.24
  - @wso2is/admin.login-flow.ai.v1@2.27.9
  - @wso2is/admin.authentication.v1@2.25.114
  - @wso2is/admin.feature-gate.v1@1.4.114
  - @wso2is/admin.server-configurations.v1@2.32.39
  - @wso2is/admin.userstores.v1@2.26.73

## 2.25.113

### Patch Changes

- Updated dependencies [[`b67d22c81d5c8be72c09abd36ed829a88fb22a4b`](https://github.com/wso2/identity-apps/commit/b67d22c81d5c8be72c09abd36ed829a88fb22a4b), [`985c81584c0d9d2a803b3ee12fc80d473249e341`](https://github.com/wso2/identity-apps/commit/985c81584c0d9d2a803b3ee12fc80d473249e341)]:
  - @wso2is/react-components@2.9.0
  - @wso2is/core@2.6.0
  - @wso2is/i18n@2.17.0
  - @wso2is/admin.administrators.v1@2.29.113
  - @wso2is/admin.applications.v1@2.30.113
  - @wso2is/admin.core.v1@2.37.21
  - @wso2is/admin.extensions.v1@2.36.38
  - @wso2is/admin.identity-providers.v1@2.26.113
  - @wso2is/admin.login-flow.ai.v1@2.27.8
  - @wso2is/admin.organizations.v1@2.26.113
  - @wso2is/admin.roles.v2@2.27.57
  - @wso2is/admin.server-configurations.v1@2.32.38
  - @wso2is/admin.users.v1@2.30.23
  - @wso2is/admin.userstores.v1@2.26.72
  - @wso2is/dynamic-forms@2.4.28
  - @wso2is/form@2.6.21
  - @wso2is/admin.authentication.v1@2.25.113
  - @wso2is/admin.feature-gate.v1@1.4.113
  - @wso2is/access-control@3.3.14
  - @wso2is/forms@2.3.15

## 2.25.112

### Patch Changes

- Updated dependencies [[`bbfb046145fb557911950c923dc7dd08507f6822`](https://github.com/wso2/identity-apps/commit/bbfb046145fb557911950c923dc7dd08507f6822)]:
  - @wso2is/admin.extensions.v1@2.36.37
  - @wso2is/i18n@2.16.12
  - @wso2is/admin.applications.v1@2.30.112
  - @wso2is/admin.core.v1@2.37.20
  - @wso2is/admin.identity-providers.v1@2.26.112
  - @wso2is/admin.organizations.v1@2.26.112
  - @wso2is/admin.roles.v2@2.27.56
  - @wso2is/admin.administrators.v1@2.29.112
  - @wso2is/admin.authentication.v1@2.25.112
  - @wso2is/admin.server-configurations.v1@2.32.37
  - @wso2is/admin.users.v1@2.30.22
  - @wso2is/admin.userstores.v1@2.26.71
  - @wso2is/admin.login-flow.ai.v1@2.27.7
  - @wso2is/admin.feature-gate.v1@1.4.112

## 2.25.111

### Patch Changes

- Updated dependencies [[`9b6fe9141f5260d6e3760298badd6e0f6c7ec499`](https://github.com/wso2/identity-apps/commit/9b6fe9141f5260d6e3760298badd6e0f6c7ec499)]:
  - @wso2is/admin.identity-providers.v1@2.26.111
  - @wso2is/react-components@2.8.27
  - @wso2is/admin.core.v1@2.37.19
  - @wso2is/theme@2.6.3
  - @wso2is/form@2.6.20
  - @wso2is/i18n@2.16.11
  - @wso2is/admin.applications.v1@2.30.111
  - @wso2is/admin.extensions.v1@2.36.36
  - @wso2is/admin.login-flow.ai.v1@2.27.6
  - @wso2is/admin.organizations.v1@2.26.111
  - @wso2is/admin.roles.v2@2.27.55
  - @wso2is/admin.server-configurations.v1@2.32.36
  - @wso2is/admin.users.v1@2.30.21
  - @wso2is/admin.administrators.v1@2.29.111
  - @wso2is/admin.userstores.v1@2.26.70
  - @wso2is/dynamic-forms@2.4.27
  - @wso2is/admin.authentication.v1@2.25.111
  - @wso2is/admin.feature-gate.v1@1.4.111

## 2.25.110

### Patch Changes

- Updated dependencies [[`f5eb7968aa0f8482f61b3d3fd8809dc82fb6457f`](https://github.com/wso2/identity-apps/commit/f5eb7968aa0f8482f61b3d3fd8809dc82fb6457f)]:
  - @wso2is/admin.server-configurations.v1@2.32.35
  - @wso2is/i18n@2.16.10
  - @wso2is/admin.core.v1@2.37.18
  - @wso2is/admin.administrators.v1@2.29.110
  - @wso2is/admin.applications.v1@2.30.110
  - @wso2is/admin.extensions.v1@2.36.35
  - @wso2is/admin.identity-providers.v1@2.26.110
  - @wso2is/admin.roles.v2@2.27.54
  - @wso2is/admin.users.v1@2.30.20
  - @wso2is/admin.authentication.v1@2.25.110
  - @wso2is/admin.login-flow.ai.v1@2.27.5
  - @wso2is/admin.organizations.v1@2.26.110
  - @wso2is/admin.userstores.v1@2.26.69
  - @wso2is/admin.feature-gate.v1@1.4.110

## 2.25.109

### Patch Changes

- Updated dependencies [[`dcb12dbb4a3bd97ba51e0affdc255d35496db14f`](https://github.com/wso2/identity-apps/commit/dcb12dbb4a3bd97ba51e0affdc255d35496db14f)]:
  - @wso2is/admin.feature-gate.v1@1.4.109
  - @wso2is/admin.administrators.v1@2.29.109
  - @wso2is/admin.applications.v1@2.30.109
  - @wso2is/admin.core.v1@2.37.17
  - @wso2is/admin.extensions.v1@2.36.34
  - @wso2is/admin.login-flow.ai.v1@2.27.4
  - @wso2is/admin.server-configurations.v1@2.32.34
  - @wso2is/admin.users.v1@2.30.19
  - @wso2is/admin.identity-providers.v1@2.26.109
  - @wso2is/admin.organizations.v1@2.26.109
  - @wso2is/admin.roles.v2@2.27.53
  - @wso2is/admin.authentication.v1@2.25.109
  - @wso2is/admin.userstores.v1@2.26.68

## 2.25.108

### Patch Changes

- Updated dependencies [[`f2781e4a69965864b7f58255df1516e2bb322a7a`](https://github.com/wso2/identity-apps/commit/f2781e4a69965864b7f58255df1516e2bb322a7a)]:
  - @wso2is/admin.applications.v1@2.30.108
  - @wso2is/admin.administrators.v1@2.29.108
  - @wso2is/admin.core.v1@2.37.16
  - @wso2is/admin.extensions.v1@2.36.33
  - @wso2is/admin.identity-providers.v1@2.26.108
  - @wso2is/admin.login-flow.ai.v1@2.27.3
  - @wso2is/admin.organizations.v1@2.26.108
  - @wso2is/admin.roles.v2@2.27.52
  - @wso2is/admin.authentication.v1@2.25.108
  - @wso2is/admin.feature-gate.v1@1.4.108
  - @wso2is/admin.server-configurations.v1@2.32.33
  - @wso2is/admin.users.v1@2.30.18
  - @wso2is/admin.userstores.v1@2.26.67

## 2.25.107

### Patch Changes

- Updated dependencies [[`651f2836dd609e7d87d67549b4d5faef2d7aee14`](https://github.com/wso2/identity-apps/commit/651f2836dd609e7d87d67549b4d5faef2d7aee14)]:
  - @wso2is/i18n@2.16.9
  - @wso2is/admin.core.v1@2.37.15
  - @wso2is/admin.applications.v1@2.30.107
  - @wso2is/admin.authentication.v1@2.25.107
  - @wso2is/admin.extensions.v1@2.36.32
  - @wso2is/admin.identity-providers.v1@2.26.107
  - @wso2is/admin.login-flow.ai.v1@2.27.2
  - @wso2is/admin.organizations.v1@2.26.107
  - @wso2is/admin.roles.v2@2.27.51
  - @wso2is/admin.server-configurations.v1@2.32.32
  - @wso2is/admin.users.v1@2.30.17
  - @wso2is/admin.userstores.v1@2.26.66
  - @wso2is/admin.administrators.v1@2.29.107
  - @wso2is/admin.feature-gate.v1@1.4.107

## 2.25.106

### Patch Changes

- Updated dependencies [[`6a86d803a5997538ab424336e29f7401c7fb3582`](https://github.com/wso2/identity-apps/commit/6a86d803a5997538ab424336e29f7401c7fb3582)]:
  - @wso2is/admin.server-configurations.v1@2.32.31
  - @wso2is/admin.extensions.v1@2.36.31
  - @wso2is/i18n@2.16.8
  - @wso2is/admin.administrators.v1@2.29.106
  - @wso2is/admin.applications.v1@2.30.106
  - @wso2is/admin.core.v1@2.37.14
  - @wso2is/admin.identity-providers.v1@2.26.106
  - @wso2is/admin.roles.v2@2.27.50
  - @wso2is/admin.users.v1@2.30.16
  - @wso2is/admin.authentication.v1@2.25.106
  - @wso2is/admin.organizations.v1@2.26.106
  - @wso2is/admin.userstores.v1@2.26.65
  - @wso2is/admin.login-flow.ai.v1@2.27.1
  - @wso2is/admin.feature-gate.v1@1.4.106

## 2.25.105

### Patch Changes

- Updated dependencies [[`92a6766086071fd5e0986f91803804783b9159bf`](https://github.com/wso2/identity-apps/commit/92a6766086071fd5e0986f91803804783b9159bf), [`ba11f5b2cd996d6719e2d4fd1d7bfd406725d1c5`](https://github.com/wso2/identity-apps/commit/ba11f5b2cd996d6719e2d4fd1d7bfd406725d1c5)]:
  - @wso2is/admin.server-configurations.v1@2.32.30
  - @wso2is/admin.feature-gate.v1@1.4.105
  - @wso2is/core@2.5.9
  - @wso2is/admin.login-flow.ai.v1@2.27.0
  - @wso2is/admin.applications.v1@2.30.105
  - @wso2is/admin.core.v1@2.37.13
  - @wso2is/admin.administrators.v1@2.29.105
  - @wso2is/admin.extensions.v1@2.36.30
  - @wso2is/admin.identity-providers.v1@2.26.105
  - @wso2is/admin.roles.v2@2.27.49
  - @wso2is/admin.users.v1@2.30.15
  - @wso2is/admin.authentication.v1@2.25.105
  - @wso2is/admin.organizations.v1@2.26.105
  - @wso2is/admin.userstores.v1@2.26.64
  - @wso2is/access-control@3.3.13
  - @wso2is/dynamic-forms@2.4.26
  - @wso2is/form@2.6.19
  - @wso2is/forms@2.3.14
  - @wso2is/i18n@2.16.7
  - @wso2is/react-components@2.8.26

## 2.25.104

### Patch Changes

- Updated dependencies [[`689dcc45ad43831b2805c3b91f04bdd254e1a7ef`](https://github.com/wso2/identity-apps/commit/689dcc45ad43831b2805c3b91f04bdd254e1a7ef)]:
  - @wso2is/theme@2.6.2
  - @wso2is/i18n@2.16.6
  - @wso2is/admin.extensions.v1@2.36.29
  - @wso2is/admin.identity-providers.v1@2.26.104
  - @wso2is/admin.login-flow.ai.v1@2.26.104
  - @wso2is/admin.organizations.v1@2.26.104
  - @wso2is/admin.roles.v2@2.27.48
  - @wso2is/admin.server-configurations.v1@2.32.29
  - @wso2is/admin.users.v1@2.30.14
  - @wso2is/admin.userstores.v1@2.26.63
  - @wso2is/react-components@2.8.25
  - @wso2is/admin.applications.v1@2.30.104
  - @wso2is/admin.authentication.v1@2.25.104
  - @wso2is/admin.core.v1@2.37.12
  - @wso2is/admin.administrators.v1@2.29.104
  - @wso2is/admin.feature-gate.v1@1.4.104
  - @wso2is/dynamic-forms@2.4.25
  - @wso2is/form@2.6.18

## 2.25.103

### Patch Changes

- Updated dependencies [[`897424e026699eb987ff8a0fb473e6bba5f8c117`](https://github.com/wso2/identity-apps/commit/897424e026699eb987ff8a0fb473e6bba5f8c117), [`9e3977c9c5e90cbe454147b42b121aecc28d9ab9`](https://github.com/wso2/identity-apps/commit/9e3977c9c5e90cbe454147b42b121aecc28d9ab9), [`29042319cdcbe1119ec8e3342bff3a4a74a69b48`](https://github.com/wso2/identity-apps/commit/29042319cdcbe1119ec8e3342bff3a4a74a69b48)]:
  - @wso2is/i18n@2.16.5
  - @wso2is/admin.applications.v1@2.30.103
  - @wso2is/admin.core.v1@2.37.11
  - @wso2is/admin.extensions.v1@2.36.28
  - @wso2is/admin.identity-providers.v1@2.26.103
  - @wso2is/admin.organizations.v1@2.26.103
  - @wso2is/admin.roles.v2@2.27.47
  - @wso2is/admin.authentication.v1@2.25.103
  - @wso2is/admin.login-flow.ai.v1@2.26.103
  - @wso2is/admin.server-configurations.v1@2.32.28
  - @wso2is/admin.users.v1@2.30.13
  - @wso2is/admin.userstores.v1@2.26.62
  - @wso2is/admin.administrators.v1@2.29.103
  - @wso2is/admin.feature-gate.v1@1.4.103

>>>>>>> 4d9cfbc9
## 2.25.102

### Patch Changes

- [#7383](https://github.com/wso2/identity-apps/pull/7383) [`fa707cce1d0e1a54a282a57bd137e047e6dd207e`](https://github.com/wso2/identity-apps/commit/fa707cce1d0e1a54a282a57bd137e047e6dd207e) Thanks [@amanda-ariyaratne](https://github.com/amanda-ariyaratne)! - Change enterprise schema usages to system schema

- Updated dependencies [[`021fdf5adf6e2f23176661e33ac94d16f33171b6`](https://github.com/wso2/identity-apps/commit/021fdf5adf6e2f23176661e33ac94d16f33171b6), [`fa707cce1d0e1a54a282a57bd137e047e6dd207e`](https://github.com/wso2/identity-apps/commit/fa707cce1d0e1a54a282a57bd137e047e6dd207e)]:
  - @wso2is/admin.applications.v1@2.30.102
  - @wso2is/admin.administrators.v1@2.29.102
  - @wso2is/admin.users.v1@2.30.12
  - @wso2is/admin.core.v1@2.37.10
  - @wso2is/admin.extensions.v1@2.36.27
  - @wso2is/admin.identity-providers.v1@2.26.102
  - @wso2is/admin.login-flow.ai.v1@2.26.102
  - @wso2is/admin.organizations.v1@2.26.102
  - @wso2is/admin.roles.v2@2.27.46
  - @wso2is/admin.authentication.v1@2.25.102
  - @wso2is/admin.server-configurations.v1@2.32.27
  - @wso2is/admin.feature-gate.v1@1.4.102
  - @wso2is/admin.userstores.v1@2.26.61

## 2.25.101

### Patch Changes

- Updated dependencies [[`0939ecb46c7e1d115924c6da953d2f575ebbf83a`](https://github.com/wso2/identity-apps/commit/0939ecb46c7e1d115924c6da953d2f575ebbf83a)]:
  - @wso2is/i18n@2.16.4
  - @wso2is/admin.core.v1@2.37.9
  - @wso2is/admin.applications.v1@2.30.101
  - @wso2is/admin.authentication.v1@2.25.101
  - @wso2is/admin.extensions.v1@2.36.26
  - @wso2is/admin.identity-providers.v1@2.26.101
  - @wso2is/admin.login-flow.ai.v1@2.26.101
  - @wso2is/admin.organizations.v1@2.26.101
  - @wso2is/admin.roles.v2@2.27.45
  - @wso2is/admin.server-configurations.v1@2.32.26
  - @wso2is/admin.users.v1@2.30.11
  - @wso2is/admin.userstores.v1@2.26.60
  - @wso2is/admin.administrators.v1@2.29.101
  - @wso2is/admin.feature-gate.v1@1.4.101

## 2.25.100

### Patch Changes

- Updated dependencies [[`20852203b5868edd1045c8ea236955076b85cdfc`](https://github.com/wso2/identity-apps/commit/20852203b5868edd1045c8ea236955076b85cdfc)]:
  - @wso2is/admin.applications.v1@2.30.100
  - @wso2is/admin.core.v1@2.37.8
  - @wso2is/i18n@2.16.3
  - @wso2is/admin.administrators.v1@2.29.100
  - @wso2is/admin.extensions.v1@2.36.25
  - @wso2is/admin.identity-providers.v1@2.26.100
  - @wso2is/admin.login-flow.ai.v1@2.26.100
  - @wso2is/admin.organizations.v1@2.26.100
  - @wso2is/admin.roles.v2@2.27.44
  - @wso2is/admin.authentication.v1@2.25.100
  - @wso2is/admin.feature-gate.v1@1.4.100
  - @wso2is/admin.server-configurations.v1@2.32.25
  - @wso2is/admin.users.v1@2.30.10
  - @wso2is/admin.userstores.v1@2.26.59

## 2.25.99

### Patch Changes

- Updated dependencies []:
  - @wso2is/admin.core.v1@2.37.7
  - @wso2is/admin.administrators.v1@2.29.99
  - @wso2is/admin.applications.v1@2.30.99
  - @wso2is/admin.authentication.v1@2.25.99
  - @wso2is/admin.extensions.v1@2.36.24
  - @wso2is/admin.feature-gate.v1@1.4.99
  - @wso2is/admin.identity-providers.v1@2.26.99
  - @wso2is/admin.login-flow.ai.v1@2.26.99
  - @wso2is/admin.organizations.v1@2.26.99
  - @wso2is/admin.roles.v2@2.27.43
  - @wso2is/admin.server-configurations.v1@2.32.24
  - @wso2is/admin.users.v1@2.30.9
  - @wso2is/admin.userstores.v1@2.26.58

## 2.25.98

### Patch Changes

- Updated dependencies [[`d875ff4ee1889464749dbb573a80091ef7f76759`](https://github.com/wso2/identity-apps/commit/d875ff4ee1889464749dbb573a80091ef7f76759)]:
  - @wso2is/admin.applications.v1@2.30.98
  - @wso2is/admin.administrators.v1@2.29.98
  - @wso2is/admin.core.v1@2.37.6
  - @wso2is/admin.extensions.v1@2.36.23
  - @wso2is/admin.identity-providers.v1@2.26.98
  - @wso2is/admin.login-flow.ai.v1@2.26.98
  - @wso2is/admin.organizations.v1@2.26.98
  - @wso2is/admin.roles.v2@2.27.42
  - @wso2is/admin.authentication.v1@2.25.98
  - @wso2is/admin.feature-gate.v1@1.4.98
  - @wso2is/admin.server-configurations.v1@2.32.23
  - @wso2is/admin.users.v1@2.30.8
  - @wso2is/admin.userstores.v1@2.26.57

## 2.25.97

### Patch Changes

- Updated dependencies [[`dfe37eaa32b41e8102d8cbd923602cf71077b92f`](https://github.com/wso2/identity-apps/commit/dfe37eaa32b41e8102d8cbd923602cf71077b92f)]:
  - @wso2is/admin.users.v1@2.30.7
  - @wso2is/admin.administrators.v1@2.29.97
  - @wso2is/admin.applications.v1@2.30.97
  - @wso2is/admin.authentication.v1@2.25.97
  - @wso2is/admin.core.v1@2.37.5
  - @wso2is/admin.extensions.v1@2.36.22
  - @wso2is/admin.organizations.v1@2.26.97
  - @wso2is/admin.roles.v2@2.27.41
  - @wso2is/admin.server-configurations.v1@2.32.22
  - @wso2is/admin.identity-providers.v1@2.26.97
  - @wso2is/admin.login-flow.ai.v1@2.26.97
  - @wso2is/admin.feature-gate.v1@1.4.97
  - @wso2is/admin.userstores.v1@2.26.56

## 2.25.96

### Patch Changes

- Updated dependencies [[`363d4abbf6d2c327f398b4833806c87f1a3883d9`](https://github.com/wso2/identity-apps/commit/363d4abbf6d2c327f398b4833806c87f1a3883d9), [`365c0cf9158518f16d330a8b55173cf2cc673b46`](https://github.com/wso2/identity-apps/commit/365c0cf9158518f16d330a8b55173cf2cc673b46)]:
  - @wso2is/admin.applications.v1@2.30.96
  - @wso2is/admin.users.v1@2.30.6
  - @wso2is/admin.administrators.v1@2.29.96
  - @wso2is/admin.core.v1@2.37.4
  - @wso2is/admin.extensions.v1@2.36.21
  - @wso2is/admin.identity-providers.v1@2.26.96
  - @wso2is/admin.login-flow.ai.v1@2.26.96
  - @wso2is/admin.organizations.v1@2.26.96
  - @wso2is/admin.roles.v2@2.27.40
  - @wso2is/admin.authentication.v1@2.25.96
  - @wso2is/admin.server-configurations.v1@2.32.21
  - @wso2is/admin.feature-gate.v1@1.4.96
  - @wso2is/admin.userstores.v1@2.26.55

## 2.25.95

### Patch Changes

- Updated dependencies [[`31b4e92ae73fea1372a03f9aa0511f062030e44f`](https://github.com/wso2/identity-apps/commit/31b4e92ae73fea1372a03f9aa0511f062030e44f)]:
  - @wso2is/admin.extensions.v1@2.36.20
  - @wso2is/admin.users.v1@2.30.5
  - @wso2is/admin.core.v1@2.37.3
  - @wso2is/core@2.5.8
  - @wso2is/admin.administrators.v1@2.29.95
  - @wso2is/admin.applications.v1@2.30.95
  - @wso2is/admin.authentication.v1@2.25.95
  - @wso2is/admin.identity-providers.v1@2.26.95
  - @wso2is/admin.organizations.v1@2.26.95
  - @wso2is/admin.roles.v2@2.27.39
  - @wso2is/admin.server-configurations.v1@2.32.20
  - @wso2is/admin.userstores.v1@2.26.54
  - @wso2is/admin.login-flow.ai.v1@2.26.95
  - @wso2is/admin.feature-gate.v1@1.4.95
  - @wso2is/access-control@3.3.12
  - @wso2is/dynamic-forms@2.4.24
  - @wso2is/form@2.6.17
  - @wso2is/forms@2.3.13
  - @wso2is/i18n@2.16.2
  - @wso2is/react-components@2.8.24

## 2.25.94

### Patch Changes

- Updated dependencies [[`5d39c0975774564423edebcb268291eb24932e23`](https://github.com/wso2/identity-apps/commit/5d39c0975774564423edebcb268291eb24932e23), [`3811ae3d223db8bf4fa5315f61d19a11aecc32a9`](https://github.com/wso2/identity-apps/commit/3811ae3d223db8bf4fa5315f61d19a11aecc32a9), [`7de99c9b05b5f11e8350796ba370d54e8b2dc181`](https://github.com/wso2/identity-apps/commit/7de99c9b05b5f11e8350796ba370d54e8b2dc181)]:
  - @wso2is/i18n@2.16.1
  - @wso2is/theme@2.6.1
  - @wso2is/admin.core.v1@2.37.2
  - @wso2is/admin.applications.v1@2.30.94
  - @wso2is/admin.authentication.v1@2.25.94
  - @wso2is/admin.extensions.v1@2.36.19
  - @wso2is/admin.identity-providers.v1@2.26.94
  - @wso2is/admin.login-flow.ai.v1@2.26.94
  - @wso2is/admin.organizations.v1@2.26.94
  - @wso2is/admin.roles.v2@2.27.38
  - @wso2is/admin.server-configurations.v1@2.32.19
  - @wso2is/admin.users.v1@2.30.4
  - @wso2is/admin.userstores.v1@2.26.53
  - @wso2is/react-components@2.8.23
  - @wso2is/admin.administrators.v1@2.29.94
  - @wso2is/admin.feature-gate.v1@1.4.94
  - @wso2is/dynamic-forms@2.4.23
  - @wso2is/form@2.6.16

## 2.25.93

### Patch Changes

- Updated dependencies []:
  - @wso2is/admin.applications.v1@2.30.93
  - @wso2is/admin.core.v1@2.37.1
  - @wso2is/admin.administrators.v1@2.29.93
  - @wso2is/admin.extensions.v1@2.36.18
  - @wso2is/admin.identity-providers.v1@2.26.93
  - @wso2is/admin.login-flow.ai.v1@2.26.93
  - @wso2is/admin.organizations.v1@2.26.93
  - @wso2is/admin.roles.v2@2.27.37
  - @wso2is/admin.authentication.v1@2.25.93
  - @wso2is/admin.feature-gate.v1@1.4.93
  - @wso2is/admin.server-configurations.v1@2.32.18
  - @wso2is/admin.users.v1@2.30.3
  - @wso2is/admin.userstores.v1@2.26.52

## 2.25.92

### Patch Changes

- Updated dependencies [[`363aeec4c658628cf89027a9f81f52f545421842`](https://github.com/wso2/identity-apps/commit/363aeec4c658628cf89027a9f81f52f545421842), [`50b9ac91f7ff1da3f2e9d3d4ec99a84ff16f3523`](https://github.com/wso2/identity-apps/commit/50b9ac91f7ff1da3f2e9d3d4ec99a84ff16f3523), [`790ff6bbdbda324a95285d903b04da27a7533b2b`](https://github.com/wso2/identity-apps/commit/790ff6bbdbda324a95285d903b04da27a7533b2b), [`abf5c953b8f48db5cdb855e75f5c1b847d1e42f0`](https://github.com/wso2/identity-apps/commit/abf5c953b8f48db5cdb855e75f5c1b847d1e42f0)]:
  - @wso2is/admin.core.v1@2.37.0
  - @wso2is/i18n@2.16.0
  - @wso2is/admin.users.v1@2.30.2
  - @wso2is/core@2.5.7
  - @wso2is/admin.applications.v1@2.30.92
  - @wso2is/admin.administrators.v1@2.29.92
  - @wso2is/admin.authentication.v1@2.25.92
  - @wso2is/admin.extensions.v1@2.36.17
  - @wso2is/admin.feature-gate.v1@1.4.92
  - @wso2is/admin.identity-providers.v1@2.26.92
  - @wso2is/admin.login-flow.ai.v1@2.26.92
  - @wso2is/admin.organizations.v1@2.26.92
  - @wso2is/admin.roles.v2@2.27.36
  - @wso2is/admin.server-configurations.v1@2.32.17
  - @wso2is/admin.userstores.v1@2.26.51
  - @wso2is/access-control@3.3.11
  - @wso2is/dynamic-forms@2.4.22
  - @wso2is/form@2.6.15
  - @wso2is/forms@2.3.12
  - @wso2is/react-components@2.8.22

## 2.25.91

### Patch Changes

- Updated dependencies []:
  - @wso2is/admin.core.v1@2.36.1
  - @wso2is/admin.administrators.v1@2.29.91
  - @wso2is/admin.applications.v1@2.30.91
  - @wso2is/admin.authentication.v1@2.25.91
  - @wso2is/admin.extensions.v1@2.36.16
  - @wso2is/admin.feature-gate.v1@1.4.91
  - @wso2is/admin.identity-providers.v1@2.26.91
  - @wso2is/admin.login-flow.ai.v1@2.26.91
  - @wso2is/admin.organizations.v1@2.26.91
  - @wso2is/admin.roles.v2@2.27.35
  - @wso2is/admin.server-configurations.v1@2.32.16
  - @wso2is/admin.users.v1@2.30.1
  - @wso2is/admin.userstores.v1@2.26.50

## 2.25.90

### Patch Changes

- Updated dependencies [[`066e6a556b348a29874119fdd30e7779e644db84`](https://github.com/wso2/identity-apps/commit/066e6a556b348a29874119fdd30e7779e644db84)]:
  - @wso2is/admin.users.v1@2.30.0
  - @wso2is/admin.core.v1@2.36.0
  - @wso2is/admin.applications.v1@2.30.90
  - @wso2is/admin.extensions.v1@2.36.15
  - @wso2is/admin.identity-providers.v1@2.26.90
  - @wso2is/admin.organizations.v1@2.26.90
  - @wso2is/admin.roles.v2@2.27.34
  - @wso2is/admin.login-flow.ai.v1@2.26.90
  - @wso2is/admin.administrators.v1@2.29.90
  - @wso2is/admin.authentication.v1@2.25.90
  - @wso2is/admin.server-configurations.v1@2.32.15
  - @wso2is/admin.feature-gate.v1@1.4.90
  - @wso2is/admin.userstores.v1@2.26.49

## 2.25.89

### Patch Changes

- Updated dependencies [[`cfe475febd8e3972a545cf12bb86e7fd08d344ea`](https://github.com/wso2/identity-apps/commit/cfe475febd8e3972a545cf12bb86e7fd08d344ea), [`f2c7a35ce347d4ac7e3e15f3f50404c9d701d212`](https://github.com/wso2/identity-apps/commit/f2c7a35ce347d4ac7e3e15f3f50404c9d701d212), [`f6939061baec44323111cd5a09164d1e7a441324`](https://github.com/wso2/identity-apps/commit/f6939061baec44323111cd5a09164d1e7a441324)]:
  - @wso2is/admin.core.v1@2.35.27
  - @wso2is/i18n@2.15.2
  - @wso2is/admin.administrators.v1@2.29.89
  - @wso2is/admin.applications.v1@2.30.89
  - @wso2is/admin.authentication.v1@2.25.89
  - @wso2is/admin.extensions.v1@2.36.14
  - @wso2is/admin.feature-gate.v1@1.4.89
  - @wso2is/admin.identity-providers.v1@2.26.89
  - @wso2is/admin.login-flow.ai.v1@2.26.89
  - @wso2is/admin.organizations.v1@2.26.89
  - @wso2is/admin.roles.v2@2.27.33
  - @wso2is/admin.server-configurations.v1@2.32.14
  - @wso2is/admin.users.v1@2.29.48
  - @wso2is/admin.userstores.v1@2.26.48

## 2.25.88

### Patch Changes

- Updated dependencies [[`ad9d93a8a57e076b40ef78674ed0242e8bbeca91`](https://github.com/wso2/identity-apps/commit/ad9d93a8a57e076b40ef78674ed0242e8bbeca91)]:
  - @wso2is/admin.organizations.v1@2.26.88
  - @wso2is/admin.applications.v1@2.30.88
  - @wso2is/admin.authentication.v1@2.25.88
  - @wso2is/admin.core.v1@2.35.26
  - @wso2is/admin.extensions.v1@2.36.13
  - @wso2is/admin.feature-gate.v1@1.4.88
  - @wso2is/admin.identity-providers.v1@2.26.88
  - @wso2is/admin.login-flow.ai.v1@2.26.88
  - @wso2is/admin.roles.v2@2.27.32
  - @wso2is/admin.server-configurations.v1@2.32.13
  - @wso2is/admin.users.v1@2.29.47
  - @wso2is/admin.administrators.v1@2.29.88
  - @wso2is/admin.userstores.v1@2.26.47

## 2.25.87

### Patch Changes

- Updated dependencies [[`cbe83e7ecee7bd19053fdb554e4f73ab279ec2e8`](https://github.com/wso2/identity-apps/commit/cbe83e7ecee7bd19053fdb554e4f73ab279ec2e8), [`ed6e0a5dfe66c7ef786cff892008fd74fac10e2b`](https://github.com/wso2/identity-apps/commit/ed6e0a5dfe66c7ef786cff892008fd74fac10e2b)]:
  - @wso2is/admin.applications.v1@2.30.87
  - @wso2is/admin.users.v1@2.29.46
  - @wso2is/admin.core.v1@2.35.25
  - @wso2is/admin.administrators.v1@2.29.87
  - @wso2is/admin.extensions.v1@2.36.12
  - @wso2is/admin.identity-providers.v1@2.26.87
  - @wso2is/admin.login-flow.ai.v1@2.26.87
  - @wso2is/admin.organizations.v1@2.26.87
  - @wso2is/admin.roles.v2@2.27.31
  - @wso2is/admin.server-configurations.v1@2.32.12
  - @wso2is/admin.authentication.v1@2.25.87
  - @wso2is/admin.feature-gate.v1@1.4.87
  - @wso2is/admin.userstores.v1@2.26.46

## 2.25.86

### Patch Changes

- Updated dependencies [[`4497e3e2a3ec1ea0ca94aad71d3bd8580e3f1b98`](https://github.com/wso2/identity-apps/commit/4497e3e2a3ec1ea0ca94aad71d3bd8580e3f1b98)]:
  - @wso2is/core@2.5.6
  - @wso2is/i18n@2.15.1
  - @wso2is/admin.applications.v1@2.30.86
  - @wso2is/admin.core.v1@2.35.24
  - @wso2is/admin.extensions.v1@2.36.11
  - @wso2is/admin.identity-providers.v1@2.26.86
  - @wso2is/admin.login-flow.ai.v1@2.26.86
  - @wso2is/admin.users.v1@2.29.45
  - @wso2is/admin.administrators.v1@2.29.86
  - @wso2is/admin.authentication.v1@2.25.86
  - @wso2is/admin.feature-gate.v1@1.4.86
  - @wso2is/admin.organizations.v1@2.26.86
  - @wso2is/admin.roles.v2@2.27.30
  - @wso2is/admin.server-configurations.v1@2.32.11
  - @wso2is/admin.userstores.v1@2.26.45
  - @wso2is/access-control@3.3.10
  - @wso2is/dynamic-forms@2.4.21
  - @wso2is/form@2.6.14
  - @wso2is/forms@2.3.11
  - @wso2is/react-components@2.8.21

## 2.25.85

### Patch Changes

- Updated dependencies [[`fe7fe766fc92bca1f6ac5f6ba0b43312923b8c27`](https://github.com/wso2/identity-apps/commit/fe7fe766fc92bca1f6ac5f6ba0b43312923b8c27)]:
  - @wso2is/admin.applications.v1@2.30.85
  - @wso2is/admin.administrators.v1@2.29.85
  - @wso2is/admin.core.v1@2.35.23
  - @wso2is/admin.extensions.v1@2.36.10
  - @wso2is/admin.identity-providers.v1@2.26.85
  - @wso2is/admin.login-flow.ai.v1@2.26.85
  - @wso2is/admin.organizations.v1@2.26.85
  - @wso2is/admin.roles.v2@2.27.29
  - @wso2is/admin.authentication.v1@2.25.85
  - @wso2is/admin.feature-gate.v1@1.4.85
  - @wso2is/admin.server-configurations.v1@2.32.10
  - @wso2is/admin.users.v1@2.29.44
  - @wso2is/admin.userstores.v1@2.26.44

## 2.25.84

### Patch Changes

- [#7318](https://github.com/wso2/identity-apps/pull/7318) [`23bd7d4f6d6d70d789ad7115ffd1fbec742455a6`](https://github.com/wso2/identity-apps/commit/23bd7d4f6d6d70d789ad7115ffd1fbec742455a6) Thanks [@JeethJJ](https://github.com/JeethJJ)! - Bump oxygen version and enable active policy view.

* [#7313](https://github.com/wso2/identity-apps/pull/7313) [`ad63bbe54541ed6b28e1f254f3e7f5e7b6767d7b`](https://github.com/wso2/identity-apps/commit/ad63bbe54541ed6b28e1f254f3e7f5e7b6767d7b) Thanks [@JeethJJ](https://github.com/JeethJJ)! - Bump oxygen version

* Updated dependencies [[`9ecf97c14319c2af32a0ef375c02c4b70cf159d5`](https://github.com/wso2/identity-apps/commit/9ecf97c14319c2af32a0ef375c02c4b70cf159d5), [`23bd7d4f6d6d70d789ad7115ffd1fbec742455a6`](https://github.com/wso2/identity-apps/commit/23bd7d4f6d6d70d789ad7115ffd1fbec742455a6), [`ad63bbe54541ed6b28e1f254f3e7f5e7b6767d7b`](https://github.com/wso2/identity-apps/commit/ad63bbe54541ed6b28e1f254f3e7f5e7b6767d7b), [`5a5577aacf0a12d03246c9b829c8168296b37dcf`](https://github.com/wso2/identity-apps/commit/5a5577aacf0a12d03246c9b829c8168296b37dcf)]:
  - @wso2is/i18n@2.15.0
  - @wso2is/admin.server-configurations.v1@2.32.9
  - @wso2is/admin.identity-providers.v1@2.26.84
  - @wso2is/admin.administrators.v1@2.29.84
  - @wso2is/admin.authentication.v1@2.25.84
  - @wso2is/admin.login-flow.ai.v1@2.26.84
  - @wso2is/admin.organizations.v1@2.26.84
  - @wso2is/admin.applications.v1@2.30.84
  - @wso2is/admin.feature-gate.v1@1.4.84
  - @wso2is/admin.extensions.v1@2.36.9
  - @wso2is/admin.userstores.v1@2.26.43
  - @wso2is/react-components@2.8.20
  - @wso2is/admin.roles.v2@2.27.28
  - @wso2is/admin.users.v1@2.29.43
  - @wso2is/admin.core.v1@2.35.22
  - @wso2is/dynamic-forms@2.4.20
  - @wso2is/form@2.6.13

## 2.25.83

### Patch Changes

- [#7306](https://github.com/wso2/identity-apps/pull/7306) [`f9db643943377216b8525a183f3ad4855a3bd4af`](https://github.com/wso2/identity-apps/commit/f9db643943377216b8525a183f3ad4855a3bd4af) Thanks [@DonOmalVindula](https://github.com/DonOmalVindula)! - Update oxygen-ui to 2.2.0

- Updated dependencies [[`647e28cd3e4ba79e2d016cbbcd343c007a487a7f`](https://github.com/wso2/identity-apps/commit/647e28cd3e4ba79e2d016cbbcd343c007a487a7f), [`f9db643943377216b8525a183f3ad4855a3bd4af`](https://github.com/wso2/identity-apps/commit/f9db643943377216b8525a183f3ad4855a3bd4af), [`afd3f3bb5aae4dab8dc85ea58fb529af057e9095`](https://github.com/wso2/identity-apps/commit/afd3f3bb5aae4dab8dc85ea58fb529af057e9095)]:
  - @wso2is/admin.applications.v1@2.30.83
  - @wso2is/admin.server-configurations.v1@2.32.8
  - @wso2is/admin.identity-providers.v1@2.26.83
  - @wso2is/admin.administrators.v1@2.29.83
  - @wso2is/admin.login-flow.ai.v1@2.26.83
  - @wso2is/admin.organizations.v1@2.26.83
  - @wso2is/admin.feature-gate.v1@1.4.83
  - @wso2is/admin.extensions.v1@2.36.8
  - @wso2is/admin.userstores.v1@2.26.42
  - @wso2is/react-components@2.8.19
  - @wso2is/admin.roles.v2@2.27.27
  - @wso2is/admin.users.v1@2.29.42
  - @wso2is/admin.core.v1@2.35.21
  - @wso2is/dynamic-forms@2.4.19
  - @wso2is/admin.authentication.v1@2.25.83
  - @wso2is/form@2.6.12

## 2.25.82

### Patch Changes

- Updated dependencies [[`6380a4e6899b0659684c143dd475c48ba7668a50`](https://github.com/wso2/identity-apps/commit/6380a4e6899b0659684c143dd475c48ba7668a50)]:
  - @wso2is/admin.roles.v2@2.27.26
  - @wso2is/admin.administrators.v1@2.29.82
  - @wso2is/admin.applications.v1@2.30.82
  - @wso2is/admin.core.v1@2.35.20
  - @wso2is/admin.extensions.v1@2.36.7
  - @wso2is/admin.identity-providers.v1@2.26.82
  - @wso2is/admin.organizations.v1@2.26.82
  - @wso2is/admin.users.v1@2.29.41
  - @wso2is/admin.login-flow.ai.v1@2.26.82
  - @wso2is/admin.authentication.v1@2.25.82
  - @wso2is/admin.feature-gate.v1@1.4.82
  - @wso2is/admin.server-configurations.v1@2.32.7
  - @wso2is/admin.userstores.v1@2.26.41

## 2.25.81

### Patch Changes

- Updated dependencies [[`d18c7c8d774be7063e00ab9ccfd8edb65b77ff13`](https://github.com/wso2/identity-apps/commit/d18c7c8d774be7063e00ab9ccfd8edb65b77ff13)]:
  - @wso2is/admin.organizations.v1@2.26.81
  - @wso2is/admin.applications.v1@2.30.81
  - @wso2is/admin.authentication.v1@2.25.81
  - @wso2is/admin.core.v1@2.35.19
  - @wso2is/admin.extensions.v1@2.36.6
  - @wso2is/admin.feature-gate.v1@1.4.81
  - @wso2is/admin.identity-providers.v1@2.26.81
  - @wso2is/admin.login-flow.ai.v1@2.26.81
  - @wso2is/admin.roles.v2@2.27.25
  - @wso2is/admin.server-configurations.v1@2.32.6
  - @wso2is/admin.users.v1@2.29.40
  - @wso2is/admin.administrators.v1@2.29.81
  - @wso2is/admin.userstores.v1@2.26.40

## 2.25.80

### Patch Changes

- Updated dependencies [[`cd827d04f98a519804f1f9996a1dc3a831278df1`](https://github.com/wso2/identity-apps/commit/cd827d04f98a519804f1f9996a1dc3a831278df1)]:
  - @wso2is/theme@2.6.0
  - @wso2is/admin.extensions.v1@2.36.5
  - @wso2is/admin.identity-providers.v1@2.26.80
  - @wso2is/admin.login-flow.ai.v1@2.26.80
  - @wso2is/admin.organizations.v1@2.26.80
  - @wso2is/admin.roles.v2@2.27.24
  - @wso2is/admin.server-configurations.v1@2.32.5
  - @wso2is/admin.users.v1@2.29.39
  - @wso2is/admin.userstores.v1@2.26.39
  - @wso2is/react-components@2.8.18
  - @wso2is/admin.applications.v1@2.30.80
  - @wso2is/admin.authentication.v1@2.25.80
  - @wso2is/admin.core.v1@2.35.18
  - @wso2is/admin.administrators.v1@2.29.80
  - @wso2is/admin.feature-gate.v1@1.4.80
  - @wso2is/dynamic-forms@2.4.18
  - @wso2is/form@2.6.11

## 2.25.79

### Patch Changes

- Updated dependencies [[`c1394df22ae507e372f5b7e091be2dceb581d5e0`](https://github.com/wso2/identity-apps/commit/c1394df22ae507e372f5b7e091be2dceb581d5e0)]:
  - @wso2is/admin.users.v1@2.29.38
  - @wso2is/admin.administrators.v1@2.29.79
  - @wso2is/admin.applications.v1@2.30.79
  - @wso2is/admin.authentication.v1@2.25.79
  - @wso2is/admin.core.v1@2.35.17
  - @wso2is/admin.extensions.v1@2.36.4
  - @wso2is/admin.organizations.v1@2.26.79
  - @wso2is/admin.roles.v2@2.27.23
  - @wso2is/admin.server-configurations.v1@2.32.4
  - @wso2is/admin.identity-providers.v1@2.26.79
  - @wso2is/admin.login-flow.ai.v1@2.26.79
  - @wso2is/admin.feature-gate.v1@1.4.79
  - @wso2is/admin.userstores.v1@2.26.38

## 2.25.78

### Patch Changes

- Updated dependencies [[`e7d200f21f5a9d6113dba7959b07a0b96bc8d118`](https://github.com/wso2/identity-apps/commit/e7d200f21f5a9d6113dba7959b07a0b96bc8d118)]:
  - @wso2is/admin.applications.v1@2.30.78
  - @wso2is/admin.roles.v2@2.27.22
  - @wso2is/admin.users.v1@2.29.37
  - @wso2is/admin.core.v1@2.35.16
  - @wso2is/forms@2.3.10
  - @wso2is/admin.administrators.v1@2.29.78
  - @wso2is/admin.extensions.v1@2.36.3
  - @wso2is/admin.identity-providers.v1@2.26.78
  - @wso2is/admin.login-flow.ai.v1@2.26.78
  - @wso2is/admin.organizations.v1@2.26.78
  - @wso2is/admin.server-configurations.v1@2.32.3
  - @wso2is/admin.authentication.v1@2.25.78
  - @wso2is/admin.feature-gate.v1@1.4.78
  - @wso2is/admin.userstores.v1@2.26.37

## 2.25.77

### Patch Changes

- Updated dependencies [[`cbe2f57e1804353fda6f7c3d49a09cfddb3bea69`](https://github.com/wso2/identity-apps/commit/cbe2f57e1804353fda6f7c3d49a09cfddb3bea69)]:
  - @wso2is/admin.roles.v2@2.27.21
  - @wso2is/admin.administrators.v1@2.29.77
  - @wso2is/admin.applications.v1@2.30.77
  - @wso2is/admin.core.v1@2.35.15
  - @wso2is/admin.extensions.v1@2.36.2
  - @wso2is/admin.identity-providers.v1@2.26.77
  - @wso2is/admin.organizations.v1@2.26.77
  - @wso2is/admin.users.v1@2.29.36
  - @wso2is/admin.login-flow.ai.v1@2.26.77
  - @wso2is/admin.authentication.v1@2.25.77
  - @wso2is/admin.feature-gate.v1@1.4.77
  - @wso2is/admin.server-configurations.v1@2.32.2
  - @wso2is/admin.userstores.v1@2.26.36

## 2.25.76

### Patch Changes

- Updated dependencies [[`c2568dbe95e01427899dbb6c71c6e04d8941e308`](https://github.com/wso2/identity-apps/commit/c2568dbe95e01427899dbb6c71c6e04d8941e308), [`f1173193bb885f71c7d25fae5bfd011dfb70d79a`](https://github.com/wso2/identity-apps/commit/f1173193bb885f71c7d25fae5bfd011dfb70d79a)]:
  - @wso2is/admin.server-configurations.v1@2.32.1
  - @wso2is/admin.administrators.v1@2.29.76
  - @wso2is/admin.login-flow.ai.v1@2.26.76
  - @wso2is/admin.organizations.v1@2.26.76
  - @wso2is/admin.applications.v1@2.30.76
  - @wso2is/admin.extensions.v1@2.36.1
  - @wso2is/admin.roles.v2@2.27.20
  - @wso2is/admin.users.v1@2.29.35
  - @wso2is/admin.core.v1@2.35.14
  - @wso2is/i18n@2.14.6
  - @wso2is/theme@2.5.1
  - @wso2is/admin.identity-providers.v1@2.26.76
  - @wso2is/admin.userstores.v1@2.26.35
  - @wso2is/admin.authentication.v1@2.25.76
  - @wso2is/admin.feature-gate.v1@1.4.76
  - @wso2is/react-components@2.8.17
  - @wso2is/dynamic-forms@2.4.17
  - @wso2is/form@2.6.10

## 2.25.75

### Patch Changes

- Updated dependencies [[`721be7bcde74a5db48fd4ee981e336e37d35ab00`](https://github.com/wso2/identity-apps/commit/721be7bcde74a5db48fd4ee981e336e37d35ab00), [`c01fab399c1832cfe7551229f608a8ff1020b7e8`](https://github.com/wso2/identity-apps/commit/c01fab399c1832cfe7551229f608a8ff1020b7e8)]:
  - @wso2is/admin.server-configurations.v1@2.32.0
  - @wso2is/admin.extensions.v1@2.36.0
  - @wso2is/admin.roles.v2@2.27.19
  - @wso2is/core@2.5.5
  - @wso2is/i18n@2.14.5
  - @wso2is/admin.administrators.v1@2.29.75
  - @wso2is/admin.applications.v1@2.30.75
  - @wso2is/admin.core.v1@2.35.13
  - @wso2is/admin.identity-providers.v1@2.26.75
  - @wso2is/admin.users.v1@2.29.34
  - @wso2is/admin.authentication.v1@2.25.75
  - @wso2is/admin.organizations.v1@2.26.75
  - @wso2is/admin.userstores.v1@2.26.34
  - @wso2is/admin.feature-gate.v1@1.4.75
  - @wso2is/admin.login-flow.ai.v1@2.26.75
  - @wso2is/access-control@3.3.9
  - @wso2is/dynamic-forms@2.4.16
  - @wso2is/form@2.6.9
  - @wso2is/forms@2.3.9
  - @wso2is/react-components@2.8.16

## 2.25.74

### Patch Changes

- Updated dependencies [[`664b1ec3c513595cdcc91216af4371dbe70ab996`](https://github.com/wso2/identity-apps/commit/664b1ec3c513595cdcc91216af4371dbe70ab996)]:
  - @wso2is/theme@2.5.0
  - @wso2is/admin.extensions.v1@2.35.33
  - @wso2is/admin.identity-providers.v1@2.26.74
  - @wso2is/admin.login-flow.ai.v1@2.26.74
  - @wso2is/admin.organizations.v1@2.26.74
  - @wso2is/admin.roles.v2@2.27.18
  - @wso2is/admin.server-configurations.v1@2.31.12
  - @wso2is/admin.users.v1@2.29.33
  - @wso2is/admin.userstores.v1@2.26.33
  - @wso2is/react-components@2.8.15
  - @wso2is/admin.applications.v1@2.30.74
  - @wso2is/admin.authentication.v1@2.25.74
  - @wso2is/admin.core.v1@2.35.12
  - @wso2is/admin.administrators.v1@2.29.74
  - @wso2is/admin.feature-gate.v1@1.4.74
  - @wso2is/dynamic-forms@2.4.15
  - @wso2is/form@2.6.8

## 2.25.73

### Patch Changes

- Updated dependencies []:
  - @wso2is/admin.extensions.v1@2.35.32
  - @wso2is/admin.administrators.v1@2.29.73
  - @wso2is/admin.applications.v1@2.30.73
  - @wso2is/admin.authentication.v1@2.25.73
  - @wso2is/admin.core.v1@2.35.11
  - @wso2is/admin.identity-providers.v1@2.26.73
  - @wso2is/admin.organizations.v1@2.26.73
  - @wso2is/admin.roles.v2@2.27.17
  - @wso2is/admin.server-configurations.v1@2.31.11
  - @wso2is/admin.users.v1@2.29.32
  - @wso2is/admin.userstores.v1@2.26.32
  - @wso2is/admin.login-flow.ai.v1@2.26.73
  - @wso2is/admin.feature-gate.v1@1.4.73

## 2.25.72

### Patch Changes

- [#7239](https://github.com/wso2/identity-apps/pull/7239) [`398c39ec452d460994a3a0a6425115678538e49b`](https://github.com/wso2/identity-apps/commit/398c39ec452d460994a3a0a6425115678538e49b) Thanks [@DilshanSenarath](https://github.com/DilshanSenarath)! - Add the option to modify the primary user store domain name in console and myaccount apps

- Updated dependencies [[`398c39ec452d460994a3a0a6425115678538e49b`](https://github.com/wso2/identity-apps/commit/398c39ec452d460994a3a0a6425115678538e49b)]:
  - @wso2is/admin.administrators.v1@2.29.72
  - @wso2is/admin.organizations.v1@2.26.72
  - @wso2is/admin.applications.v1@2.30.72
  - @wso2is/admin.extensions.v1@2.35.31
  - @wso2is/react-components@2.8.14
  - @wso2is/admin.roles.v2@2.27.16
  - @wso2is/admin.users.v1@2.29.31
  - @wso2is/admin.core.v1@2.35.10
  - @wso2is/core@2.5.4
  - @wso2is/admin.authentication.v1@2.25.72
  - @wso2is/admin.feature-gate.v1@1.4.72
  - @wso2is/admin.identity-providers.v1@2.26.72
  - @wso2is/admin.login-flow.ai.v1@2.26.72
  - @wso2is/admin.server-configurations.v1@2.31.10
  - @wso2is/admin.userstores.v1@2.26.31
  - @wso2is/dynamic-forms@2.4.14
  - @wso2is/form@2.6.7
  - @wso2is/access-control@3.3.8
  - @wso2is/forms@2.3.8
  - @wso2is/i18n@2.14.4

## 2.25.71

### Patch Changes

- [#7248](https://github.com/wso2/identity-apps/pull/7248) [`a7a437f20784d7b7423a195f5f9fe0682bc28235`](https://github.com/wso2/identity-apps/commit/a7a437f20784d7b7423a195f5f9fe0682bc28235) Thanks [@dasuni-30](https://github.com/dasuni-30)! - Fix issues in console settings and update admin profile

- Updated dependencies [[`a7a437f20784d7b7423a195f5f9fe0682bc28235`](https://github.com/wso2/identity-apps/commit/a7a437f20784d7b7423a195f5f9fe0682bc28235)]:
  - @wso2is/admin.users.v1@2.29.30
  - @wso2is/admin.core.v1@2.35.9
  - @wso2is/admin.applications.v1@2.30.71
  - @wso2is/admin.administrators.v1@2.29.71
  - @wso2is/admin.authentication.v1@2.25.71
  - @wso2is/admin.extensions.v1@2.35.30
  - @wso2is/admin.organizations.v1@2.26.71
  - @wso2is/admin.roles.v2@2.27.15
  - @wso2is/admin.server-configurations.v1@2.31.9
  - @wso2is/admin.feature-gate.v1@1.4.71
  - @wso2is/admin.identity-providers.v1@2.26.71
  - @wso2is/admin.login-flow.ai.v1@2.26.71
  - @wso2is/admin.userstores.v1@2.26.30

## 2.25.70

### Patch Changes

- Updated dependencies []:
  - @wso2is/admin.core.v1@2.35.8
  - @wso2is/admin.extensions.v1@2.35.29
  - @wso2is/admin.server-configurations.v1@2.31.8
  - @wso2is/admin.users.v1@2.29.29
  - @wso2is/admin.applications.v1@2.30.70
  - @wso2is/admin.identity-providers.v1@2.26.70
  - @wso2is/admin.login-flow.ai.v1@2.26.70
  - @wso2is/admin.administrators.v1@2.29.70
  - @wso2is/admin.authentication.v1@2.25.70
  - @wso2is/admin.feature-gate.v1@1.4.70
  - @wso2is/admin.organizations.v1@2.26.70
  - @wso2is/admin.roles.v2@2.27.14
  - @wso2is/admin.userstores.v1@2.26.29

## 2.25.69

### Patch Changes

- Updated dependencies [[`224842029dc99ae8b90344a146a5bbd1d4fb5c35`](https://github.com/wso2/identity-apps/commit/224842029dc99ae8b90344a146a5bbd1d4fb5c35)]:
  - @wso2is/admin.core.v1@2.35.7
  - @wso2is/admin.administrators.v1@2.29.69
  - @wso2is/admin.applications.v1@2.30.69
  - @wso2is/admin.authentication.v1@2.25.69
  - @wso2is/admin.extensions.v1@2.35.28
  - @wso2is/admin.feature-gate.v1@1.4.69
  - @wso2is/admin.identity-providers.v1@2.26.69
  - @wso2is/admin.login-flow.ai.v1@2.26.69
  - @wso2is/admin.organizations.v1@2.26.69
  - @wso2is/admin.roles.v2@2.27.13
  - @wso2is/admin.server-configurations.v1@2.31.7
  - @wso2is/admin.users.v1@2.29.28
  - @wso2is/admin.userstores.v1@2.26.28

## 2.25.68

### Patch Changes

- [#7258](https://github.com/wso2/identity-apps/pull/7258) [`403d351f2cb978fc4e2c02d49160af509a50a112`](https://github.com/wso2/identity-apps/commit/403d351f2cb978fc4e2c02d49160af509a50a112) Thanks [@pavinduLakshan](https://github.com/pavinduLakshan)! - Revert pnpm version back to v8.7.4

- Updated dependencies [[`403d351f2cb978fc4e2c02d49160af509a50a112`](https://github.com/wso2/identity-apps/commit/403d351f2cb978fc4e2c02d49160af509a50a112)]:
  - @wso2is/admin.server-configurations.v1@2.31.6
  - @wso2is/admin.identity-providers.v1@2.26.68
  - @wso2is/admin.administrators.v1@2.29.68
  - @wso2is/admin.authentication.v1@2.25.68
  - @wso2is/admin.login-flow.ai.v1@2.26.68
  - @wso2is/admin.organizations.v1@2.26.68
  - @wso2is/admin.applications.v1@2.30.68
  - @wso2is/admin.feature-gate.v1@1.4.68
  - @wso2is/admin.extensions.v1@2.35.27
  - @wso2is/admin.userstores.v1@2.26.27
  - @wso2is/admin.roles.v2@2.27.12
  - @wso2is/admin.users.v1@2.29.27
  - @wso2is/admin.core.v1@2.35.6

## 2.25.67

### Patch Changes

- Updated dependencies [[`bbb1d924701c0538df5248a581147062581d98eb`](https://github.com/wso2/identity-apps/commit/bbb1d924701c0538df5248a581147062581d98eb)]:
  - @wso2is/admin.applications.v1@2.30.67
  - @wso2is/admin.administrators.v1@2.29.67
  - @wso2is/admin.core.v1@2.35.5
  - @wso2is/admin.extensions.v1@2.35.26
  - @wso2is/admin.identity-providers.v1@2.26.67
  - @wso2is/admin.login-flow.ai.v1@2.26.67
  - @wso2is/admin.organizations.v1@2.26.67
  - @wso2is/admin.roles.v2@2.27.11
  - @wso2is/admin.authentication.v1@2.25.67
  - @wso2is/admin.feature-gate.v1@1.4.67
  - @wso2is/admin.server-configurations.v1@2.31.5
  - @wso2is/admin.users.v1@2.29.26
  - @wso2is/admin.userstores.v1@2.26.26

## 2.25.66

### Patch Changes

- [#7238](https://github.com/wso2/identity-apps/pull/7238) [`56322497c76af2999e4945502296bf2257f14c10`](https://github.com/wso2/identity-apps/commit/56322497c76af2999e4945502296bf2257f14c10) Thanks [@pavinduLakshan](https://github.com/pavinduLakshan)! - Move React version to pnpm catalog

- Updated dependencies [[`56322497c76af2999e4945502296bf2257f14c10`](https://github.com/wso2/identity-apps/commit/56322497c76af2999e4945502296bf2257f14c10)]:
  - @wso2is/admin.server-configurations.v1@2.31.4
  - @wso2is/admin.identity-providers.v1@2.26.66
  - @wso2is/admin.administrators.v1@2.29.66
  - @wso2is/admin.authentication.v1@2.25.66
  - @wso2is/admin.login-flow.ai.v1@2.26.66
  - @wso2is/admin.organizations.v1@2.26.66
  - @wso2is/admin.applications.v1@2.30.66
  - @wso2is/admin.feature-gate.v1@1.4.66
  - @wso2is/admin.extensions.v1@2.35.25
  - @wso2is/admin.userstores.v1@2.26.25
  - @wso2is/admin.roles.v2@2.27.10
  - @wso2is/admin.users.v1@2.29.25
  - @wso2is/admin.core.v1@2.35.4

## 2.25.65

### Patch Changes

- Updated dependencies [[`97aae1b9168c49e72cd544ded82d53c8fa16fff0`](https://github.com/wso2/identity-apps/commit/97aae1b9168c49e72cd544ded82d53c8fa16fff0)]:
  - @wso2is/admin.users.v1@2.29.24
  - @wso2is/core@2.5.3
  - @wso2is/admin.administrators.v1@2.29.65
  - @wso2is/admin.applications.v1@2.30.65
  - @wso2is/admin.authentication.v1@2.25.65
  - @wso2is/admin.core.v1@2.35.3
  - @wso2is/admin.extensions.v1@2.35.24
  - @wso2is/admin.organizations.v1@2.26.65
  - @wso2is/admin.roles.v2@2.27.9
  - @wso2is/admin.server-configurations.v1@2.31.3
  - @wso2is/admin.feature-gate.v1@1.4.65
  - @wso2is/admin.identity-providers.v1@2.26.65
  - @wso2is/admin.login-flow.ai.v1@2.26.65
  - @wso2is/admin.userstores.v1@2.26.24
  - @wso2is/access-control@3.3.7
  - @wso2is/dynamic-forms@2.4.13
  - @wso2is/form@2.6.6
  - @wso2is/forms@2.3.7
  - @wso2is/i18n@2.14.3
  - @wso2is/react-components@2.8.13

## 2.25.64

### Patch Changes

- Updated dependencies [[`d4b2298353d0184ac77d5be3b0a7676a8e94e004`](https://github.com/wso2/identity-apps/commit/d4b2298353d0184ac77d5be3b0a7676a8e94e004), [`f0da57190bcbe263e54df65ca04087fb832b70d6`](https://github.com/wso2/identity-apps/commit/f0da57190bcbe263e54df65ca04087fb832b70d6), [`f0da57190bcbe263e54df65ca04087fb832b70d6`](https://github.com/wso2/identity-apps/commit/f0da57190bcbe263e54df65ca04087fb832b70d6), [`f0da57190bcbe263e54df65ca04087fb832b70d6`](https://github.com/wso2/identity-apps/commit/f0da57190bcbe263e54df65ca04087fb832b70d6)]:
  - @wso2is/admin.core.v1@2.35.2
  - @wso2is/admin.extensions.v1@2.35.23
  - @wso2is/i18n@2.14.2
  - @wso2is/theme@2.4.6
  - @wso2is/admin.applications.v1@2.30.64
  - @wso2is/admin.roles.v2@2.27.8
  - @wso2is/admin.administrators.v1@2.29.64
  - @wso2is/admin.authentication.v1@2.25.64
  - @wso2is/admin.feature-gate.v1@1.4.64
  - @wso2is/admin.identity-providers.v1@2.26.64
  - @wso2is/admin.login-flow.ai.v1@2.26.64
  - @wso2is/admin.organizations.v1@2.26.64
  - @wso2is/admin.server-configurations.v1@2.31.2
  - @wso2is/admin.users.v1@2.29.23
  - @wso2is/admin.userstores.v1@2.26.23
  - @wso2is/react-components@2.8.12
  - @wso2is/dynamic-forms@2.4.12
  - @wso2is/form@2.6.5

## 2.25.63

### Patch Changes

- Updated dependencies [[`a51ab954bbebb4f2dc44a43c287934824f89c81f`](https://github.com/wso2/identity-apps/commit/a51ab954bbebb4f2dc44a43c287934824f89c81f)]:
  - @wso2is/admin.applications.v1@2.30.63
  - @wso2is/admin.core.v1@2.35.1
  - @wso2is/admin.administrators.v1@2.29.63
  - @wso2is/admin.extensions.v1@2.35.22
  - @wso2is/admin.identity-providers.v1@2.26.63
  - @wso2is/admin.login-flow.ai.v1@2.26.63
  - @wso2is/admin.organizations.v1@2.26.63
  - @wso2is/admin.roles.v2@2.27.7
  - @wso2is/admin.authentication.v1@2.25.63
  - @wso2is/admin.feature-gate.v1@1.4.63
  - @wso2is/admin.server-configurations.v1@2.31.1
  - @wso2is/admin.users.v1@2.29.22
  - @wso2is/admin.userstores.v1@2.26.22

## 2.25.62

### Patch Changes

- Updated dependencies [[`8110b4503bc622997af4942727afa5ef65245689`](https://github.com/wso2/identity-apps/commit/8110b4503bc622997af4942727afa5ef65245689), [`0057877859bdf3d91475cf3d1865382a88a1e9e7`](https://github.com/wso2/identity-apps/commit/0057877859bdf3d91475cf3d1865382a88a1e9e7)]:
  - @wso2is/admin.server-configurations.v1@2.31.0
  - @wso2is/admin.core.v1@2.35.0
  - @wso2is/i18n@2.14.1
  - @wso2is/core@2.5.2
  - @wso2is/admin.administrators.v1@2.29.62
  - @wso2is/admin.applications.v1@2.30.62
  - @wso2is/admin.extensions.v1@2.35.21
  - @wso2is/admin.identity-providers.v1@2.26.62
  - @wso2is/admin.roles.v2@2.27.6
  - @wso2is/admin.users.v1@2.29.21
  - @wso2is/admin.authentication.v1@2.25.62
  - @wso2is/admin.feature-gate.v1@1.4.62
  - @wso2is/admin.login-flow.ai.v1@2.26.62
  - @wso2is/admin.organizations.v1@2.26.62
  - @wso2is/admin.userstores.v1@2.26.21
  - @wso2is/access-control@3.3.6
  - @wso2is/dynamic-forms@2.4.11
  - @wso2is/form@2.6.4
  - @wso2is/forms@2.3.6
  - @wso2is/react-components@2.8.11

## 2.25.61

### Patch Changes

- Updated dependencies [[`2840ab6f606b818ad0a1b0427dd88bfce4be986f`](https://github.com/wso2/identity-apps/commit/2840ab6f606b818ad0a1b0427dd88bfce4be986f)]:
  - @wso2is/i18n@2.14.0
  - @wso2is/admin.applications.v1@2.30.61
  - @wso2is/admin.core.v1@2.34.61
  - @wso2is/admin.extensions.v1@2.35.20
  - @wso2is/admin.identity-providers.v1@2.26.61
  - @wso2is/admin.organizations.v1@2.26.61
  - @wso2is/admin.roles.v2@2.27.5
  - @wso2is/admin.authentication.v1@2.25.61
  - @wso2is/admin.login-flow.ai.v1@2.26.61
  - @wso2is/admin.server-configurations.v1@2.30.15
  - @wso2is/admin.users.v1@2.29.20
  - @wso2is/admin.userstores.v1@2.26.20
  - @wso2is/admin.administrators.v1@2.29.61
  - @wso2is/admin.feature-gate.v1@1.4.61

## 2.25.60

### Patch Changes

- Updated dependencies [[`be2156b4bfb88d225caef6f8b99242e30c1ed0c9`](https://github.com/wso2/identity-apps/commit/be2156b4bfb88d225caef6f8b99242e30c1ed0c9)]:
  - @wso2is/admin.users.v1@2.29.19
  - @wso2is/admin.administrators.v1@2.29.60
  - @wso2is/admin.applications.v1@2.30.60
  - @wso2is/admin.authentication.v1@2.25.60
  - @wso2is/admin.core.v1@2.34.60
  - @wso2is/admin.extensions.v1@2.35.19
  - @wso2is/admin.organizations.v1@2.26.60
  - @wso2is/admin.roles.v2@2.27.4
  - @wso2is/admin.server-configurations.v1@2.30.14
  - @wso2is/admin.identity-providers.v1@2.26.60
  - @wso2is/admin.login-flow.ai.v1@2.26.60
  - @wso2is/admin.feature-gate.v1@1.4.60
  - @wso2is/admin.userstores.v1@2.26.19

## 2.25.59

### Patch Changes

- Updated dependencies []:
  - @wso2is/admin.core.v1@2.34.59
  - @wso2is/admin.administrators.v1@2.29.59
  - @wso2is/admin.applications.v1@2.30.59
  - @wso2is/admin.authentication.v1@2.25.59
  - @wso2is/admin.extensions.v1@2.35.18
  - @wso2is/admin.feature-gate.v1@1.4.59
  - @wso2is/admin.identity-providers.v1@2.26.59
  - @wso2is/admin.login-flow.ai.v1@2.26.59
  - @wso2is/admin.organizations.v1@2.26.59
  - @wso2is/admin.roles.v2@2.27.3
  - @wso2is/admin.server-configurations.v1@2.30.13
  - @wso2is/admin.users.v1@2.29.18
  - @wso2is/admin.userstores.v1@2.26.18

## 2.25.58

### Patch Changes

- Updated dependencies [[`6fea1c70794e309ab2318ae5830eb09fbf3bac31`](https://github.com/wso2/identity-apps/commit/6fea1c70794e309ab2318ae5830eb09fbf3bac31)]:
  - @wso2is/admin.applications.v1@2.30.58
  - @wso2is/admin.administrators.v1@2.29.58
  - @wso2is/admin.core.v1@2.34.58
  - @wso2is/admin.extensions.v1@2.35.17
  - @wso2is/admin.identity-providers.v1@2.26.58
  - @wso2is/admin.login-flow.ai.v1@2.26.58
  - @wso2is/admin.organizations.v1@2.26.58
  - @wso2is/admin.roles.v2@2.27.2
  - @wso2is/admin.authentication.v1@2.25.58
  - @wso2is/admin.feature-gate.v1@1.4.58
  - @wso2is/admin.server-configurations.v1@2.30.12
  - @wso2is/admin.users.v1@2.29.17
  - @wso2is/admin.userstores.v1@2.26.17

## 2.25.57

### Patch Changes

- [#7204](https://github.com/wso2/identity-apps/pull/7204) [`48167e5ce0601e49097deea7c4d7808cf7bbd064`](https://github.com/wso2/identity-apps/commit/48167e5ce0601e49097deea7c4d7808cf7bbd064) Thanks [@pavinduLakshan](https://github.com/pavinduLakshan)! - Remove index files in admin.applications.v1 module

- Updated dependencies [[`48167e5ce0601e49097deea7c4d7808cf7bbd064`](https://github.com/wso2/identity-apps/commit/48167e5ce0601e49097deea7c4d7808cf7bbd064)]:
  - @wso2is/admin.identity-providers.v1@2.26.57
  - @wso2is/admin.administrators.v1@2.29.57
  - @wso2is/admin.login-flow.ai.v1@2.26.57
  - @wso2is/admin.organizations.v1@2.26.57
  - @wso2is/admin.applications.v1@2.30.57
  - @wso2is/admin.extensions.v1@2.35.16
  - @wso2is/admin.roles.v2@2.27.1
  - @wso2is/admin.core.v1@2.34.57
  - @wso2is/admin.server-configurations.v1@2.30.11
  - @wso2is/admin.users.v1@2.29.16
  - @wso2is/admin.authentication.v1@2.25.57
  - @wso2is/admin.feature-gate.v1@1.4.57
  - @wso2is/admin.userstores.v1@2.26.16

## 2.25.56

### Patch Changes

- [#7199](https://github.com/wso2/identity-apps/pull/7199) [`5c34ab228052f828724ef129eeaeef6e6042c708`](https://github.com/wso2/identity-apps/commit/5c34ab228052f828724ef129eeaeef6e6042c708) Thanks [@JayaShakthi97](https://github.com/JayaShakthi97)! - Separate out `useGetRoleList` hook

- Updated dependencies [[`5c34ab228052f828724ef129eeaeef6e6042c708`](https://github.com/wso2/identity-apps/commit/5c34ab228052f828724ef129eeaeef6e6042c708)]:
  - @wso2is/admin.roles.v2@2.27.0
  - @wso2is/admin.administrators.v1@2.29.56
  - @wso2is/admin.applications.v1@2.30.56
  - @wso2is/admin.core.v1@2.34.56
  - @wso2is/admin.extensions.v1@2.35.15
  - @wso2is/admin.identity-providers.v1@2.26.56
  - @wso2is/admin.organizations.v1@2.26.56
  - @wso2is/admin.users.v1@2.29.15
  - @wso2is/admin.server-configurations.v1@2.30.10
  - @wso2is/admin.login-flow.ai.v1@2.26.56
  - @wso2is/admin.authentication.v1@2.25.56
  - @wso2is/admin.feature-gate.v1@1.4.56
  - @wso2is/admin.userstores.v1@2.26.15

## 2.25.55

### Patch Changes

- Updated dependencies [[`1d03b454bd2dcd03ea3c9af5fb78a7320e7b47aa`](https://github.com/wso2/identity-apps/commit/1d03b454bd2dcd03ea3c9af5fb78a7320e7b47aa)]:
  - @wso2is/admin.core.v1@2.34.55
  - @wso2is/forms@2.3.5
  - @wso2is/core@2.5.1
  - @wso2is/i18n@2.13.4
  - @wso2is/admin.applications.v1@2.30.55
  - @wso2is/admin.extensions.v1@2.35.14
  - @wso2is/admin.identity-providers.v1@2.26.55
  - @wso2is/admin.login-flow.ai.v1@2.26.55
  - @wso2is/admin.users.v1@2.29.14
  - @wso2is/admin.administrators.v1@2.29.55
  - @wso2is/admin.authentication.v1@2.25.55
  - @wso2is/admin.feature-gate.v1@1.4.55
  - @wso2is/admin.organizations.v1@2.26.55
  - @wso2is/admin.roles.v2@2.26.55
  - @wso2is/admin.server-configurations.v1@2.30.9
  - @wso2is/admin.userstores.v1@2.26.14
  - @wso2is/access-control@3.3.5
  - @wso2is/dynamic-forms@2.4.10
  - @wso2is/form@2.6.3
  - @wso2is/react-components@2.8.10

## 2.25.54

### Patch Changes

- Updated dependencies [[`e698589ee572899b0fa7c4c70407b740d7dbec2d`](https://github.com/wso2/identity-apps/commit/e698589ee572899b0fa7c4c70407b740d7dbec2d)]:
  - @wso2is/theme@2.4.5
  - @wso2is/admin.extensions.v1@2.35.13
  - @wso2is/admin.identity-providers.v1@2.26.54
  - @wso2is/admin.login-flow.ai.v1@2.26.54
  - @wso2is/admin.organizations.v1@2.26.54
  - @wso2is/admin.roles.v2@2.26.54
  - @wso2is/admin.server-configurations.v1@2.30.8
  - @wso2is/admin.users.v1@2.29.13
  - @wso2is/admin.userstores.v1@2.26.13
  - @wso2is/react-components@2.8.9
  - @wso2is/admin.applications.v1@2.30.54
  - @wso2is/admin.authentication.v1@2.25.54
  - @wso2is/admin.core.v1@2.34.54
  - @wso2is/admin.administrators.v1@2.29.54
  - @wso2is/admin.feature-gate.v1@1.4.54
  - @wso2is/dynamic-forms@2.4.9
  - @wso2is/form@2.6.2

## 2.25.53

### Patch Changes

- Updated dependencies []:
  - @wso2is/admin.core.v1@2.34.53
  - @wso2is/admin.extensions.v1@2.35.12
  - @wso2is/admin.administrators.v1@2.29.53
  - @wso2is/admin.applications.v1@2.30.53
  - @wso2is/admin.authentication.v1@2.25.53
  - @wso2is/admin.feature-gate.v1@1.4.53
  - @wso2is/admin.identity-providers.v1@2.26.53
  - @wso2is/admin.login-flow.ai.v1@2.26.53
  - @wso2is/admin.organizations.v1@2.26.53
  - @wso2is/admin.roles.v2@2.26.53
  - @wso2is/admin.server-configurations.v1@2.30.7
  - @wso2is/admin.users.v1@2.29.12
  - @wso2is/admin.userstores.v1@2.26.12

## 2.25.52

### Patch Changes

- Updated dependencies [[`269041cfba8a89c687d7bbdc561de0b173956fc4`](https://github.com/wso2/identity-apps/commit/269041cfba8a89c687d7bbdc561de0b173956fc4)]:
  - @wso2is/admin.roles.v2@2.26.52
  - @wso2is/admin.administrators.v1@2.29.52
  - @wso2is/admin.applications.v1@2.30.52
  - @wso2is/admin.core.v1@2.34.52
  - @wso2is/admin.extensions.v1@2.35.11
  - @wso2is/admin.identity-providers.v1@2.26.52
  - @wso2is/admin.organizations.v1@2.26.52
  - @wso2is/admin.users.v1@2.29.11
  - @wso2is/admin.login-flow.ai.v1@2.26.52
  - @wso2is/admin.authentication.v1@2.25.52
  - @wso2is/admin.feature-gate.v1@1.4.52
  - @wso2is/admin.server-configurations.v1@2.30.6
  - @wso2is/admin.userstores.v1@2.26.11

## 2.25.51

### Patch Changes

- Updated dependencies [[`956a9dbf30991edcc51a3cabdd599069217d5199`](https://github.com/wso2/identity-apps/commit/956a9dbf30991edcc51a3cabdd599069217d5199)]:
  - @wso2is/admin.applications.v1@2.30.51
  - @wso2is/admin.administrators.v1@2.29.51
  - @wso2is/admin.core.v1@2.34.51
  - @wso2is/admin.extensions.v1@2.35.10
  - @wso2is/admin.identity-providers.v1@2.26.51
  - @wso2is/admin.login-flow.ai.v1@2.26.51
  - @wso2is/admin.organizations.v1@2.26.51
  - @wso2is/admin.roles.v2@2.26.51
  - @wso2is/admin.authentication.v1@2.25.51
  - @wso2is/admin.feature-gate.v1@1.4.51
  - @wso2is/admin.server-configurations.v1@2.30.5
  - @wso2is/admin.users.v1@2.29.10
  - @wso2is/admin.userstores.v1@2.26.10

## 2.25.50

### Patch Changes

- [#7186](https://github.com/wso2/identity-apps/pull/7186) [`77cc845a75b627b86b1b3049c8b5949eec3747f1`](https://github.com/wso2/identity-apps/commit/77cc845a75b627b86b1b3049c8b5949eec3747f1) Thanks [@pavinduLakshan](https://github.com/pavinduLakshan)! - Remove index files in admin.administrators.v1 module

* [#7187](https://github.com/wso2/identity-apps/pull/7187) [`d4e7a710eb2d2cd00d052c1990663e9a91df44a1`](https://github.com/wso2/identity-apps/commit/d4e7a710eb2d2cd00d052c1990663e9a91df44a1) Thanks [@JayaShakthi97](https://github.com/JayaShakthi97)! - Hide new remote user stores in administrators listing

* Updated dependencies [[`77cc845a75b627b86b1b3049c8b5949eec3747f1`](https://github.com/wso2/identity-apps/commit/77cc845a75b627b86b1b3049c8b5949eec3747f1)]:
  - @wso2is/admin.administrators.v1@2.29.50
  - @wso2is/admin.applications.v1@2.30.50
  - @wso2is/admin.core.v1@2.34.50
  - @wso2is/admin.extensions.v1@2.35.9
  - @wso2is/admin.identity-providers.v1@2.26.50
  - @wso2is/admin.login-flow.ai.v1@2.26.50
  - @wso2is/admin.organizations.v1@2.26.50
  - @wso2is/admin.roles.v2@2.26.50
  - @wso2is/admin.authentication.v1@2.25.50
  - @wso2is/admin.feature-gate.v1@1.4.50
  - @wso2is/admin.server-configurations.v1@2.30.4
  - @wso2is/admin.users.v1@2.29.9
  - @wso2is/admin.userstores.v1@2.26.9

## 2.25.49

### Patch Changes

- Updated dependencies [[`ffd11318ba4fa76ecb54bd0228466c2f0ad3cd7c`](https://github.com/wso2/identity-apps/commit/ffd11318ba4fa76ecb54bd0228466c2f0ad3cd7c)]:
  - @wso2is/i18n@2.13.3
  - @wso2is/admin.administrators.v1@2.29.49
  - @wso2is/admin.extensions.v1@2.35.8
  - @wso2is/admin.roles.v2@2.26.49
  - @wso2is/admin.userstores.v1@2.26.8
  - @wso2is/admin.applications.v1@2.30.49
  - @wso2is/admin.authentication.v1@2.25.49
  - @wso2is/admin.core.v1@2.34.49
  - @wso2is/admin.identity-providers.v1@2.26.49
  - @wso2is/admin.login-flow.ai.v1@2.26.49
  - @wso2is/admin.organizations.v1@2.26.49
  - @wso2is/admin.server-configurations.v1@2.30.3
  - @wso2is/admin.users.v1@2.29.8
  - @wso2is/admin.feature-gate.v1@1.4.49

## 2.25.48

### Patch Changes

- Updated dependencies [[`a75ccae55bfeba78e1c44dc4b83d8566f9c19ef4`](https://github.com/wso2/identity-apps/commit/a75ccae55bfeba78e1c44dc4b83d8566f9c19ef4)]:
  - @wso2is/admin.applications.v1@2.30.48
  - @wso2is/admin.administrators.v1@2.29.48
  - @wso2is/admin.core.v1@2.34.48
  - @wso2is/admin.extensions.v1@2.35.7
  - @wso2is/admin.identity-providers.v1@2.26.48
  - @wso2is/admin.login-flow.ai.v1@2.26.48
  - @wso2is/admin.organizations.v1@2.26.48
  - @wso2is/admin.roles.v2@2.26.48
  - @wso2is/admin.authentication.v1@2.25.48
  - @wso2is/admin.feature-gate.v1@1.4.48
  - @wso2is/admin.server-configurations.v1@2.30.2
  - @wso2is/admin.users.v1@2.29.7
  - @wso2is/admin.userstores.v1@2.26.7

## 2.25.47

### Patch Changes

- Updated dependencies []:
  - @wso2is/admin.core.v1@2.34.47
  - @wso2is/admin.applications.v1@2.30.47
  - @wso2is/admin.extensions.v1@2.35.6
  - @wso2is/admin.identity-providers.v1@2.26.47
  - @wso2is/admin.organizations.v1@2.26.47
  - @wso2is/admin.roles.v2@2.26.47
  - @wso2is/admin.administrators.v1@2.29.47
  - @wso2is/admin.authentication.v1@2.25.47
  - @wso2is/admin.feature-gate.v1@1.4.47
  - @wso2is/admin.login-flow.ai.v1@2.26.47
  - @wso2is/admin.server-configurations.v1@2.30.1
  - @wso2is/admin.users.v1@2.29.6
  - @wso2is/admin.userstores.v1@2.26.6

## 2.25.46

### Patch Changes

- Updated dependencies [[`615188993e920b2df3321bad91e7659f9db5b79f`](https://github.com/wso2/identity-apps/commit/615188993e920b2df3321bad91e7659f9db5b79f), [`6ca0f80dbe76cf9b51e7bb3d3773dd14b254546a`](https://github.com/wso2/identity-apps/commit/6ca0f80dbe76cf9b51e7bb3d3773dd14b254546a), [`423eb1ccefc05e0a3d314f49707256af715c6501`](https://github.com/wso2/identity-apps/commit/423eb1ccefc05e0a3d314f49707256af715c6501)]:
  - @wso2is/i18n@2.13.2
  - @wso2is/admin.server-configurations.v1@2.30.0
  - @wso2is/admin.applications.v1@2.30.46
  - @wso2is/form@2.6.1
  - @wso2is/admin.core.v1@2.34.46
  - @wso2is/admin.authentication.v1@2.25.46
  - @wso2is/admin.extensions.v1@2.35.5
  - @wso2is/admin.identity-providers.v1@2.26.46
  - @wso2is/admin.login-flow.ai.v1@2.26.46
  - @wso2is/admin.organizations.v1@2.26.46
  - @wso2is/admin.roles.v2@2.26.46
  - @wso2is/admin.users.v1@2.29.5
  - @wso2is/admin.userstores.v1@2.26.5
  - @wso2is/admin.administrators.v1@2.29.46
  - @wso2is/admin.feature-gate.v1@1.4.46

## 2.25.45

### Patch Changes

- Updated dependencies []:
  - @wso2is/admin.applications.v1@2.30.45
  - @wso2is/admin.core.v1@2.34.45
  - @wso2is/admin.administrators.v1@2.29.45
  - @wso2is/admin.extensions.v1@2.35.4
  - @wso2is/admin.identity-providers.v1@2.26.45
  - @wso2is/admin.login-flow.ai.v1@2.26.45
  - @wso2is/admin.organizations.v1@2.26.45
  - @wso2is/admin.roles.v2@2.26.45
  - @wso2is/admin.authentication.v1@2.25.45
  - @wso2is/admin.feature-gate.v1@1.4.45
  - @wso2is/admin.server-configurations.v1@2.29.18
  - @wso2is/admin.users.v1@2.29.4
  - @wso2is/admin.userstores.v1@2.26.4

## 2.25.44

### Patch Changes

- Updated dependencies []:
  - @wso2is/admin.administrators.v1@2.29.44
  - @wso2is/admin.extensions.v1@2.35.3
  - @wso2is/admin.roles.v2@2.26.44
  - @wso2is/admin.userstores.v1@2.26.3
  - @wso2is/admin.core.v1@2.34.44
  - @wso2is/admin.applications.v1@2.30.44
  - @wso2is/admin.authentication.v1@2.25.44
  - @wso2is/admin.identity-providers.v1@2.26.44
  - @wso2is/admin.organizations.v1@2.26.44
  - @wso2is/admin.server-configurations.v1@2.29.17
  - @wso2is/admin.users.v1@2.29.3
  - @wso2is/admin.feature-gate.v1@1.4.44
  - @wso2is/admin.login-flow.ai.v1@2.26.44

## 2.25.43

### Patch Changes

- Updated dependencies [[`eb2b27a9d56bec6e126f908339f151cab80e0ad5`](https://github.com/wso2/identity-apps/commit/eb2b27a9d56bec6e126f908339f151cab80e0ad5)]:
  - @wso2is/i18n@2.13.1
  - @wso2is/admin.core.v1@2.34.43
  - @wso2is/admin.applications.v1@2.30.43
  - @wso2is/admin.authentication.v1@2.25.43
  - @wso2is/admin.extensions.v1@2.35.2
  - @wso2is/admin.identity-providers.v1@2.26.43
  - @wso2is/admin.login-flow.ai.v1@2.26.43
  - @wso2is/admin.organizations.v1@2.26.43
  - @wso2is/admin.roles.v2@2.26.43
  - @wso2is/admin.server-configurations.v1@2.29.16
  - @wso2is/admin.users.v1@2.29.2
  - @wso2is/admin.userstores.v1@2.26.2
  - @wso2is/admin.administrators.v1@2.29.43
  - @wso2is/admin.feature-gate.v1@1.4.43

## 2.25.42

### Patch Changes

- Updated dependencies []:
  - @wso2is/admin.administrators.v1@2.29.42
  - @wso2is/admin.extensions.v1@2.35.1
  - @wso2is/admin.roles.v2@2.26.42
  - @wso2is/admin.userstores.v1@2.26.1
  - @wso2is/admin.core.v1@2.34.42
  - @wso2is/admin.applications.v1@2.30.42
  - @wso2is/admin.authentication.v1@2.25.42
  - @wso2is/admin.identity-providers.v1@2.26.42
  - @wso2is/admin.organizations.v1@2.26.42
  - @wso2is/admin.server-configurations.v1@2.29.15
  - @wso2is/admin.users.v1@2.29.1
  - @wso2is/admin.feature-gate.v1@1.4.42
  - @wso2is/admin.login-flow.ai.v1@2.26.42

## 2.25.41

### Patch Changes

- Updated dependencies [[`9bc415558bc0d26e345b2167799852bccddfb897`](https://github.com/wso2/identity-apps/commit/9bc415558bc0d26e345b2167799852bccddfb897), [`9bc415558bc0d26e345b2167799852bccddfb897`](https://github.com/wso2/identity-apps/commit/9bc415558bc0d26e345b2167799852bccddfb897), [`9bc415558bc0d26e345b2167799852bccddfb897`](https://github.com/wso2/identity-apps/commit/9bc415558bc0d26e345b2167799852bccddfb897)]:
  - @wso2is/admin.extensions.v1@2.35.0
  - @wso2is/admin.userstores.v1@2.26.0
  - @wso2is/admin.users.v1@2.29.0
  - @wso2is/core@2.5.0
  - @wso2is/admin.core.v1@2.34.41
  - @wso2is/theme@2.4.4
  - @wso2is/form@2.6.0
  - @wso2is/i18n@2.13.0
  - @wso2is/admin.administrators.v1@2.29.41
  - @wso2is/admin.roles.v2@2.26.41
  - @wso2is/admin.applications.v1@2.30.41
  - @wso2is/admin.authentication.v1@2.25.41
  - @wso2is/admin.identity-providers.v1@2.26.41
  - @wso2is/admin.organizations.v1@2.26.41
  - @wso2is/admin.server-configurations.v1@2.29.14
  - @wso2is/admin.login-flow.ai.v1@2.26.41
  - @wso2is/admin.feature-gate.v1@1.4.41
  - @wso2is/access-control@3.3.4
  - @wso2is/dynamic-forms@2.4.8
  - @wso2is/forms@2.3.4
  - @wso2is/react-components@2.8.8

## 2.25.40

### Patch Changes

- [#7158](https://github.com/wso2/identity-apps/pull/7158) [`e8b1eeda4bfa7ed346ac35b14b504623cd8e349d`](https://github.com/wso2/identity-apps/commit/e8b1eeda4bfa7ed346ac35b14b504623cd8e349d) Thanks [@dasuni-30](https://github.com/dasuni-30)! - Fix the issue when assigning a secondary user store user to a role in console settings

- Updated dependencies []:
  - @wso2is/admin.applications.v1@2.30.40
  - @wso2is/admin.core.v1@2.34.40
  - @wso2is/admin.administrators.v1@2.29.40
  - @wso2is/admin.extensions.v1@2.34.40
  - @wso2is/admin.identity-providers.v1@2.26.40
  - @wso2is/admin.login-flow.ai.v1@2.26.40
  - @wso2is/admin.organizations.v1@2.26.40
  - @wso2is/admin.roles.v2@2.26.40
  - @wso2is/admin.authentication.v1@2.25.40
  - @wso2is/admin.feature-gate.v1@1.4.40
  - @wso2is/admin.server-configurations.v1@2.29.13
  - @wso2is/admin.users.v1@2.28.9
  - @wso2is/admin.userstores.v1@2.25.40

## 2.25.39

### Patch Changes

- Updated dependencies []:
  - @wso2is/admin.applications.v1@2.30.39
  - @wso2is/admin.core.v1@2.34.39
  - @wso2is/admin.extensions.v1@2.34.39
  - @wso2is/admin.identity-providers.v1@2.26.39
  - @wso2is/admin.organizations.v1@2.26.39
  - @wso2is/admin.roles.v2@2.26.39
  - @wso2is/admin.administrators.v1@2.29.39
  - @wso2is/admin.login-flow.ai.v1@2.26.39
  - @wso2is/admin.authentication.v1@2.25.39
  - @wso2is/admin.feature-gate.v1@1.4.39
  - @wso2is/admin.server-configurations.v1@2.29.12
  - @wso2is/admin.users.v1@2.28.8
  - @wso2is/admin.userstores.v1@2.25.39

## 2.25.38

### Patch Changes

- Updated dependencies [[`21a3569af8546401645c85f8f07f06a59ceac8a5`](https://github.com/wso2/identity-apps/commit/21a3569af8546401645c85f8f07f06a59ceac8a5), [`996eb0f85c0b24e6193e18a316f607a8c82f8406`](https://github.com/wso2/identity-apps/commit/996eb0f85c0b24e6193e18a316f607a8c82f8406)]:
  - @wso2is/i18n@2.12.4
  - @wso2is/admin.applications.v1@2.30.38
  - @wso2is/admin.core.v1@2.34.38
  - @wso2is/admin.extensions.v1@2.34.38
  - @wso2is/admin.identity-providers.v1@2.26.38
  - @wso2is/admin.organizations.v1@2.26.38
  - @wso2is/admin.roles.v2@2.26.38
  - @wso2is/admin.authentication.v1@2.25.38
  - @wso2is/admin.login-flow.ai.v1@2.26.38
  - @wso2is/admin.server-configurations.v1@2.29.11
  - @wso2is/admin.users.v1@2.28.7
  - @wso2is/admin.userstores.v1@2.25.38
  - @wso2is/admin.administrators.v1@2.29.38
  - @wso2is/admin.feature-gate.v1@1.4.38

## 2.25.37

### Patch Changes

- Updated dependencies [[`849c07f68757a6f4aaccac19fe0387317a14c143`](https://github.com/wso2/identity-apps/commit/849c07f68757a6f4aaccac19fe0387317a14c143)]:
  - @wso2is/admin.users.v1@2.28.6
  - @wso2is/admin.administrators.v1@2.29.37
  - @wso2is/admin.applications.v1@2.30.37
  - @wso2is/admin.authentication.v1@2.25.37
  - @wso2is/admin.core.v1@2.34.37
  - @wso2is/admin.extensions.v1@2.34.37
  - @wso2is/admin.organizations.v1@2.26.37
  - @wso2is/admin.roles.v2@2.26.37
  - @wso2is/admin.server-configurations.v1@2.29.10
  - @wso2is/admin.identity-providers.v1@2.26.37
  - @wso2is/admin.login-flow.ai.v1@2.26.37
  - @wso2is/admin.feature-gate.v1@1.4.37
  - @wso2is/admin.userstores.v1@2.25.37

## 2.25.36

### Patch Changes

- Updated dependencies [[`b049fa7a9c9dbecb70a3390ebc5cd02f0dfa5234`](https://github.com/wso2/identity-apps/commit/b049fa7a9c9dbecb70a3390ebc5cd02f0dfa5234)]:
  - @wso2is/admin.users.v1@2.28.5
  - @wso2is/admin.applications.v1@2.30.36
  - @wso2is/admin.core.v1@2.34.36
  - @wso2is/admin.extensions.v1@2.34.36
  - @wso2is/admin.identity-providers.v1@2.26.36
  - @wso2is/admin.login-flow.ai.v1@2.26.36
  - @wso2is/admin.administrators.v1@2.29.36
  - @wso2is/admin.authentication.v1@2.25.36
  - @wso2is/admin.organizations.v1@2.26.36
  - @wso2is/admin.roles.v2@2.26.36
  - @wso2is/admin.server-configurations.v1@2.29.9
  - @wso2is/admin.feature-gate.v1@1.4.36
  - @wso2is/admin.userstores.v1@2.25.36

## 2.25.35

### Patch Changes

- [#7141](https://github.com/wso2/identity-apps/pull/7141) [`1e0439099500238ef3e6eae0ecfe94ab91ae7c51`](https://github.com/wso2/identity-apps/commit/1e0439099500238ef3e6eae0ecfe94ab91ae7c51) Thanks [@pavinduLakshan](https://github.com/pavinduLakshan)! - UI bug fixes and improvements related to console settings

- Updated dependencies [[`1e0439099500238ef3e6eae0ecfe94ab91ae7c51`](https://github.com/wso2/identity-apps/commit/1e0439099500238ef3e6eae0ecfe94ab91ae7c51), [`02993f2768c985dd22ec77f39f52a7df3ec628ee`](https://github.com/wso2/identity-apps/commit/02993f2768c985dd22ec77f39f52a7df3ec628ee)]:
  - @wso2is/admin.extensions.v1@2.34.35
  - @wso2is/admin.roles.v2@2.26.35
  - @wso2is/admin.core.v1@2.34.35
  - @wso2is/admin.userstores.v1@2.25.35
  - @wso2is/admin.applications.v1@2.30.35
  - @wso2is/admin.administrators.v1@2.29.35
  - @wso2is/admin.authentication.v1@2.25.35
  - @wso2is/admin.identity-providers.v1@2.26.35
  - @wso2is/admin.organizations.v1@2.26.35
  - @wso2is/admin.server-configurations.v1@2.29.8
  - @wso2is/admin.users.v1@2.28.4
  - @wso2is/admin.feature-gate.v1@1.4.35
  - @wso2is/admin.login-flow.ai.v1@2.26.35

## 2.25.34

### Patch Changes

- Updated dependencies [[`0f19b9b0d7b307526d6be48950fe113d61b93d78`](https://github.com/wso2/identity-apps/commit/0f19b9b0d7b307526d6be48950fe113d61b93d78)]:
  - @wso2is/admin.users.v1@2.28.3
  - @wso2is/admin.administrators.v1@2.29.34
  - @wso2is/admin.applications.v1@2.30.34
  - @wso2is/admin.authentication.v1@2.25.34
  - @wso2is/admin.core.v1@2.34.34
  - @wso2is/admin.extensions.v1@2.34.34
  - @wso2is/admin.organizations.v1@2.26.34
  - @wso2is/admin.roles.v2@2.26.34
  - @wso2is/admin.server-configurations.v1@2.29.7
  - @wso2is/admin.identity-providers.v1@2.26.34
  - @wso2is/admin.login-flow.ai.v1@2.26.34
  - @wso2is/admin.feature-gate.v1@1.4.34
  - @wso2is/admin.userstores.v1@2.25.34

## 2.25.33

### Patch Changes

- Updated dependencies []:
  - @wso2is/admin.applications.v1@2.30.33
  - @wso2is/admin.core.v1@2.34.33
  - @wso2is/admin.extensions.v1@2.34.33
  - @wso2is/admin.identity-providers.v1@2.26.33
  - @wso2is/admin.login-flow.ai.v1@2.26.33
  - @wso2is/admin.users.v1@2.28.2
  - @wso2is/admin.administrators.v1@2.29.33
  - @wso2is/admin.organizations.v1@2.26.33
  - @wso2is/admin.roles.v2@2.26.33
  - @wso2is/admin.authentication.v1@2.25.33
  - @wso2is/admin.feature-gate.v1@1.4.33
  - @wso2is/admin.server-configurations.v1@2.29.6
  - @wso2is/admin.userstores.v1@2.25.33

## 2.25.32

### Patch Changes

- Updated dependencies []:
  - @wso2is/admin.applications.v1@2.30.32
  - @wso2is/admin.core.v1@2.34.32
  - @wso2is/admin.extensions.v1@2.34.32
  - @wso2is/admin.identity-providers.v1@2.26.32
  - @wso2is/admin.login-flow.ai.v1@2.26.32
  - @wso2is/admin.users.v1@2.28.1
  - @wso2is/admin.administrators.v1@2.29.32
  - @wso2is/admin.organizations.v1@2.26.32
  - @wso2is/admin.roles.v2@2.26.32
  - @wso2is/admin.authentication.v1@2.25.32
  - @wso2is/admin.feature-gate.v1@1.4.32
  - @wso2is/admin.server-configurations.v1@2.29.5
  - @wso2is/admin.userstores.v1@2.25.32

## 2.25.31

### Patch Changes

- Updated dependencies [[`ce35db51c7bbf9fc894b71ecffd52d20413a4dd9`](https://github.com/wso2/identity-apps/commit/ce35db51c7bbf9fc894b71ecffd52d20413a4dd9), [`4def165b624e0f2533d8ad158158b4909c24913a`](https://github.com/wso2/identity-apps/commit/4def165b624e0f2533d8ad158158b4909c24913a)]:
  - @wso2is/admin.users.v1@2.28.0
  - @wso2is/admin.core.v1@2.34.31
  - @wso2is/admin.server-configurations.v1@2.29.4
  - @wso2is/i18n@2.12.3
  - @wso2is/core@2.4.3
  - @wso2is/admin.extensions.v1@2.34.31
  - @wso2is/admin.administrators.v1@2.29.31
  - @wso2is/admin.applications.v1@2.30.31
  - @wso2is/admin.authentication.v1@2.25.31
  - @wso2is/admin.organizations.v1@2.26.31
  - @wso2is/admin.roles.v2@2.26.31
  - @wso2is/admin.feature-gate.v1@1.4.31
  - @wso2is/admin.identity-providers.v1@2.26.31
  - @wso2is/admin.login-flow.ai.v1@2.26.31
  - @wso2is/admin.userstores.v1@2.25.31
  - @wso2is/access-control@3.3.3
  - @wso2is/dynamic-forms@2.4.7
  - @wso2is/form@2.5.7
  - @wso2is/forms@2.3.3
  - @wso2is/react-components@2.8.7

## 2.25.30

### Patch Changes

- Updated dependencies [[`798fa126edf561e196e82cf007992b0d335327c8`](https://github.com/wso2/identity-apps/commit/798fa126edf561e196e82cf007992b0d335327c8)]:
  - @wso2is/admin.userstores.v1@2.25.30
  - @wso2is/admin.administrators.v1@2.29.30
  - @wso2is/admin.applications.v1@2.30.30
  - @wso2is/admin.authentication.v1@2.25.30
  - @wso2is/admin.core.v1@2.34.30
  - @wso2is/admin.extensions.v1@2.34.30
  - @wso2is/admin.identity-providers.v1@2.26.30
  - @wso2is/admin.organizations.v1@2.26.30
  - @wso2is/admin.roles.v2@2.26.30
  - @wso2is/admin.users.v1@2.27.30
  - @wso2is/admin.login-flow.ai.v1@2.26.30
  - @wso2is/admin.feature-gate.v1@1.4.30
  - @wso2is/admin.server-configurations.v1@2.29.3

## 2.25.29

### Patch Changes

- Updated dependencies [[`10f5bf644f973552f3c3d155fda410b6e071f147`](https://github.com/wso2/identity-apps/commit/10f5bf644f973552f3c3d155fda410b6e071f147)]:
  - @wso2is/admin.extensions.v1@2.34.29
  - @wso2is/core@2.4.2
  - @wso2is/admin.administrators.v1@2.29.29
  - @wso2is/admin.applications.v1@2.30.29
  - @wso2is/admin.authentication.v1@2.25.29
  - @wso2is/admin.core.v1@2.34.29
  - @wso2is/admin.identity-providers.v1@2.26.29
  - @wso2is/admin.organizations.v1@2.26.29
  - @wso2is/admin.roles.v2@2.26.29
  - @wso2is/admin.server-configurations.v1@2.29.2
  - @wso2is/admin.users.v1@2.27.29
  - @wso2is/admin.userstores.v1@2.25.29
  - @wso2is/admin.login-flow.ai.v1@2.26.29
  - @wso2is/admin.feature-gate.v1@1.4.29
  - @wso2is/access-control@3.3.2
  - @wso2is/dynamic-forms@2.4.6
  - @wso2is/form@2.5.6
  - @wso2is/forms@2.3.2
  - @wso2is/i18n@2.12.2
  - @wso2is/react-components@2.8.6

## 2.25.28

### Patch Changes

- Updated dependencies [[`8773370130811defa922868d08c4f1ac1e006eda`](https://github.com/wso2/identity-apps/commit/8773370130811defa922868d08c4f1ac1e006eda)]:
  - @wso2is/i18n@2.12.1
  - @wso2is/admin.administrators.v1@2.29.28
  - @wso2is/admin.core.v1@2.34.28
  - @wso2is/admin.extensions.v1@2.34.28
  - @wso2is/admin.organizations.v1@2.26.28
  - @wso2is/admin.users.v1@2.27.28
  - @wso2is/admin.applications.v1@2.30.28
  - @wso2is/admin.identity-providers.v1@2.26.28
  - @wso2is/admin.login-flow.ai.v1@2.26.28
  - @wso2is/admin.authentication.v1@2.25.28
  - @wso2is/admin.roles.v2@2.26.28
  - @wso2is/admin.server-configurations.v1@2.29.1
  - @wso2is/admin.userstores.v1@2.25.28
  - @wso2is/admin.feature-gate.v1@1.4.28

## 2.25.27

### Patch Changes

- Updated dependencies [[`825c12b034fa8db01857a10b3fb9ff36314bce1a`](https://github.com/wso2/identity-apps/commit/825c12b034fa8db01857a10b3fb9ff36314bce1a), [`7c573064160ca9f7a3845891ff1ce5b8ccfb6700`](https://github.com/wso2/identity-apps/commit/7c573064160ca9f7a3845891ff1ce5b8ccfb6700)]:
  - @wso2is/i18n@2.12.0
  - @wso2is/admin.server-configurations.v1@2.29.0
  - @wso2is/admin.applications.v1@2.30.27
  - @wso2is/admin.core.v1@2.34.27
  - @wso2is/admin.authentication.v1@2.25.27
  - @wso2is/admin.extensions.v1@2.34.27
  - @wso2is/admin.identity-providers.v1@2.26.27
  - @wso2is/admin.login-flow.ai.v1@2.26.27
  - @wso2is/admin.organizations.v1@2.26.27
  - @wso2is/admin.roles.v2@2.26.27
  - @wso2is/admin.users.v1@2.27.27
  - @wso2is/admin.userstores.v1@2.25.27
  - @wso2is/admin.administrators.v1@2.29.27
  - @wso2is/admin.feature-gate.v1@1.4.27

## 2.25.26

### Patch Changes

- Updated dependencies [[`3fb654d08acfd029039afd1a07190d10e347b25d`](https://github.com/wso2/identity-apps/commit/3fb654d08acfd029039afd1a07190d10e347b25d), [`cdd3bfb5452ec094b8ab5f2bffc70015ed9d4453`](https://github.com/wso2/identity-apps/commit/cdd3bfb5452ec094b8ab5f2bffc70015ed9d4453), [`7e2588d91b8c20927219c6e6fa36daf87a18a0f6`](https://github.com/wso2/identity-apps/commit/7e2588d91b8c20927219c6e6fa36daf87a18a0f6)]:
  - @wso2is/admin.users.v1@2.27.26
  - @wso2is/theme@2.4.3
  - @wso2is/admin.organizations.v1@2.26.26
  - @wso2is/i18n@2.11.0
  - @wso2is/admin.administrators.v1@2.29.26
  - @wso2is/admin.applications.v1@2.30.26
  - @wso2is/admin.authentication.v1@2.25.26
  - @wso2is/admin.core.v1@2.34.26
  - @wso2is/admin.extensions.v1@2.34.26
  - @wso2is/admin.roles.v2@2.26.26
  - @wso2is/admin.server-configurations.v1@2.28.26
  - @wso2is/admin.identity-providers.v1@2.26.26
  - @wso2is/admin.login-flow.ai.v1@2.26.26
  - @wso2is/admin.userstores.v1@2.25.26
  - @wso2is/react-components@2.8.5
  - @wso2is/admin.feature-gate.v1@1.4.26
  - @wso2is/dynamic-forms@2.4.5
  - @wso2is/form@2.5.5

## 2.25.25

### Patch Changes

- Updated dependencies []:
  - @wso2is/admin.applications.v1@2.30.25
  - @wso2is/admin.core.v1@2.34.25
  - @wso2is/admin.administrators.v1@2.29.25
  - @wso2is/admin.extensions.v1@2.34.25
  - @wso2is/admin.identity-providers.v1@2.26.25
  - @wso2is/admin.login-flow.ai.v1@2.26.25
  - @wso2is/admin.organizations.v1@2.26.25
  - @wso2is/admin.roles.v2@2.26.25
  - @wso2is/admin.authentication.v1@2.25.25
  - @wso2is/admin.feature-gate.v1@1.4.25
  - @wso2is/admin.server-configurations.v1@2.28.25
  - @wso2is/admin.users.v1@2.27.25
  - @wso2is/admin.userstores.v1@2.25.25

## 2.25.24

### Patch Changes

- Updated dependencies [[`7ae5f3a133de1f6f82a50a8e93f5bd9ec3079e70`](https://github.com/wso2/identity-apps/commit/7ae5f3a133de1f6f82a50a8e93f5bd9ec3079e70)]:
  - @wso2is/admin.users.v1@2.27.24
  - @wso2is/theme@2.4.2
  - @wso2is/admin.administrators.v1@2.29.24
  - @wso2is/admin.applications.v1@2.30.24
  - @wso2is/admin.authentication.v1@2.25.24
  - @wso2is/admin.core.v1@2.34.24
  - @wso2is/admin.extensions.v1@2.34.24
  - @wso2is/admin.organizations.v1@2.26.24
  - @wso2is/admin.roles.v2@2.26.24
  - @wso2is/admin.server-configurations.v1@2.28.24
  - @wso2is/admin.identity-providers.v1@2.26.24
  - @wso2is/admin.login-flow.ai.v1@2.26.24
  - @wso2is/admin.userstores.v1@2.25.24
  - @wso2is/react-components@2.8.4
  - @wso2is/admin.feature-gate.v1@1.4.24
  - @wso2is/dynamic-forms@2.4.4
  - @wso2is/form@2.5.4

## 2.25.23

### Patch Changes

- Updated dependencies [[`33dbbd9f8461a6a2001aa8a8189a48d24991e87b`](https://github.com/wso2/identity-apps/commit/33dbbd9f8461a6a2001aa8a8189a48d24991e87b)]:
  - @wso2is/admin.applications.v1@2.30.23
  - @wso2is/i18n@2.10.6
  - @wso2is/theme@2.4.1
  - @wso2is/admin.administrators.v1@2.29.23
  - @wso2is/admin.core.v1@2.34.23
  - @wso2is/admin.extensions.v1@2.34.23
  - @wso2is/admin.identity-providers.v1@2.26.23
  - @wso2is/admin.login-flow.ai.v1@2.26.23
  - @wso2is/admin.organizations.v1@2.26.23
  - @wso2is/admin.roles.v2@2.26.23
  - @wso2is/admin.authentication.v1@2.25.23
  - @wso2is/admin.server-configurations.v1@2.28.23
  - @wso2is/admin.users.v1@2.27.23
  - @wso2is/admin.userstores.v1@2.25.23
  - @wso2is/react-components@2.8.3
  - @wso2is/admin.feature-gate.v1@1.4.23
  - @wso2is/dynamic-forms@2.4.3
  - @wso2is/form@2.5.3

## 2.25.22

### Patch Changes

- [#7094](https://github.com/wso2/identity-apps/pull/7094) [`34709e98e3fcc87c0659d49f6a202c190a649cfd`](https://github.com/wso2/identity-apps/commit/34709e98e3fcc87c0659d49f6a202c190a649cfd) Thanks [@pavinduLakshan](https://github.com/pavinduLakshan)! - Fix api resource collection endpoint path

* [#7107](https://github.com/wso2/identity-apps/pull/7107) [`a1ee2568f3fedfb81a6b24b7cd57022e44e8074c`](https://github.com/wso2/identity-apps/commit/a1ee2568f3fedfb81a6b24b7cd57022e44e8074c) Thanks [@pavinduLakshan](https://github.com/pavinduLakshan)! - Fix several roles not being visible in the console roles permissions

* Updated dependencies [[`5abc80550e535bcace8a4d2338d89bcf9c72e7a6`](https://github.com/wso2/identity-apps/commit/5abc80550e535bcace8a4d2338d89bcf9c72e7a6), [`34709e98e3fcc87c0659d49f6a202c190a649cfd`](https://github.com/wso2/identity-apps/commit/34709e98e3fcc87c0659d49f6a202c190a649cfd), [`a1ee2568f3fedfb81a6b24b7cd57022e44e8074c`](https://github.com/wso2/identity-apps/commit/a1ee2568f3fedfb81a6b24b7cd57022e44e8074c)]:
  - @wso2is/admin.roles.v2@2.26.22
  - @wso2is/admin.core.v1@2.34.22
  - @wso2is/admin.administrators.v1@2.29.22
  - @wso2is/admin.applications.v1@2.30.22
  - @wso2is/admin.extensions.v1@2.34.22
  - @wso2is/admin.identity-providers.v1@2.26.22
  - @wso2is/admin.organizations.v1@2.26.22
  - @wso2is/admin.users.v1@2.27.22
  - @wso2is/admin.authentication.v1@2.25.22
  - @wso2is/admin.feature-gate.v1@1.4.22
  - @wso2is/admin.login-flow.ai.v1@2.26.22
  - @wso2is/admin.server-configurations.v1@2.28.22
  - @wso2is/admin.userstores.v1@2.25.22

## 2.25.21

### Patch Changes

- Updated dependencies [[`4b477833d0178b12ceba5c8623505c33c288b3c6`](https://github.com/wso2/identity-apps/commit/4b477833d0178b12ceba5c8623505c33c288b3c6)]:
  - @wso2is/core@2.4.1
  - @wso2is/i18n@2.10.5
  - @wso2is/admin.administrators.v1@2.29.21
  - @wso2is/admin.applications.v1@2.30.21
  - @wso2is/admin.authentication.v1@2.25.21
  - @wso2is/admin.core.v1@2.34.21
  - @wso2is/admin.extensions.v1@2.34.21
  - @wso2is/admin.feature-gate.v1@1.4.21
  - @wso2is/admin.identity-providers.v1@2.26.21
  - @wso2is/admin.login-flow.ai.v1@2.26.21
  - @wso2is/admin.organizations.v1@2.26.21
  - @wso2is/admin.roles.v2@2.26.21
  - @wso2is/admin.server-configurations.v1@2.28.21
  - @wso2is/admin.users.v1@2.27.21
  - @wso2is/admin.userstores.v1@2.25.21
  - @wso2is/access-control@3.3.1
  - @wso2is/dynamic-forms@2.4.2
  - @wso2is/form@2.5.2
  - @wso2is/forms@2.3.1
  - @wso2is/react-components@2.8.2

## 2.25.20

### Patch Changes

- Updated dependencies [[`526596d57622f00f332376ee9a1414c166a7bfd2`](https://github.com/wso2/identity-apps/commit/526596d57622f00f332376ee9a1414c166a7bfd2)]:
  - @wso2is/admin.users.v1@2.27.20
  - @wso2is/i18n@2.10.4
  - @wso2is/admin.administrators.v1@2.29.20
  - @wso2is/admin.applications.v1@2.30.20
  - @wso2is/admin.authentication.v1@2.25.20
  - @wso2is/admin.core.v1@2.34.20
  - @wso2is/admin.extensions.v1@2.34.20
  - @wso2is/admin.organizations.v1@2.26.20
  - @wso2is/admin.roles.v2@2.26.20
  - @wso2is/admin.server-configurations.v1@2.28.20
  - @wso2is/admin.identity-providers.v1@2.26.20
  - @wso2is/admin.login-flow.ai.v1@2.26.20
  - @wso2is/admin.userstores.v1@2.25.20
  - @wso2is/admin.feature-gate.v1@1.4.20

## 2.25.19

### Patch Changes

- [#7091](https://github.com/wso2/identity-apps/pull/7091) [`050facbeac627265737d11bcd18b5ac2f0c32d72`](https://github.com/wso2/identity-apps/commit/050facbeac627265737d11bcd18b5ac2f0c32d72) Thanks [@JayaShakthi97](https://github.com/JayaShakthi97)! - Bump `@oxygen-ui/react` and `@oxygen-ui/react-icons` to v2.0.0

- Updated dependencies [[`050facbeac627265737d11bcd18b5ac2f0c32d72`](https://github.com/wso2/identity-apps/commit/050facbeac627265737d11bcd18b5ac2f0c32d72)]:
  - @wso2is/admin.server-configurations.v1@2.28.19
  - @wso2is/admin.identity-providers.v1@2.26.19
  - @wso2is/admin.administrators.v1@2.29.19
  - @wso2is/admin.login-flow.ai.v1@2.26.19
  - @wso2is/admin.organizations.v1@2.26.19
  - @wso2is/admin.applications.v1@2.30.19
  - @wso2is/admin.feature-gate.v1@1.4.19
  - @wso2is/admin.extensions.v1@2.34.19
  - @wso2is/admin.userstores.v1@2.25.19
  - @wso2is/react-components@2.8.1
  - @wso2is/admin.roles.v2@2.26.19
  - @wso2is/admin.users.v1@2.27.19
  - @wso2is/admin.core.v1@2.34.19
  - @wso2is/dynamic-forms@2.4.1
  - @wso2is/form@2.5.1
  - @wso2is/admin.authentication.v1@2.25.19

## 2.25.18

### Patch Changes

- [#7087](https://github.com/wso2/identity-apps/pull/7087) [`f182ffa423a8b95e46cef7220be8ef73639ddfbd`](https://github.com/wso2/identity-apps/commit/f182ffa423a8b95e46cef7220be8ef73639ddfbd) Thanks [@pavinduLakshan](https://github.com/pavinduLakshan)! - Only show api resources for enabled features under console role permissions

- Updated dependencies []:
  - @wso2is/admin.applications.v1@2.30.18
  - @wso2is/admin.core.v1@2.34.18
  - @wso2is/admin.administrators.v1@2.29.18
  - @wso2is/admin.extensions.v1@2.34.18
  - @wso2is/admin.identity-providers.v1@2.26.18
  - @wso2is/admin.login-flow.ai.v1@2.26.18
  - @wso2is/admin.organizations.v1@2.26.18
  - @wso2is/admin.roles.v2@2.26.18
  - @wso2is/admin.authentication.v1@2.25.18
  - @wso2is/admin.feature-gate.v1@1.4.18
  - @wso2is/admin.server-configurations.v1@2.28.18
  - @wso2is/admin.users.v1@2.27.18
  - @wso2is/admin.userstores.v1@2.25.18

## 2.25.17

### Patch Changes

- Updated dependencies [[`06fc3cf8bae8268b7b632ef06c9c2bb33d77d9e1`](https://github.com/wso2/identity-apps/commit/06fc3cf8bae8268b7b632ef06c9c2bb33d77d9e1)]:
  - @wso2is/admin.applications.v1@2.30.17
  - @wso2is/admin.administrators.v1@2.29.17
  - @wso2is/admin.core.v1@2.34.17
  - @wso2is/admin.extensions.v1@2.34.17
  - @wso2is/admin.identity-providers.v1@2.26.17
  - @wso2is/admin.login-flow.ai.v1@2.26.17
  - @wso2is/admin.organizations.v1@2.26.17
  - @wso2is/admin.roles.v2@2.26.17
  - @wso2is/admin.authentication.v1@2.25.17
  - @wso2is/admin.feature-gate.v1@1.4.17
  - @wso2is/admin.server-configurations.v1@2.28.17
  - @wso2is/admin.users.v1@2.27.17
  - @wso2is/admin.userstores.v1@2.25.17

## 2.25.16

### Patch Changes

- [#7085](https://github.com/wso2/identity-apps/pull/7085) [`b36f228f386ab8f9765d36f3fa7d7b4ff9c88c1c`](https://github.com/wso2/identity-apps/commit/b36f228f386ab8f9765d36f3fa7d7b4ff9c88c1c) Thanks [@pavinduLakshan](https://github.com/pavinduLakshan)! - Improve UX in displaying permissions for read only console roles in first level organizations for managed deployment

- Updated dependencies [[`014b835beeede9e29f7e30525a8cf13ce5a5301d`](https://github.com/wso2/identity-apps/commit/014b835beeede9e29f7e30525a8cf13ce5a5301d)]:
  - @wso2is/admin.login-flow.ai.v1@2.26.16
  - @wso2is/admin.applications.v1@2.30.16
  - @wso2is/admin.core.v1@2.34.16
  - @wso2is/admin.administrators.v1@2.29.16
  - @wso2is/admin.extensions.v1@2.34.16
  - @wso2is/admin.identity-providers.v1@2.26.16
  - @wso2is/admin.organizations.v1@2.26.16
  - @wso2is/admin.roles.v2@2.26.16
  - @wso2is/admin.authentication.v1@2.25.16
  - @wso2is/admin.feature-gate.v1@1.4.16
  - @wso2is/admin.server-configurations.v1@2.28.16
  - @wso2is/admin.users.v1@2.27.16
  - @wso2is/admin.userstores.v1@2.25.16

## 2.25.15

### Patch Changes

- Updated dependencies [[`c3691192b4104c569bf9009a51030916fa2e72c8`](https://github.com/wso2/identity-apps/commit/c3691192b4104c569bf9009a51030916fa2e72c8)]:
  - @wso2is/admin.userstores.v1@2.25.15
  - @wso2is/admin.administrators.v1@2.29.15
  - @wso2is/admin.applications.v1@2.30.15
  - @wso2is/admin.authentication.v1@2.25.15
  - @wso2is/admin.core.v1@2.34.15
  - @wso2is/admin.extensions.v1@2.34.15
  - @wso2is/admin.identity-providers.v1@2.26.15
  - @wso2is/admin.organizations.v1@2.26.15
  - @wso2is/admin.roles.v2@2.26.15
  - @wso2is/admin.users.v1@2.27.15
  - @wso2is/admin.login-flow.ai.v1@2.26.15
  - @wso2is/admin.feature-gate.v1@1.4.15
  - @wso2is/admin.server-configurations.v1@2.28.15

## 2.25.14

### Patch Changes

- Updated dependencies [[`062fb7ee176b7a96a580fbd7171bf94db99c4d2e`](https://github.com/wso2/identity-apps/commit/062fb7ee176b7a96a580fbd7171bf94db99c4d2e)]:
  - @wso2is/admin.applications.v1@2.30.14
  - @wso2is/i18n@2.10.3
  - @wso2is/admin.administrators.v1@2.29.14
  - @wso2is/admin.core.v1@2.34.14
  - @wso2is/admin.extensions.v1@2.34.14
  - @wso2is/admin.identity-providers.v1@2.26.14
  - @wso2is/admin.login-flow.ai.v1@2.26.14
  - @wso2is/admin.organizations.v1@2.26.14
  - @wso2is/admin.roles.v2@2.26.14
  - @wso2is/admin.authentication.v1@2.25.14
  - @wso2is/admin.server-configurations.v1@2.28.14
  - @wso2is/admin.users.v1@2.27.14
  - @wso2is/admin.userstores.v1@2.25.14
  - @wso2is/admin.feature-gate.v1@1.4.14

## 2.25.13

### Patch Changes

- Updated dependencies [[`f9090c4fa6aa5f701aee3a23fc929fccdd4c5de8`](https://github.com/wso2/identity-apps/commit/f9090c4fa6aa5f701aee3a23fc929fccdd4c5de8)]:
  - @wso2is/admin.users.v1@2.27.13
  - @wso2is/admin.administrators.v1@2.29.13
  - @wso2is/admin.applications.v1@2.30.13
  - @wso2is/admin.authentication.v1@2.25.13
  - @wso2is/admin.core.v1@2.34.13
  - @wso2is/admin.extensions.v1@2.34.13
  - @wso2is/admin.organizations.v1@2.26.13
  - @wso2is/admin.roles.v2@2.26.13
  - @wso2is/admin.server-configurations.v1@2.28.13
  - @wso2is/admin.identity-providers.v1@2.26.13
  - @wso2is/admin.login-flow.ai.v1@2.26.13
  - @wso2is/admin.feature-gate.v1@1.4.13
  - @wso2is/admin.userstores.v1@2.25.13

## 2.25.12

### Patch Changes

- Updated dependencies [[`2638cfeecad7265c6d7bb7e1f6a2eb17989f177f`](https://github.com/wso2/identity-apps/commit/2638cfeecad7265c6d7bb7e1f6a2eb17989f177f)]:
  - @wso2is/admin.administrators.v1@2.29.12
  - @wso2is/admin.core.v1@2.34.12
  - @wso2is/admin.applications.v1@2.30.12
  - @wso2is/admin.authentication.v1@2.25.12
  - @wso2is/admin.extensions.v1@2.34.12
  - @wso2is/admin.feature-gate.v1@1.4.12
  - @wso2is/admin.identity-providers.v1@2.26.12
  - @wso2is/admin.login-flow.ai.v1@2.26.12
  - @wso2is/admin.organizations.v1@2.26.12
  - @wso2is/admin.roles.v2@2.26.12
  - @wso2is/admin.server-configurations.v1@2.28.12
  - @wso2is/admin.users.v1@2.27.12
  - @wso2is/admin.userstores.v1@2.25.12

## 2.25.11

### Patch Changes

- Updated dependencies [[`07379763c3fb80e7c2264b6ebd61b341cf104ff8`](https://github.com/wso2/identity-apps/commit/07379763c3fb80e7c2264b6ebd61b341cf104ff8)]:
  - @wso2is/admin.extensions.v1@2.34.11
  - @wso2is/admin.userstores.v1@2.25.11
  - @wso2is/i18n@2.10.2
  - @wso2is/admin.administrators.v1@2.29.11
  - @wso2is/admin.roles.v2@2.26.11
  - @wso2is/admin.applications.v1@2.30.11
  - @wso2is/admin.authentication.v1@2.25.11
  - @wso2is/admin.core.v1@2.34.11
  - @wso2is/admin.identity-providers.v1@2.26.11
  - @wso2is/admin.organizations.v1@2.26.11
  - @wso2is/admin.server-configurations.v1@2.28.11
  - @wso2is/admin.users.v1@2.27.11
  - @wso2is/admin.login-flow.ai.v1@2.26.11
  - @wso2is/admin.feature-gate.v1@1.4.11

## 2.25.10

### Patch Changes

- Updated dependencies []:
  - @wso2is/admin.core.v1@2.34.10
  - @wso2is/admin.administrators.v1@2.29.10
  - @wso2is/admin.applications.v1@2.30.10
  - @wso2is/admin.authentication.v1@2.25.10
  - @wso2is/admin.extensions.v1@2.34.10
  - @wso2is/admin.feature-gate.v1@1.4.10
  - @wso2is/admin.identity-providers.v1@2.26.10
  - @wso2is/admin.login-flow.ai.v1@2.26.10
  - @wso2is/admin.organizations.v1@2.26.10
  - @wso2is/admin.roles.v2@2.26.10
  - @wso2is/admin.server-configurations.v1@2.28.10
  - @wso2is/admin.users.v1@2.27.10
  - @wso2is/admin.userstores.v1@2.25.10

## 2.25.9

### Patch Changes

- Updated dependencies [[`13fc4b33bed8fe69e53268f82a7c95825a2956b1`](https://github.com/wso2/identity-apps/commit/13fc4b33bed8fe69e53268f82a7c95825a2956b1)]:
  - @wso2is/admin.core.v1@2.34.9
  - @wso2is/admin.administrators.v1@2.29.9
  - @wso2is/admin.applications.v1@2.30.9
  - @wso2is/admin.authentication.v1@2.25.9
  - @wso2is/admin.extensions.v1@2.34.9
  - @wso2is/admin.feature-gate.v1@1.4.9
  - @wso2is/admin.identity-providers.v1@2.26.9
  - @wso2is/admin.login-flow.ai.v1@2.26.9
  - @wso2is/admin.organizations.v1@2.26.9
  - @wso2is/admin.roles.v2@2.26.9
  - @wso2is/admin.server-configurations.v1@2.28.9
  - @wso2is/admin.users.v1@2.27.9
  - @wso2is/admin.userstores.v1@2.25.9

## 2.25.8

### Patch Changes

- Updated dependencies [[`03244f11de49d43a6fc4f19ea646be442683d262`](https://github.com/wso2/identity-apps/commit/03244f11de49d43a6fc4f19ea646be442683d262)]:
  - @wso2is/admin.core.v1@2.34.8
  - @wso2is/admin.administrators.v1@2.29.8
  - @wso2is/admin.applications.v1@2.30.8
  - @wso2is/admin.authentication.v1@2.25.8
  - @wso2is/admin.extensions.v1@2.34.8
  - @wso2is/admin.feature-gate.v1@1.4.8
  - @wso2is/admin.identity-providers.v1@2.26.8
  - @wso2is/admin.login-flow.ai.v1@2.26.8
  - @wso2is/admin.organizations.v1@2.26.8
  - @wso2is/admin.roles.v2@2.26.8
  - @wso2is/admin.server-configurations.v1@2.28.8
  - @wso2is/admin.users.v1@2.27.8
  - @wso2is/admin.userstores.v1@2.25.8

## 2.25.7

### Patch Changes

- Updated dependencies []:
  - @wso2is/admin.core.v1@2.34.7
  - @wso2is/admin.administrators.v1@2.29.7
  - @wso2is/admin.applications.v1@2.30.7
  - @wso2is/admin.authentication.v1@2.25.7
  - @wso2is/admin.extensions.v1@2.34.7
  - @wso2is/admin.feature-gate.v1@1.4.7
  - @wso2is/admin.identity-providers.v1@2.26.7
  - @wso2is/admin.login-flow.ai.v1@2.26.7
  - @wso2is/admin.organizations.v1@2.26.7
  - @wso2is/admin.roles.v2@2.26.7
  - @wso2is/admin.server-configurations.v1@2.28.7
  - @wso2is/admin.users.v1@2.27.7
  - @wso2is/admin.userstores.v1@2.25.7

## 2.25.6

### Patch Changes

- [#7053](https://github.com/wso2/identity-apps/pull/7053) [`31c6df16967f67d183ee6105a2505cf79db71517`](https://github.com/wso2/identity-apps/commit/31c6df16967f67d183ee6105a2505cf79db71517) Thanks [@pavinduLakshan](https://github.com/pavinduLakshan)! - Bug fixes and improvements to the console settings page

- Updated dependencies [[`4af6a09361ab7f471fd16b6e3b2d7c25085817a4`](https://github.com/wso2/identity-apps/commit/4af6a09361ab7f471fd16b6e3b2d7c25085817a4)]:
  - @wso2is/admin.roles.v2@2.26.6
  - @wso2is/admin.applications.v1@2.30.6
  - @wso2is/admin.core.v1@2.34.6
  - @wso2is/admin.administrators.v1@2.29.6
  - @wso2is/admin.extensions.v1@2.34.6
  - @wso2is/admin.identity-providers.v1@2.26.6
  - @wso2is/admin.organizations.v1@2.26.6
  - @wso2is/admin.users.v1@2.27.6
  - @wso2is/admin.login-flow.ai.v1@2.26.6
  - @wso2is/admin.authentication.v1@2.25.6
  - @wso2is/admin.feature-gate.v1@1.4.6
  - @wso2is/admin.server-configurations.v1@2.28.6
  - @wso2is/admin.userstores.v1@2.25.6

## 2.25.5

### Patch Changes

- [#7047](https://github.com/wso2/identity-apps/pull/7047) [`75e78b2b96934dcc3b6bc63c84e9b5e56b04bd54`](https://github.com/wso2/identity-apps/commit/75e78b2b96934dcc3b6bc63c84e9b5e56b04bd54) Thanks [@pavinduLakshan](https://github.com/pavinduLakshan)! - Fix issues with user assign view in console roles

- Updated dependencies [[`75e78b2b96934dcc3b6bc63c84e9b5e56b04bd54`](https://github.com/wso2/identity-apps/commit/75e78b2b96934dcc3b6bc63c84e9b5e56b04bd54), [`6f29ab268c37a8626fd5f8fe31902cf1762c936f`](https://github.com/wso2/identity-apps/commit/6f29ab268c37a8626fd5f8fe31902cf1762c936f)]:
  - @wso2is/admin.roles.v2@2.26.5
  - @wso2is/admin.applications.v1@2.30.5
  - @wso2is/admin.core.v1@2.34.5
  - @wso2is/admin.administrators.v1@2.29.5
  - @wso2is/admin.extensions.v1@2.34.5
  - @wso2is/admin.identity-providers.v1@2.26.5
  - @wso2is/admin.organizations.v1@2.26.5
  - @wso2is/admin.users.v1@2.27.5
  - @wso2is/admin.login-flow.ai.v1@2.26.5
  - @wso2is/admin.authentication.v1@2.25.5
  - @wso2is/admin.feature-gate.v1@1.4.5
  - @wso2is/admin.server-configurations.v1@2.28.5
  - @wso2is/admin.userstores.v1@2.25.5

## 2.25.4

### Patch Changes

- [#7040](https://github.com/wso2/identity-apps/pull/7040) [`c37c2bbd59d3d517613c9a4fa9480a0afe862f46`](https://github.com/wso2/identity-apps/commit/c37c2bbd59d3d517613c9a4fa9480a0afe862f46) Thanks [@pavinduLakshan](https://github.com/pavinduLakshan)! - Hide groups tab in console roles edit view in managed deployments

- Updated dependencies []:
  - @wso2is/admin.applications.v1@2.30.4
  - @wso2is/admin.core.v1@2.34.4
  - @wso2is/admin.administrators.v1@2.29.4
  - @wso2is/admin.extensions.v1@2.34.4
  - @wso2is/admin.identity-providers.v1@2.26.4
  - @wso2is/admin.login-flow.ai.v1@2.26.4
  - @wso2is/admin.organizations.v1@2.26.4
  - @wso2is/admin.roles.v2@2.26.4
  - @wso2is/admin.authentication.v1@2.25.4
  - @wso2is/admin.feature-gate.v1@1.4.4
  - @wso2is/admin.server-configurations.v1@2.28.4
  - @wso2is/admin.users.v1@2.27.4
  - @wso2is/admin.userstores.v1@2.25.4

## 2.25.3

### Patch Changes

- Updated dependencies [[`890bc99c059bb05a70ab1fc27b069fea56600a62`](https://github.com/wso2/identity-apps/commit/890bc99c059bb05a70ab1fc27b069fea56600a62)]:
  - @wso2is/i18n@2.10.1
  - @wso2is/admin.applications.v1@2.30.3
  - @wso2is/admin.authentication.v1@2.25.3
  - @wso2is/admin.core.v1@2.34.3
  - @wso2is/admin.extensions.v1@2.34.3
  - @wso2is/admin.identity-providers.v1@2.26.3
  - @wso2is/admin.login-flow.ai.v1@2.26.3
  - @wso2is/admin.organizations.v1@2.26.3
  - @wso2is/admin.roles.v2@2.26.3
  - @wso2is/admin.server-configurations.v1@2.28.3
  - @wso2is/admin.users.v1@2.27.3
  - @wso2is/admin.userstores.v1@2.25.3
  - @wso2is/admin.administrators.v1@2.29.3
  - @wso2is/admin.feature-gate.v1@1.4.3

## 2.25.2

### Patch Changes

- Updated dependencies [[`f635157acbcfb453e467318400d7fdccb0a62e24`](https://github.com/wso2/identity-apps/commit/f635157acbcfb453e467318400d7fdccb0a62e24)]:
  - @wso2is/admin.applications.v1@2.30.2
  - @wso2is/admin.administrators.v1@2.29.2
  - @wso2is/admin.core.v1@2.34.2
  - @wso2is/admin.extensions.v1@2.34.2
  - @wso2is/admin.identity-providers.v1@2.26.2
  - @wso2is/admin.login-flow.ai.v1@2.26.2
  - @wso2is/admin.organizations.v1@2.26.2
  - @wso2is/admin.roles.v2@2.26.2
  - @wso2is/admin.authentication.v1@2.25.2
  - @wso2is/admin.feature-gate.v1@1.4.2
  - @wso2is/admin.server-configurations.v1@2.28.2
  - @wso2is/admin.users.v1@2.27.2
  - @wso2is/admin.userstores.v1@2.25.2

## 2.25.1

### Patch Changes

- Updated dependencies [[`60ebbf89887588e81579d4d5ee786dfb4ec6ea0e`](https://github.com/wso2/identity-apps/commit/60ebbf89887588e81579d4d5ee786dfb4ec6ea0e)]:
  - @wso2is/admin.core.v1@2.34.1
  - @wso2is/admin.extensions.v1@2.34.1
  - @wso2is/admin.administrators.v1@2.29.1
  - @wso2is/admin.applications.v1@2.30.1
  - @wso2is/admin.authentication.v1@2.25.1
  - @wso2is/admin.feature-gate.v1@1.4.1
  - @wso2is/admin.identity-providers.v1@2.26.1
  - @wso2is/admin.login-flow.ai.v1@2.26.1
  - @wso2is/admin.organizations.v1@2.26.1
  - @wso2is/admin.roles.v2@2.26.1
  - @wso2is/admin.server-configurations.v1@2.28.1
  - @wso2is/admin.users.v1@2.27.1
  - @wso2is/admin.userstores.v1@2.25.1

## 2.25.0

### Minor Changes

- [#7022](https://github.com/wso2/identity-apps/pull/7022) [`8ee127818ea4c8aac46296a1c93b45806ee887c2`](https://github.com/wso2/identity-apps/commit/8ee127818ea4c8aac46296a1c93b45806ee887c2) Thanks [@brionmario](https://github.com/brionmario)! - - Update `@oxygen-ui` version to `v1.15.2`.
  - Remove unwanted padding in the Oxygen UI text field in the theme config.
  - Fix typo in tenants feature.

### Patch Changes

- Updated dependencies [[`8ee127818ea4c8aac46296a1c93b45806ee887c2`](https://github.com/wso2/identity-apps/commit/8ee127818ea4c8aac46296a1c93b45806ee887c2)]:
  - @wso2is/admin.server-configurations.v1@2.28.0
  - @wso2is/admin.identity-providers.v1@2.26.0
  - @wso2is/admin.administrators.v1@2.29.0
  - @wso2is/admin.authentication.v1@2.25.0
  - @wso2is/admin.login-flow.ai.v1@2.26.0
  - @wso2is/admin.organizations.v1@2.26.0
  - @wso2is/admin.applications.v1@2.30.0
  - @wso2is/admin.feature-gate.v1@1.4.0
  - @wso2is/admin.extensions.v1@2.34.0
  - @wso2is/admin.userstores.v1@2.25.0
  - @wso2is/react-components@2.8.0
  - @wso2is/admin.roles.v2@2.26.0
  - @wso2is/admin.users.v1@2.27.0
  - @wso2is/admin.core.v1@2.34.0
  - @wso2is/access-control@3.3.0
  - @wso2is/dynamic-forms@2.4.0
  - @wso2is/validation@2.4.0
  - @wso2is/forms@2.3.0
  - @wso2is/theme@2.4.0
  - @wso2is/core@2.4.0
  - @wso2is/form@2.5.0
  - @wso2is/i18n@2.10.0

## 2.24.2

### Patch Changes

- Updated dependencies [[`d65f0c52ae247af4bb49f602d8f5053648f2edbd`](https://github.com/wso2/identity-apps/commit/d65f0c52ae247af4bb49f602d8f5053648f2edbd)]:
  - @wso2is/form@2.4.1
  - @wso2is/admin.core.v1@2.33.2
  - @wso2is/admin.extensions.v1@2.33.2
  - @wso2is/admin.applications.v1@2.29.2
  - @wso2is/admin.roles.v2@2.25.2
  - @wso2is/admin.administrators.v1@2.28.2
  - @wso2is/admin.identity-providers.v1@2.25.2
  - @wso2is/admin.login-flow.ai.v1@2.25.2
  - @wso2is/admin.organizations.v1@2.25.2
  - @wso2is/admin.server-configurations.v1@2.27.2
  - @wso2is/admin.users.v1@2.26.2
  - @wso2is/admin.userstores.v1@2.24.2
  - @wso2is/admin.authentication.v1@2.24.2
  - @wso2is/admin.feature-gate.v1@1.3.2

## 2.24.1

### Patch Changes

- [#7015](https://github.com/wso2/identity-apps/pull/7015) [`35dce8701aa17f55ee3c4fd242da972d1a25f9ab`](https://github.com/wso2/identity-apps/commit/35dce8701aa17f55ee3c4fd242da972d1a25f9ab) Thanks [@pavinduLakshan](https://github.com/pavinduLakshan)! - Fix switching between userstores in console roles in managed deployments

- Updated dependencies [[`35dce8701aa17f55ee3c4fd242da972d1a25f9ab`](https://github.com/wso2/identity-apps/commit/35dce8701aa17f55ee3c4fd242da972d1a25f9ab)]:
  - @wso2is/admin.roles.v2@2.25.1
  - @wso2is/i18n@2.9.1
  - @wso2is/admin.applications.v1@2.29.1
  - @wso2is/admin.core.v1@2.33.1
  - @wso2is/admin.administrators.v1@2.28.1
  - @wso2is/admin.extensions.v1@2.33.1
  - @wso2is/admin.identity-providers.v1@2.25.1
  - @wso2is/admin.organizations.v1@2.25.1
  - @wso2is/admin.users.v1@2.26.1
  - @wso2is/admin.authentication.v1@2.24.1
  - @wso2is/admin.login-flow.ai.v1@2.25.1
  - @wso2is/admin.server-configurations.v1@2.27.1
  - @wso2is/admin.userstores.v1@2.24.1
  - @wso2is/admin.feature-gate.v1@1.3.1

## 2.24.0

### Minor Changes

- [#6962](https://github.com/wso2/identity-apps/pull/6962) [`d54b53ec37367ea29b822c29985c95fb75418f52`](https://github.com/wso2/identity-apps/commit/d54b53ec37367ea29b822c29985c95fb75418f52) Thanks [@brionmario](https://github.com/brionmario)! - Introduce Multi-Tenancy feature

### Patch Changes

- Updated dependencies [[`d54b53ec37367ea29b822c29985c95fb75418f52`](https://github.com/wso2/identity-apps/commit/d54b53ec37367ea29b822c29985c95fb75418f52), [`e264222a39f0f7fca07549db634a8ed20348ec53`](https://github.com/wso2/identity-apps/commit/e264222a39f0f7fca07549db634a8ed20348ec53), [`9983d3bfdc700b345f9cf70047e497ba7f198e2c`](https://github.com/wso2/identity-apps/commit/9983d3bfdc700b345f9cf70047e497ba7f198e2c)]:
  - @wso2is/admin.server-configurations.v1@2.27.0
  - @wso2is/admin.identity-providers.v1@2.25.0
  - @wso2is/admin.administrators.v1@2.28.0
  - @wso2is/admin.authentication.v1@2.24.0
  - @wso2is/admin.login-flow.ai.v1@2.25.0
  - @wso2is/admin.organizations.v1@2.25.0
  - @wso2is/admin.applications.v1@2.29.0
  - @wso2is/admin.feature-gate.v1@1.3.0
  - @wso2is/admin.extensions.v1@2.33.0
  - @wso2is/admin.userstores.v1@2.24.0
  - @wso2is/react-components@2.7.0
  - @wso2is/admin.roles.v2@2.25.0
  - @wso2is/admin.users.v1@2.26.0
  - @wso2is/admin.core.v1@2.33.0
  - @wso2is/access-control@3.2.0
  - @wso2is/dynamic-forms@2.3.0
  - @wso2is/validation@2.3.0
  - @wso2is/forms@2.2.0
  - @wso2is/theme@2.3.0
  - @wso2is/core@2.3.0
  - @wso2is/form@2.4.0
  - @wso2is/i18n@2.9.0

## 2.23.2

### Patch Changes

- Updated dependencies [[`ef0a8003626d2f4dcc78997425540f4120346cc9`](https://github.com/wso2/identity-apps/commit/ef0a8003626d2f4dcc78997425540f4120346cc9)]:
  - @wso2is/admin.server-configurations.v1@2.26.2
  - @wso2is/admin.administrators.v1@2.27.2
  - @wso2is/admin.applications.v1@2.28.2
  - @wso2is/admin.core.v1@2.32.3
  - @wso2is/admin.extensions.v1@2.32.2
  - @wso2is/admin.identity-providers.v1@2.24.2
  - @wso2is/admin.roles.v2@2.24.2
  - @wso2is/admin.users.v1@2.25.2
  - @wso2is/admin.login-flow.ai.v1@2.24.2
  - @wso2is/admin.organizations.v1@2.24.2
  - @wso2is/admin.authentication.v1@2.23.2
  - @wso2is/admin.feature-gate.v1@1.2.3
  - @wso2is/admin.userstores.v1@2.23.2

## 2.23.1

### Patch Changes

- Updated dependencies [[`9b8155b72a3eb77f9d1380bc0b3aad362af78843`](https://github.com/wso2/identity-apps/commit/9b8155b72a3eb77f9d1380bc0b3aad362af78843)]:
  - @wso2is/admin.applications.v1@2.28.1
  - @wso2is/admin.administrators.v1@2.27.1
  - @wso2is/admin.core.v1@2.32.2
  - @wso2is/admin.extensions.v1@2.32.1
  - @wso2is/admin.identity-providers.v1@2.24.1
  - @wso2is/admin.login-flow.ai.v1@2.24.1
  - @wso2is/admin.organizations.v1@2.24.1
  - @wso2is/admin.roles.v2@2.24.1
  - @wso2is/admin.authentication.v1@2.23.1
  - @wso2is/admin.feature-gate.v1@1.2.2
  - @wso2is/admin.server-configurations.v1@2.26.1
  - @wso2is/admin.users.v1@2.25.1
  - @wso2is/admin.userstores.v1@2.23.1

## 2.23.0

### Minor Changes

- [#7012](https://github.com/wso2/identity-apps/pull/7012) [`2bae555318c94d93b0e38304c2781e0b5cd8b5b1`](https://github.com/wso2/identity-apps/commit/2bae555318c94d93b0e38304c2781e0b5cd8b5b1) Thanks [@brionmario](https://github.com/brionmario)! - Bump `@oxygen-ui` to `v1.15.1`

### Patch Changes

- Updated dependencies [[`2bae555318c94d93b0e38304c2781e0b5cd8b5b1`](https://github.com/wso2/identity-apps/commit/2bae555318c94d93b0e38304c2781e0b5cd8b5b1)]:
  - @wso2is/admin.administrators.v1@2.27.0
  - @wso2is/admin.applications.v1@2.28.0
  - @wso2is/admin.authentication.v1@2.23.0
  - @wso2is/admin.extensions.v1@2.32.0
  - @wso2is/admin.identity-providers.v1@2.24.0
  - @wso2is/admin.login-flow.ai.v1@2.24.0
  - @wso2is/admin.organizations.v1@2.24.0
  - @wso2is/admin.roles.v2@2.24.0
  - @wso2is/admin.server-configurations.v1@2.26.0
  - @wso2is/admin.users.v1@2.25.0
  - @wso2is/admin.userstores.v1@2.23.0
  - @wso2is/access-control@3.1.0
  - @wso2is/core@2.2.0
  - @wso2is/dynamic-forms@2.2.0
  - @wso2is/form@2.3.0
  - @wso2is/forms@2.1.0
  - @wso2is/i18n@2.8.0
  - @wso2is/react-components@2.6.0
  - @wso2is/theme@2.2.0
  - @wso2is/validation@2.2.0
  - @wso2is/admin.core.v1@2.32.1
  - @wso2is/admin.feature-gate.v1@1.2.1

## 2.22.0

### Minor Changes

- [#6985](https://github.com/wso2/identity-apps/pull/6985) [`4fd710e435d292d59de289f4c71293a330a85267`](https://github.com/wso2/identity-apps/commit/4fd710e435d292d59de289f4c71293a330a85267) Thanks [@brionmario](https://github.com/brionmario)! - Bump `@oxygen-ui` version to `v15.x`

### Patch Changes

- Updated dependencies [[`4fd710e435d292d59de289f4c71293a330a85267`](https://github.com/wso2/identity-apps/commit/4fd710e435d292d59de289f4c71293a330a85267), [`86e236e6bb3fb65bbc186b24d39a8bfead33f30a`](https://github.com/wso2/identity-apps/commit/86e236e6bb3fb65bbc186b24d39a8bfead33f30a), [`0bfc1223c714427976474a13fda3db0e5bd52daa`](https://github.com/wso2/identity-apps/commit/0bfc1223c714427976474a13fda3db0e5bd52daa)]:
  - @wso2is/admin.server-configurations.v1@2.25.0
  - @wso2is/admin.identity-providers.v1@2.23.0
  - @wso2is/admin.administrators.v1@2.26.0
  - @wso2is/admin.authentication.v1@2.22.0
  - @wso2is/admin.login-flow.ai.v1@2.23.0
  - @wso2is/admin.organizations.v1@2.23.0
  - @wso2is/admin.applications.v1@2.27.0
  - @wso2is/admin.feature-gate.v1@1.2.0
  - @wso2is/admin.extensions.v1@2.31.0
  - @wso2is/admin.userstores.v1@2.22.0
  - @wso2is/react-components@2.5.0
  - @wso2is/admin.roles.v2@2.23.0
  - @wso2is/admin.users.v1@2.24.0
  - @wso2is/admin.core.v1@2.32.0
  - @wso2is/dynamic-forms@2.1.0
  - @wso2is/validation@2.1.0
  - @wso2is/form@2.2.0
  - @wso2is/i18n@2.7.0
  - @wso2is/theme@2.1.6

## 2.21.32

### Patch Changes

- Updated dependencies [[`e39d224904759b456c71a9ed7031afc4ba835732`](https://github.com/wso2/identity-apps/commit/e39d224904759b456c71a9ed7031afc4ba835732), [`f8efa54ea029a676aa6908369e6736a84ae97d5c`](https://github.com/wso2/identity-apps/commit/f8efa54ea029a676aa6908369e6736a84ae97d5c)]:
  - @wso2is/admin.users.v1@2.23.32
  - @wso2is/admin.applications.v1@2.26.32
  - @wso2is/i18n@2.6.2
  - @wso2is/admin.administrators.v1@2.25.32
  - @wso2is/admin.authentication.v1@2.21.32
  - @wso2is/admin.core.v1@2.31.13
  - @wso2is/admin.extensions.v1@2.30.32
  - @wso2is/admin.organizations.v1@2.22.32
  - @wso2is/admin.roles.v2@2.22.32
  - @wso2is/admin.server-configurations.v1@2.24.32
  - @wso2is/admin.identity-providers.v1@2.22.32
  - @wso2is/admin.login-flow.ai.v1@2.22.32
  - @wso2is/admin.userstores.v1@2.21.32
  - @wso2is/admin.feature-gate.v1@1.1.32

## 2.21.31

### Patch Changes

- Updated dependencies [[`1cbc9812173c536c627efc6b7e3d026e9b771f67`](https://github.com/wso2/identity-apps/commit/1cbc9812173c536c627efc6b7e3d026e9b771f67)]:
  - @wso2is/admin.administrators.v1@2.25.31
  - @wso2is/admin.core.v1@2.31.12
  - @wso2is/admin.applications.v1@2.26.31
  - @wso2is/admin.authentication.v1@2.21.31
  - @wso2is/admin.extensions.v1@2.30.31
  - @wso2is/admin.feature-gate.v1@1.1.31
  - @wso2is/admin.identity-providers.v1@2.22.31
  - @wso2is/admin.login-flow.ai.v1@2.22.31
  - @wso2is/admin.organizations.v1@2.22.31
  - @wso2is/admin.roles.v2@2.22.31
  - @wso2is/admin.server-configurations.v1@2.24.31
  - @wso2is/admin.users.v1@2.23.31
  - @wso2is/admin.userstores.v1@2.21.31

## 2.21.30

### Patch Changes

- Updated dependencies [[`6ad72e63aa77557782f6c6d25fde402792e026cd`](https://github.com/wso2/identity-apps/commit/6ad72e63aa77557782f6c6d25fde402792e026cd)]:
  - @wso2is/admin.roles.v2@2.22.30
  - @wso2is/admin.administrators.v1@2.25.30
  - @wso2is/admin.applications.v1@2.26.30
  - @wso2is/admin.core.v1@2.31.11
  - @wso2is/admin.extensions.v1@2.30.30
  - @wso2is/admin.identity-providers.v1@2.22.30
  - @wso2is/admin.organizations.v1@2.22.30
  - @wso2is/admin.users.v1@2.23.30
  - @wso2is/admin.login-flow.ai.v1@2.22.30
  - @wso2is/admin.authentication.v1@2.21.30
  - @wso2is/admin.feature-gate.v1@1.1.30
  - @wso2is/admin.server-configurations.v1@2.24.30
  - @wso2is/admin.userstores.v1@2.21.30

## 2.21.29

### Patch Changes

- Updated dependencies []:
  - @wso2is/admin.login-flow.ai.v1@2.22.29
  - @wso2is/admin.applications.v1@2.26.29
  - @wso2is/admin.core.v1@2.31.10
  - @wso2is/admin.administrators.v1@2.25.29
  - @wso2is/admin.extensions.v1@2.30.29
  - @wso2is/admin.identity-providers.v1@2.22.29
  - @wso2is/admin.organizations.v1@2.22.29
  - @wso2is/admin.roles.v2@2.22.29
  - @wso2is/admin.authentication.v1@2.21.29
  - @wso2is/admin.feature-gate.v1@1.1.29
  - @wso2is/admin.server-configurations.v1@2.24.29
  - @wso2is/admin.users.v1@2.23.29
  - @wso2is/admin.userstores.v1@2.21.29

## 2.21.28

### Patch Changes

- Updated dependencies [[`f1e54d9187ebecf488222f32aabc60c1c067ad52`](https://github.com/wso2/identity-apps/commit/f1e54d9187ebecf488222f32aabc60c1c067ad52)]:
  - @wso2is/admin.applications.v1@2.26.28
  - @wso2is/validation@2.0.10
  - @wso2is/admin.administrators.v1@2.25.28
  - @wso2is/admin.core.v1@2.31.9
  - @wso2is/admin.extensions.v1@2.30.28
  - @wso2is/admin.identity-providers.v1@2.22.28
  - @wso2is/admin.login-flow.ai.v1@2.22.28
  - @wso2is/admin.organizations.v1@2.22.28
  - @wso2is/admin.roles.v2@2.22.28
  - @wso2is/admin.server-configurations.v1@2.24.28
  - @wso2is/admin.users.v1@2.23.28
  - @wso2is/admin.userstores.v1@2.21.28
  - @wso2is/dynamic-forms@2.0.111
  - @wso2is/form@2.1.19
  - @wso2is/admin.authentication.v1@2.21.28
  - @wso2is/admin.feature-gate.v1@1.1.28

## 2.21.27

### Patch Changes

- [#6991](https://github.com/wso2/identity-apps/pull/6991) [`92d184102c4d1875a62d74e0125f49be898826d2`](https://github.com/wso2/identity-apps/commit/92d184102c4d1875a62d74e0125f49be898826d2) Thanks [@pavinduLakshan](https://github.com/pavinduLakshan)! - Fix admin settings button visibility condition in console settings UI in first level orgs for managed deployments

- Updated dependencies [[`3c65c532e454e53dd4fe6f8136837fee2fd688d2`](https://github.com/wso2/identity-apps/commit/3c65c532e454e53dd4fe6f8136837fee2fd688d2)]:
  - @wso2is/admin.applications.v1@2.26.27
  - @wso2is/admin.administrators.v1@2.25.27
  - @wso2is/admin.core.v1@2.31.8
  - @wso2is/admin.extensions.v1@2.30.27
  - @wso2is/admin.identity-providers.v1@2.22.27
  - @wso2is/admin.login-flow.ai.v1@2.22.27
  - @wso2is/admin.organizations.v1@2.22.27
  - @wso2is/admin.roles.v2@2.22.27
  - @wso2is/admin.authentication.v1@2.21.27
  - @wso2is/admin.feature-gate.v1@1.1.27
  - @wso2is/admin.server-configurations.v1@2.24.27
  - @wso2is/admin.users.v1@2.23.27
  - @wso2is/admin.userstores.v1@2.21.27

## 2.21.26

### Patch Changes

- Updated dependencies []:
  - @wso2is/admin.applications.v1@2.26.26
  - @wso2is/admin.core.v1@2.31.7
  - @wso2is/admin.administrators.v1@2.25.26
  - @wso2is/admin.extensions.v1@2.30.26
  - @wso2is/admin.identity-providers.v1@2.22.26
  - @wso2is/admin.login-flow.ai.v1@2.22.26
  - @wso2is/admin.organizations.v1@2.22.26
  - @wso2is/admin.roles.v2@2.22.26
  - @wso2is/admin.authentication.v1@2.21.26
  - @wso2is/admin.feature-gate.v1@1.1.26
  - @wso2is/admin.server-configurations.v1@2.24.26
  - @wso2is/admin.users.v1@2.23.26
  - @wso2is/admin.userstores.v1@2.21.26

## 2.21.25

### Patch Changes

- [#6973](https://github.com/wso2/identity-apps/pull/6973) [`73b3507faaa0af812c3236ac5b4d2f7ad21b3832`](https://github.com/wso2/identity-apps/commit/73b3507faaa0af812c3236ac5b4d2f7ad21b3832) Thanks [@pavinduLakshan](https://github.com/pavinduLakshan)! - Bug fixes related to conosle settings in primary organizations for managed deployments

- Updated dependencies [[`73b3507faaa0af812c3236ac5b4d2f7ad21b3832`](https://github.com/wso2/identity-apps/commit/73b3507faaa0af812c3236ac5b4d2f7ad21b3832)]:
  - @wso2is/admin.roles.v2@2.22.25
  - @wso2is/admin.applications.v1@2.26.25
  - @wso2is/admin.core.v1@2.31.6
  - @wso2is/admin.administrators.v1@2.25.25
  - @wso2is/admin.extensions.v1@2.30.25
  - @wso2is/admin.identity-providers.v1@2.22.25
  - @wso2is/admin.organizations.v1@2.22.25
  - @wso2is/admin.users.v1@2.23.25
  - @wso2is/admin.login-flow.ai.v1@2.22.25
  - @wso2is/admin.authentication.v1@2.21.25
  - @wso2is/admin.feature-gate.v1@1.1.25
  - @wso2is/admin.server-configurations.v1@2.24.25
  - @wso2is/admin.userstores.v1@2.21.25

## 2.21.24

### Patch Changes

- Updated dependencies []:
  - @wso2is/admin.applications.v1@2.26.24
  - @wso2is/admin.core.v1@2.31.5
  - @wso2is/admin.administrators.v1@2.25.24
  - @wso2is/admin.extensions.v1@2.30.24
  - @wso2is/admin.identity-providers.v1@2.22.24
  - @wso2is/admin.login-flow.ai.v1@2.22.24
  - @wso2is/admin.organizations.v1@2.22.24
  - @wso2is/admin.roles.v2@2.22.24
  - @wso2is/admin.authentication.v1@2.21.24
  - @wso2is/admin.feature-gate.v1@1.1.24
  - @wso2is/admin.server-configurations.v1@2.24.24
  - @wso2is/admin.users.v1@2.23.24
  - @wso2is/admin.userstores.v1@2.21.24

## 2.21.23

### Patch Changes

- Updated dependencies []:
  - @wso2is/admin.applications.v1@2.26.23
  - @wso2is/admin.core.v1@2.31.4
  - @wso2is/admin.administrators.v1@2.25.23
  - @wso2is/admin.extensions.v1@2.30.23
  - @wso2is/admin.identity-providers.v1@2.22.23
  - @wso2is/admin.login-flow.ai.v1@2.22.23
  - @wso2is/admin.organizations.v1@2.22.23
  - @wso2is/admin.roles.v2@2.22.23
  - @wso2is/admin.authentication.v1@2.21.23
  - @wso2is/admin.feature-gate.v1@1.1.23
  - @wso2is/admin.server-configurations.v1@2.24.23
  - @wso2is/admin.users.v1@2.23.23
  - @wso2is/admin.userstores.v1@2.21.23

## 2.21.22

### Patch Changes

- Updated dependencies [[`4a2604ab0ec989c2fcebd12583f8222643f78b61`](https://github.com/wso2/identity-apps/commit/4a2604ab0ec989c2fcebd12583f8222643f78b61)]:
  - @wso2is/admin.login-flow.ai.v1@2.22.22
  - @wso2is/admin.applications.v1@2.26.22
  - @wso2is/admin.administrators.v1@2.25.22
  - @wso2is/admin.core.v1@2.31.3
  - @wso2is/admin.extensions.v1@2.30.22
  - @wso2is/admin.identity-providers.v1@2.22.22
  - @wso2is/admin.organizations.v1@2.22.22
  - @wso2is/admin.roles.v2@2.22.22
  - @wso2is/admin.authentication.v1@2.21.22
  - @wso2is/admin.feature-gate.v1@1.1.22
  - @wso2is/admin.server-configurations.v1@2.24.22
  - @wso2is/admin.users.v1@2.23.22
  - @wso2is/admin.userstores.v1@2.21.22

## 2.21.21

### Patch Changes

- Updated dependencies [[`8cca5da311d6bd96d3492b21156b925f4580bc77`](https://github.com/wso2/identity-apps/commit/8cca5da311d6bd96d3492b21156b925f4580bc77)]:
  - @wso2is/admin.applications.v1@2.26.21
  - @wso2is/admin.extensions.v1@2.30.21
  - @wso2is/react-components@2.4.17
  - @wso2is/admin.core.v1@2.31.2
  - @wso2is/theme@2.1.5
  - @wso2is/i18n@2.6.1
  - @wso2is/admin.administrators.v1@2.25.21
  - @wso2is/admin.identity-providers.v1@2.22.21
  - @wso2is/admin.login-flow.ai.v1@2.22.21
  - @wso2is/admin.organizations.v1@2.22.21
  - @wso2is/admin.roles.v2@2.22.21
  - @wso2is/admin.authentication.v1@2.21.21
  - @wso2is/admin.server-configurations.v1@2.24.21
  - @wso2is/admin.users.v1@2.23.21
  - @wso2is/admin.userstores.v1@2.21.21
  - @wso2is/dynamic-forms@2.0.110
  - @wso2is/form@2.1.18
  - @wso2is/admin.feature-gate.v1@1.1.21

## 2.21.20

### Patch Changes

- Updated dependencies []:
  - @wso2is/admin.core.v1@2.31.1
  - @wso2is/admin.applications.v1@2.26.20
  - @wso2is/admin.extensions.v1@2.30.20
  - @wso2is/admin.identity-providers.v1@2.22.20
  - @wso2is/admin.organizations.v1@2.22.20
  - @wso2is/admin.roles.v2@2.22.20
  - @wso2is/admin.administrators.v1@2.25.20
  - @wso2is/admin.authentication.v1@2.21.20
  - @wso2is/admin.feature-gate.v1@1.1.20
  - @wso2is/admin.login-flow.ai.v1@2.22.20
  - @wso2is/admin.server-configurations.v1@2.24.20
  - @wso2is/admin.users.v1@2.23.20
  - @wso2is/admin.userstores.v1@2.21.20

## 2.21.19

### Patch Changes

- Updated dependencies [[`ffab5ff5c160aa6d462919d22d24e169d3a146f9`](https://github.com/wso2/identity-apps/commit/ffab5ff5c160aa6d462919d22d24e169d3a146f9)]:
  - @wso2is/admin.core.v1@2.31.0
  - @wso2is/i18n@2.6.0
  - @wso2is/admin.applications.v1@2.26.19
  - @wso2is/admin.extensions.v1@2.30.19
  - @wso2is/admin.identity-providers.v1@2.22.19
  - @wso2is/admin.organizations.v1@2.22.19
  - @wso2is/admin.roles.v2@2.22.19
  - @wso2is/admin.administrators.v1@2.25.19
  - @wso2is/admin.authentication.v1@2.21.19
  - @wso2is/admin.feature-gate.v1@1.1.19
  - @wso2is/admin.login-flow.ai.v1@2.22.19
  - @wso2is/admin.server-configurations.v1@2.24.19
  - @wso2is/admin.users.v1@2.23.19
  - @wso2is/admin.userstores.v1@2.21.19

## 2.21.18

### Patch Changes

- Updated dependencies [[`059caf916a569d07cbacbd94b38a6ad696932b73`](https://github.com/wso2/identity-apps/commit/059caf916a569d07cbacbd94b38a6ad696932b73)]:
  - @wso2is/i18n@2.5.36
  - @wso2is/admin.applications.v1@2.26.18
  - @wso2is/admin.core.v1@2.30.18
  - @wso2is/admin.extensions.v1@2.30.18
  - @wso2is/admin.identity-providers.v1@2.22.18
  - @wso2is/admin.organizations.v1@2.22.18
  - @wso2is/admin.roles.v2@2.22.18
  - @wso2is/admin.authentication.v1@2.21.18
  - @wso2is/admin.login-flow.ai.v1@2.22.18
  - @wso2is/admin.server-configurations.v1@2.24.18
  - @wso2is/admin.users.v1@2.23.18
  - @wso2is/admin.userstores.v1@2.21.18
  - @wso2is/admin.administrators.v1@2.25.18
  - @wso2is/admin.feature-gate.v1@1.1.18

## 2.21.17

### Patch Changes

- Updated dependencies [[`10515cfe20de56f6ba91ee60c007b393cebc781f`](https://github.com/wso2/identity-apps/commit/10515cfe20de56f6ba91ee60c007b393cebc781f)]:
  - @wso2is/admin.roles.v2@2.22.17
  - @wso2is/admin.administrators.v1@2.25.17
  - @wso2is/admin.applications.v1@2.26.17
  - @wso2is/admin.core.v1@2.30.17
  - @wso2is/admin.extensions.v1@2.30.17
  - @wso2is/admin.identity-providers.v1@2.22.17
  - @wso2is/admin.organizations.v1@2.22.17
  - @wso2is/admin.users.v1@2.23.17
  - @wso2is/admin.login-flow.ai.v1@2.22.17
  - @wso2is/admin.authentication.v1@2.21.17
  - @wso2is/admin.feature-gate.v1@1.1.17
  - @wso2is/admin.server-configurations.v1@2.24.17
  - @wso2is/admin.userstores.v1@2.21.17

## 2.21.16

### Patch Changes

- Updated dependencies []:
  - @wso2is/admin.applications.v1@2.26.16
  - @wso2is/admin.core.v1@2.30.16
  - @wso2is/admin.administrators.v1@2.25.16
  - @wso2is/admin.extensions.v1@2.30.16
  - @wso2is/admin.identity-providers.v1@2.22.16
  - @wso2is/admin.login-flow.ai.v1@2.22.16
  - @wso2is/admin.organizations.v1@2.22.16
  - @wso2is/admin.roles.v2@2.22.16
  - @wso2is/admin.authentication.v1@2.21.16
  - @wso2is/admin.feature-gate.v1@1.1.16
  - @wso2is/admin.server-configurations.v1@2.24.16
  - @wso2is/admin.users.v1@2.23.16
  - @wso2is/admin.userstores.v1@2.21.16

## 2.21.15

### Patch Changes

- [#6952](https://github.com/wso2/identity-apps/pull/6952) [`15b6ce4fde341d376d15bdfc03a436419d92ee6d`](https://github.com/wso2/identity-apps/commit/15b6ce4fde341d376d15bdfc03a436419d92ee6d) Thanks [@pavinduLakshan](https://github.com/pavinduLakshan)! - Update oxygen ui version

- Updated dependencies [[`15b6ce4fde341d376d15bdfc03a436419d92ee6d`](https://github.com/wso2/identity-apps/commit/15b6ce4fde341d376d15bdfc03a436419d92ee6d)]:
  - @wso2is/admin.server-configurations.v1@2.24.15
  - @wso2is/admin.identity-providers.v1@2.22.15
  - @wso2is/admin.administrators.v1@2.25.15
  - @wso2is/admin.login-flow.ai.v1@2.22.15
  - @wso2is/admin.organizations.v1@2.22.15
  - @wso2is/admin.applications.v1@2.26.15
  - @wso2is/admin.extensions.v1@2.30.15
  - @wso2is/admin.userstores.v1@2.21.15
  - @wso2is/react-components@2.4.16
  - @wso2is/admin.roles.v2@2.22.15
  - @wso2is/admin.users.v1@2.23.15
  - @wso2is/dynamic-forms@2.0.109
  - @wso2is/admin.core.v1@2.30.15
  - @wso2is/admin.authentication.v1@2.21.15
  - @wso2is/admin.feature-gate.v1@1.1.15
  - @wso2is/form@2.1.17

## 2.21.14

### Patch Changes

- Updated dependencies [[`54a21cc331dd535c60e7e6c288a3572fd6f74bd9`](https://github.com/wso2/identity-apps/commit/54a21cc331dd535c60e7e6c288a3572fd6f74bd9), [`b779f872225d927622df96259ad940850e370628`](https://github.com/wso2/identity-apps/commit/b779f872225d927622df96259ad940850e370628), [`0b0d605e26e4f897713db9c49d880920912fe663`](https://github.com/wso2/identity-apps/commit/0b0d605e26e4f897713db9c49d880920912fe663)]:
  - @wso2is/admin.applications.v1@2.26.14
  - @wso2is/admin.identity-providers.v1@2.22.14
  - @wso2is/react-components@2.4.15
  - @wso2is/admin.core.v1@2.30.14
  - @wso2is/admin.administrators.v1@2.25.14
  - @wso2is/admin.extensions.v1@2.30.14
  - @wso2is/admin.login-flow.ai.v1@2.22.14
  - @wso2is/admin.organizations.v1@2.22.14
  - @wso2is/admin.roles.v2@2.22.14
  - @wso2is/admin.server-configurations.v1@2.24.14
  - @wso2is/admin.users.v1@2.23.14
  - @wso2is/admin.userstores.v1@2.21.14
  - @wso2is/dynamic-forms@2.0.108
  - @wso2is/form@2.1.16
  - @wso2is/admin.authentication.v1@2.21.14
  - @wso2is/admin.feature-gate.v1@1.1.14

## 2.21.13

### Patch Changes

- [#6938](https://github.com/wso2/identity-apps/pull/6938) [`5c51848d9d9861e755224cd412982ff412ae30be`](https://github.com/wso2/identity-apps/commit/5c51848d9d9861e755224cd412982ff412ae30be) Thanks [@pavinduLakshan](https://github.com/pavinduLakshan)! - Make console settings UI configurable for managed deployments

- Updated dependencies [[`5c51848d9d9861e755224cd412982ff412ae30be`](https://github.com/wso2/identity-apps/commit/5c51848d9d9861e755224cd412982ff412ae30be)]:
  - @wso2is/admin.administrators.v1@2.25.13
  - @wso2is/i18n@2.5.35
  - @wso2is/admin.applications.v1@2.26.13
  - @wso2is/admin.core.v1@2.30.13
  - @wso2is/admin.authentication.v1@2.21.13
  - @wso2is/admin.extensions.v1@2.30.13
  - @wso2is/admin.identity-providers.v1@2.22.13
  - @wso2is/admin.login-flow.ai.v1@2.22.13
  - @wso2is/admin.organizations.v1@2.22.13
  - @wso2is/admin.roles.v2@2.22.13
  - @wso2is/admin.server-configurations.v1@2.24.13
  - @wso2is/admin.users.v1@2.23.13
  - @wso2is/admin.userstores.v1@2.21.13
  - @wso2is/admin.feature-gate.v1@1.1.13

## 2.21.12

### Patch Changes

- Updated dependencies [[`53359b5a983183f2fba4fced08febe7ad8ff0d1e`](https://github.com/wso2/identity-apps/commit/53359b5a983183f2fba4fced08febe7ad8ff0d1e), [`5c77f2f0425b5861071d160da7f003e0bee052f4`](https://github.com/wso2/identity-apps/commit/5c77f2f0425b5861071d160da7f003e0bee052f4), [`711a03040914f2a76d81cb11a06c6c99d50d2cf7`](https://github.com/wso2/identity-apps/commit/711a03040914f2a76d81cb11a06c6c99d50d2cf7)]:
  - @wso2is/admin.users.v1@2.23.12
  - @wso2is/admin.roles.v2@2.22.12
  - @wso2is/admin.organizations.v1@2.22.12
  - @wso2is/admin.applications.v1@2.26.12
  - @wso2is/admin.authentication.v1@2.21.12
  - @wso2is/admin.core.v1@2.30.12
  - @wso2is/admin.extensions.v1@2.30.12
  - @wso2is/admin.server-configurations.v1@2.24.12
  - @wso2is/admin.identity-providers.v1@2.22.12
  - @wso2is/admin.login-flow.ai.v1@2.22.12
  - @wso2is/admin.userstores.v1@2.21.12

## 2.21.11

### Patch Changes

- Updated dependencies [[`a4d2b3686c77e679bcd42432ecb92b4e1995f9df`](https://github.com/wso2/identity-apps/commit/a4d2b3686c77e679bcd42432ecb92b4e1995f9df)]:
  - @wso2is/i18n@2.5.34
  - @wso2is/admin.core.v1@2.30.11
  - @wso2is/admin.applications.v1@2.26.11
  - @wso2is/admin.authentication.v1@2.21.11
  - @wso2is/admin.extensions.v1@2.30.11
  - @wso2is/admin.identity-providers.v1@2.22.11
  - @wso2is/admin.login-flow.ai.v1@2.22.11
  - @wso2is/admin.organizations.v1@2.22.11
  - @wso2is/admin.roles.v2@2.22.11
  - @wso2is/admin.server-configurations.v1@2.24.11
  - @wso2is/admin.users.v1@2.23.11
  - @wso2is/admin.userstores.v1@2.21.11

## 2.21.10

### Patch Changes

- Updated dependencies [[`ba749ecbf7ba9ff9ed06bbd3b7ff1db44222a162`](https://github.com/wso2/identity-apps/commit/ba749ecbf7ba9ff9ed06bbd3b7ff1db44222a162)]:
  - @wso2is/admin.extensions.v1@2.30.10
  - @wso2is/admin.applications.v1@2.26.10
  - @wso2is/admin.authentication.v1@2.21.10
  - @wso2is/admin.core.v1@2.30.10
  - @wso2is/admin.identity-providers.v1@2.22.10
  - @wso2is/admin.organizations.v1@2.22.10
  - @wso2is/admin.roles.v2@2.22.10
  - @wso2is/admin.server-configurations.v1@2.24.10
  - @wso2is/admin.users.v1@2.23.10
  - @wso2is/admin.userstores.v1@2.21.10
  - @wso2is/admin.login-flow.ai.v1@2.22.10

## 2.21.9

### Patch Changes

- Updated dependencies []:
  - @wso2is/admin.applications.v1@2.26.9
  - @wso2is/admin.core.v1@2.30.9
  - @wso2is/admin.extensions.v1@2.30.9
  - @wso2is/admin.identity-providers.v1@2.22.9
  - @wso2is/admin.organizations.v1@2.22.9
  - @wso2is/admin.roles.v2@2.22.9
  - @wso2is/admin.login-flow.ai.v1@2.22.9
  - @wso2is/admin.authentication.v1@2.21.9
  - @wso2is/admin.server-configurations.v1@2.24.9
  - @wso2is/admin.users.v1@2.23.9
  - @wso2is/admin.userstores.v1@2.21.9

## 2.21.8

### Patch Changes

- Updated dependencies []:
  - @wso2is/admin.applications.v1@2.26.8
  - @wso2is/admin.core.v1@2.30.8
  - @wso2is/admin.extensions.v1@2.30.8
  - @wso2is/admin.identity-providers.v1@2.22.8
  - @wso2is/admin.organizations.v1@2.22.8
  - @wso2is/admin.roles.v2@2.22.8
  - @wso2is/admin.login-flow.ai.v1@2.22.8
  - @wso2is/admin.authentication.v1@2.21.8
  - @wso2is/admin.server-configurations.v1@2.24.8
  - @wso2is/admin.users.v1@2.23.8
  - @wso2is/admin.userstores.v1@2.21.8

## 2.21.7

### Patch Changes

- Updated dependencies [[`11e1c9a35285f492abd2aa5990efefd45a1c0f6e`](https://github.com/wso2/identity-apps/commit/11e1c9a35285f492abd2aa5990efefd45a1c0f6e)]:
  - @wso2is/i18n@2.5.33
  - @wso2is/admin.core.v1@2.30.7
  - @wso2is/admin.applications.v1@2.26.7
  - @wso2is/admin.authentication.v1@2.21.7
  - @wso2is/admin.extensions.v1@2.30.7
  - @wso2is/admin.identity-providers.v1@2.22.7
  - @wso2is/admin.login-flow.ai.v1@2.22.7
  - @wso2is/admin.organizations.v1@2.22.7
  - @wso2is/admin.roles.v2@2.22.7
  - @wso2is/admin.server-configurations.v1@2.24.7
  - @wso2is/admin.users.v1@2.23.7
  - @wso2is/admin.userstores.v1@2.21.7

## 2.21.6

### Patch Changes

- Updated dependencies []:
  - @wso2is/admin.applications.v1@2.26.6
  - @wso2is/admin.core.v1@2.30.6
  - @wso2is/admin.extensions.v1@2.30.6
  - @wso2is/admin.identity-providers.v1@2.22.6
  - @wso2is/admin.organizations.v1@2.22.6
  - @wso2is/admin.roles.v2@2.22.6
  - @wso2is/admin.login-flow.ai.v1@2.22.6
  - @wso2is/admin.authentication.v1@2.21.6
  - @wso2is/admin.server-configurations.v1@2.24.6
  - @wso2is/admin.users.v1@2.23.6
  - @wso2is/admin.userstores.v1@2.21.6

## 2.21.5

### Patch Changes

- Updated dependencies [[`aef4ba7159f6580745b180d3d996671a9db6a34e`](https://github.com/wso2/identity-apps/commit/aef4ba7159f6580745b180d3d996671a9db6a34e)]:
  - @wso2is/admin.applications.v1@2.26.5
  - @wso2is/admin.core.v1@2.30.5
  - @wso2is/admin.extensions.v1@2.30.5
  - @wso2is/admin.identity-providers.v1@2.22.5
  - @wso2is/admin.login-flow.ai.v1@2.22.5
  - @wso2is/admin.organizations.v1@2.22.5
  - @wso2is/admin.roles.v2@2.22.5
  - @wso2is/admin.authentication.v1@2.21.5
  - @wso2is/admin.server-configurations.v1@2.24.5
  - @wso2is/admin.users.v1@2.23.5
  - @wso2is/admin.userstores.v1@2.21.5

## 2.21.4

### Patch Changes

- Updated dependencies [[`039cbfd7180e2b28035c2955197d38430f85ad0c`](https://github.com/wso2/identity-apps/commit/039cbfd7180e2b28035c2955197d38430f85ad0c)]:
  - @wso2is/admin.applications.v1@2.26.4
  - @wso2is/admin.core.v1@2.30.4
  - @wso2is/admin.extensions.v1@2.30.4
  - @wso2is/admin.identity-providers.v1@2.22.4
  - @wso2is/admin.login-flow.ai.v1@2.22.4
  - @wso2is/admin.organizations.v1@2.22.4
  - @wso2is/admin.roles.v2@2.22.4
  - @wso2is/admin.authentication.v1@2.21.4
  - @wso2is/admin.server-configurations.v1@2.24.4
  - @wso2is/admin.users.v1@2.23.4
  - @wso2is/admin.userstores.v1@2.21.4

## 2.21.3

### Patch Changes

- Updated dependencies [[`2310dde3b346c505cacf0189865c1c0959b65b7a`](https://github.com/wso2/identity-apps/commit/2310dde3b346c505cacf0189865c1c0959b65b7a)]:
  - @wso2is/admin.identity-providers.v1@2.22.3
  - @wso2is/admin.extensions.v1@2.30.3
  - @wso2is/admin.core.v1@2.30.3
  - @wso2is/i18n@2.5.32
  - @wso2is/admin.applications.v1@2.26.3
  - @wso2is/admin.login-flow.ai.v1@2.22.3
  - @wso2is/admin.organizations.v1@2.22.3
  - @wso2is/admin.roles.v2@2.22.3
  - @wso2is/admin.server-configurations.v1@2.24.3
  - @wso2is/admin.users.v1@2.23.3
  - @wso2is/admin.authentication.v1@2.21.3
  - @wso2is/admin.userstores.v1@2.21.3

## 2.21.2

### Patch Changes

- Updated dependencies []:
  - @wso2is/admin.core.v1@2.30.2
  - @wso2is/admin.applications.v1@2.26.2
  - @wso2is/admin.authentication.v1@2.21.2
  - @wso2is/admin.extensions.v1@2.30.2
  - @wso2is/admin.identity-providers.v1@2.22.2
  - @wso2is/admin.login-flow.ai.v1@2.22.2
  - @wso2is/admin.organizations.v1@2.22.2
  - @wso2is/admin.roles.v2@2.22.2
  - @wso2is/admin.server-configurations.v1@2.24.2
  - @wso2is/admin.users.v1@2.23.2
  - @wso2is/admin.userstores.v1@2.21.2

## 2.21.1

### Patch Changes

- Updated dependencies []:
  - @wso2is/admin.applications.v1@2.26.1
  - @wso2is/admin.core.v1@2.30.1
  - @wso2is/admin.extensions.v1@2.30.1
  - @wso2is/admin.identity-providers.v1@2.22.1
  - @wso2is/admin.login-flow.ai.v1@2.22.1
  - @wso2is/admin.organizations.v1@2.22.1
  - @wso2is/admin.roles.v2@2.22.1
  - @wso2is/admin.authentication.v1@2.21.1
  - @wso2is/admin.server-configurations.v1@2.24.1
  - @wso2is/admin.users.v1@2.23.1
  - @wso2is/admin.userstores.v1@2.21.1

## 2.21.0

### Minor Changes

- [#6894](https://github.com/wso2/identity-apps/pull/6894) [`e7bf2ba65101f54e8b32cf75588ce1bf79bb0b07`](https://github.com/wso2/identity-apps/commit/e7bf2ba65101f54e8b32cf75588ce1bf79bb0b07) Thanks [@DonOmalVindula](https://github.com/DonOmalVindula)! - Bump auth-react and auth-spa to latest versions

### Patch Changes

- Updated dependencies [[`e7bf2ba65101f54e8b32cf75588ce1bf79bb0b07`](https://github.com/wso2/identity-apps/commit/e7bf2ba65101f54e8b32cf75588ce1bf79bb0b07)]:
  - @wso2is/admin.server-configurations.v1@2.24.0
  - @wso2is/admin.identity-providers.v1@2.22.0
  - @wso2is/admin.authentication.v1@2.21.0
  - @wso2is/admin.login-flow.ai.v1@2.22.0
  - @wso2is/admin.organizations.v1@2.22.0
  - @wso2is/admin.applications.v1@2.26.0
  - @wso2is/admin.extensions.v1@2.30.0
  - @wso2is/admin.userstores.v1@2.21.0
  - @wso2is/admin.roles.v2@2.22.0
  - @wso2is/admin.users.v1@2.23.0
  - @wso2is/admin.core.v1@2.30.0
  - @wso2is/core@2.1.0
  - @wso2is/access-control@3.0.24
  - @wso2is/dynamic-forms@2.0.107
  - @wso2is/form@2.1.15
  - @wso2is/forms@2.0.54
  - @wso2is/i18n@2.5.31
  - @wso2is/react-components@2.4.14

## 2.20.163

### Patch Changes

- [#6887](https://github.com/wso2/identity-apps/pull/6887) [`cf93bd5d1017bea864075ff2cd80247be3fb27ed`](https://github.com/wso2/identity-apps/commit/cf93bd5d1017bea864075ff2cd80247be3fb27ed) Thanks [@DonOmalVindula](https://github.com/DonOmalVindula)! - Downgrade SDK to 5.1.0

- Updated dependencies [[`cf93bd5d1017bea864075ff2cd80247be3fb27ed`](https://github.com/wso2/identity-apps/commit/cf93bd5d1017bea864075ff2cd80247be3fb27ed)]:
  - @wso2is/admin.server-configurations.v1@2.23.13
  - @wso2is/admin.identity-providers.v1@2.21.93
  - @wso2is/admin.authentication.v1@2.20.163
  - @wso2is/admin.login-flow.ai.v1@2.21.19
  - @wso2is/admin.organizations.v1@2.21.56
  - @wso2is/admin.applications.v1@2.25.15
  - @wso2is/admin.extensions.v1@2.29.13
  - @wso2is/admin.userstores.v1@2.20.163
  - @wso2is/admin.roles.v2@2.21.30
  - @wso2is/admin.users.v1@2.22.19
  - @wso2is/admin.core.v1@2.29.15
  - @wso2is/core@2.0.63
  - @wso2is/access-control@3.0.23
  - @wso2is/dynamic-forms@2.0.106
  - @wso2is/form@2.1.14
  - @wso2is/forms@2.0.53
  - @wso2is/i18n@2.5.30
  - @wso2is/react-components@2.4.13

## 2.20.162

### Patch Changes

- [#6881](https://github.com/wso2/identity-apps/pull/6881) [`92abc34d6d2586d12b9daa1da208d48451c3c269`](https://github.com/wso2/identity-apps/commit/92abc34d6d2586d12b9daa1da208d48451c3c269) Thanks [@DonOmalVindula](https://github.com/DonOmalVindula)! - Bump auth-react and auth-spa to latest version

- Updated dependencies [[`92abc34d6d2586d12b9daa1da208d48451c3c269`](https://github.com/wso2/identity-apps/commit/92abc34d6d2586d12b9daa1da208d48451c3c269)]:
  - @wso2is/admin.server-configurations.v1@2.23.12
  - @wso2is/admin.identity-providers.v1@2.21.92
  - @wso2is/admin.authentication.v1@2.20.162
  - @wso2is/admin.login-flow.ai.v1@2.21.18
  - @wso2is/admin.organizations.v1@2.21.55
  - @wso2is/admin.applications.v1@2.25.14
  - @wso2is/admin.extensions.v1@2.29.12
  - @wso2is/admin.userstores.v1@2.20.162
  - @wso2is/admin.roles.v2@2.21.29
  - @wso2is/admin.users.v1@2.22.18
  - @wso2is/admin.core.v1@2.29.14
  - @wso2is/core@2.0.62
  - @wso2is/access-control@3.0.22
  - @wso2is/dynamic-forms@2.0.105
  - @wso2is/form@2.1.13
  - @wso2is/forms@2.0.52
  - @wso2is/i18n@2.5.29
  - @wso2is/react-components@2.4.12

## 2.20.161

### Patch Changes

- Updated dependencies [[`03ce70a9ce524dcc2b7176784077de5c478ebf0f`](https://github.com/wso2/identity-apps/commit/03ce70a9ce524dcc2b7176784077de5c478ebf0f)]:
  - @wso2is/admin.users.v1@2.22.17
  - @wso2is/admin.applications.v1@2.25.13
  - @wso2is/admin.authentication.v1@2.20.161
  - @wso2is/admin.core.v1@2.29.13
  - @wso2is/admin.extensions.v1@2.29.11
  - @wso2is/admin.organizations.v1@2.21.54
  - @wso2is/admin.roles.v2@2.21.28
  - @wso2is/admin.server-configurations.v1@2.23.11
  - @wso2is/admin.identity-providers.v1@2.21.91
  - @wso2is/admin.login-flow.ai.v1@2.21.17
  - @wso2is/admin.userstores.v1@2.20.161

## 2.20.160

### Patch Changes

- [#6875](https://github.com/wso2/identity-apps/pull/6875) [`a6b8c8c1dd5496ab6aadb7374d412b74cd70dffd`](https://github.com/wso2/identity-apps/commit/a6b8c8c1dd5496ab6aadb7374d412b74cd70dffd) Thanks [@Achintha444](https://github.com/Achintha444)! - bump oxygen-ui to 1.13.10

- Updated dependencies [[`a6b8c8c1dd5496ab6aadb7374d412b74cd70dffd`](https://github.com/wso2/identity-apps/commit/a6b8c8c1dd5496ab6aadb7374d412b74cd70dffd)]:
  - @wso2is/admin.server-configurations.v1@2.23.10
  - @wso2is/admin.identity-providers.v1@2.21.90
  - @wso2is/admin.login-flow.ai.v1@2.21.16
  - @wso2is/admin.organizations.v1@2.21.53
  - @wso2is/admin.applications.v1@2.25.12
  - @wso2is/admin.extensions.v1@2.29.10
  - @wso2is/admin.userstores.v1@2.20.160
  - @wso2is/react-components@2.4.11
  - @wso2is/admin.roles.v2@2.21.27
  - @wso2is/admin.users.v1@2.22.16
  - @wso2is/dynamic-forms@2.0.104
  - @wso2is/admin.core.v1@2.29.12
  - @wso2is/admin.authentication.v1@2.20.160
  - @wso2is/form@2.1.12

## 2.20.159

### Patch Changes

- Updated dependencies []:
  - @wso2is/admin.core.v1@2.29.11
  - @wso2is/admin.applications.v1@2.25.11
  - @wso2is/admin.authentication.v1@2.20.159
  - @wso2is/admin.extensions.v1@2.29.9
  - @wso2is/admin.identity-providers.v1@2.21.89
  - @wso2is/admin.login-flow.ai.v1@2.21.15
  - @wso2is/admin.organizations.v1@2.21.52
  - @wso2is/admin.roles.v2@2.21.26
  - @wso2is/admin.server-configurations.v1@2.23.9
  - @wso2is/admin.users.v1@2.22.15
  - @wso2is/admin.userstores.v1@2.20.159

## 2.20.158

### Patch Changes

- Updated dependencies [[`70ab2d6c424442532ce4286efc293651da772657`](https://github.com/wso2/identity-apps/commit/70ab2d6c424442532ce4286efc293651da772657)]:
  - @wso2is/admin.organizations.v1@2.21.51
  - @wso2is/admin.applications.v1@2.25.10
  - @wso2is/admin.extensions.v1@2.29.8
  - @wso2is/admin.users.v1@2.22.14
  - @wso2is/admin.authentication.v1@2.20.158
  - @wso2is/admin.core.v1@2.29.10
  - @wso2is/admin.identity-providers.v1@2.21.88
  - @wso2is/admin.login-flow.ai.v1@2.21.14
  - @wso2is/admin.roles.v2@2.21.25
  - @wso2is/admin.server-configurations.v1@2.23.8
  - @wso2is/admin.userstores.v1@2.20.158

## 2.20.157

### Patch Changes

- Updated dependencies [[`fae3342cc1e1e54c44d51ac6deb9e01d2d060720`](https://github.com/wso2/identity-apps/commit/fae3342cc1e1e54c44d51ac6deb9e01d2d060720)]:
  - @wso2is/i18n@2.5.28
  - @wso2is/admin.applications.v1@2.25.9
  - @wso2is/admin.authentication.v1@2.20.157
  - @wso2is/admin.core.v1@2.29.9
  - @wso2is/admin.extensions.v1@2.29.7
  - @wso2is/admin.identity-providers.v1@2.21.87
  - @wso2is/admin.login-flow.ai.v1@2.21.13
  - @wso2is/admin.organizations.v1@2.21.50
  - @wso2is/admin.roles.v2@2.21.24
  - @wso2is/admin.server-configurations.v1@2.23.7
  - @wso2is/admin.users.v1@2.22.13
  - @wso2is/admin.userstores.v1@2.20.157

## 2.20.156

### Patch Changes

- Updated dependencies [[`2f1063e00b42e7f5a3886c16812c2240d51f7594`](https://github.com/wso2/identity-apps/commit/2f1063e00b42e7f5a3886c16812c2240d51f7594)]:
  - @wso2is/admin.applications.v1@2.25.8
  - @wso2is/react-components@2.4.10
  - @wso2is/admin.core.v1@2.29.8
  - @wso2is/admin.extensions.v1@2.29.6
  - @wso2is/admin.identity-providers.v1@2.21.86
  - @wso2is/admin.login-flow.ai.v1@2.21.12
  - @wso2is/admin.organizations.v1@2.21.49
  - @wso2is/admin.roles.v2@2.21.23
  - @wso2is/admin.server-configurations.v1@2.23.6
  - @wso2is/admin.users.v1@2.22.12
  - @wso2is/admin.userstores.v1@2.20.156
  - @wso2is/dynamic-forms@2.0.103
  - @wso2is/form@2.1.11
  - @wso2is/admin.authentication.v1@2.20.156

## 2.20.155

### Patch Changes

- Updated dependencies [[`26785522cc1c6e675cb91e8976d77b75e9dc3ecf`](https://github.com/wso2/identity-apps/commit/26785522cc1c6e675cb91e8976d77b75e9dc3ecf)]:
  - @wso2is/theme@2.1.4
  - @wso2is/admin.extensions.v1@2.29.5
  - @wso2is/admin.identity-providers.v1@2.21.85
  - @wso2is/admin.login-flow.ai.v1@2.21.11
  - @wso2is/admin.organizations.v1@2.21.48
  - @wso2is/admin.roles.v2@2.21.22
  - @wso2is/admin.server-configurations.v1@2.23.5
  - @wso2is/admin.users.v1@2.22.11
  - @wso2is/admin.userstores.v1@2.20.155
  - @wso2is/react-components@2.4.9
  - @wso2is/admin.applications.v1@2.25.7
  - @wso2is/admin.authentication.v1@2.20.155
  - @wso2is/admin.core.v1@2.29.7
  - @wso2is/dynamic-forms@2.0.102
  - @wso2is/form@2.1.10

## 2.20.154

### Patch Changes

- Updated dependencies [[`60c435a2288880cab85bcec41f84ab4f707fa101`](https://github.com/wso2/identity-apps/commit/60c435a2288880cab85bcec41f84ab4f707fa101)]:
  - @wso2is/i18n@2.5.27
  - @wso2is/admin.core.v1@2.29.6
  - @wso2is/admin.extensions.v1@2.29.4
  - @wso2is/admin.server-configurations.v1@2.23.4
  - @wso2is/admin.users.v1@2.22.10
  - @wso2is/admin.applications.v1@2.25.6
  - @wso2is/admin.authentication.v1@2.20.154
  - @wso2is/admin.identity-providers.v1@2.21.84
  - @wso2is/admin.login-flow.ai.v1@2.21.10
  - @wso2is/admin.organizations.v1@2.21.47
  - @wso2is/admin.roles.v2@2.21.21
  - @wso2is/admin.userstores.v1@2.20.154

## 2.20.153

### Patch Changes

- Updated dependencies [[`22dcbbe1383cfdb1b388f3f02e51ccc0dab653dd`](https://github.com/wso2/identity-apps/commit/22dcbbe1383cfdb1b388f3f02e51ccc0dab653dd), [`1cb81cec3954eb14d1e294bed089782c0b8fe3b7`](https://github.com/wso2/identity-apps/commit/1cb81cec3954eb14d1e294bed089782c0b8fe3b7)]:
  - @wso2is/admin.extensions.v1@2.29.3
  - @wso2is/theme@2.1.3
  - @wso2is/react-components@2.4.8
  - @wso2is/admin.applications.v1@2.25.5
  - @wso2is/admin.authentication.v1@2.20.153
  - @wso2is/admin.core.v1@2.29.5
  - @wso2is/admin.identity-providers.v1@2.21.83
  - @wso2is/admin.organizations.v1@2.21.46
  - @wso2is/admin.roles.v2@2.21.20
  - @wso2is/admin.server-configurations.v1@2.23.3
  - @wso2is/admin.users.v1@2.22.9
  - @wso2is/admin.userstores.v1@2.20.153
  - @wso2is/admin.login-flow.ai.v1@2.21.9
  - @wso2is/dynamic-forms@2.0.101
  - @wso2is/form@2.1.9

## 2.20.152

### Patch Changes

- [#6856](https://github.com/wso2/identity-apps/pull/6856) [`e8b882b2c9837535e53ac032a77bbc4e6a776e13`](https://github.com/wso2/identity-apps/commit/e8b882b2c9837535e53ac032a77bbc4e6a776e13) Thanks [@Achintha444](https://github.com/Achintha444)! - Change filter icon to `HorizontalBarsFilterIcon` and change the search icon to `MagnifyingGlassIcon` in the advanced search

- Updated dependencies [[`e8b882b2c9837535e53ac032a77bbc4e6a776e13`](https://github.com/wso2/identity-apps/commit/e8b882b2c9837535e53ac032a77bbc4e6a776e13)]:
  - @wso2is/admin.server-configurations.v1@2.23.2
  - @wso2is/admin.identity-providers.v1@2.21.82
  - @wso2is/admin.login-flow.ai.v1@2.21.8
  - @wso2is/admin.organizations.v1@2.21.45
  - @wso2is/admin.applications.v1@2.25.4
  - @wso2is/admin.extensions.v1@2.29.2
  - @wso2is/admin.userstores.v1@2.20.152
  - @wso2is/react-components@2.4.7
  - @wso2is/admin.roles.v2@2.21.19
  - @wso2is/admin.users.v1@2.22.8
  - @wso2is/dynamic-forms@2.0.100
  - @wso2is/admin.core.v1@2.29.4
  - @wso2is/admin.authentication.v1@2.20.152
  - @wso2is/form@2.1.8

## 2.20.151

### Patch Changes

- Updated dependencies [[`bc295dd68271816535f575e7c27ddae8d3d2f2b4`](https://github.com/wso2/identity-apps/commit/bc295dd68271816535f575e7c27ddae8d3d2f2b4)]:
  - @wso2is/admin.applications.v1@2.25.3
  - @wso2is/admin.core.v1@2.29.3
  - @wso2is/admin.extensions.v1@2.29.1
  - @wso2is/admin.identity-providers.v1@2.21.81
  - @wso2is/admin.login-flow.ai.v1@2.21.7
  - @wso2is/admin.organizations.v1@2.21.44
  - @wso2is/admin.roles.v2@2.21.18
  - @wso2is/admin.authentication.v1@2.20.151
  - @wso2is/admin.server-configurations.v1@2.23.1
  - @wso2is/admin.users.v1@2.22.7
  - @wso2is/admin.userstores.v1@2.20.151

## 2.20.150

### Patch Changes

- Updated dependencies [[`ca1acd66b5da706b2e2618a6d19a72dc8967d027`](https://github.com/wso2/identity-apps/commit/ca1acd66b5da706b2e2618a6d19a72dc8967d027)]:
  - @wso2is/admin.server-configurations.v1@2.23.0
  - @wso2is/admin.extensions.v1@2.29.0
  - @wso2is/i18n@2.5.26
  - @wso2is/admin.applications.v1@2.25.2
  - @wso2is/admin.core.v1@2.29.2
  - @wso2is/admin.identity-providers.v1@2.21.80
  - @wso2is/admin.roles.v2@2.21.17
  - @wso2is/admin.users.v1@2.22.6
  - @wso2is/admin.authentication.v1@2.20.150
  - @wso2is/admin.organizations.v1@2.21.43
  - @wso2is/admin.userstores.v1@2.20.150
  - @wso2is/admin.login-flow.ai.v1@2.21.6

## 2.20.149

### Patch Changes

- Updated dependencies [[`47824646cba3146cf7e6561377ca4e6b293dbda8`](https://github.com/wso2/identity-apps/commit/47824646cba3146cf7e6561377ca4e6b293dbda8)]:
  - @wso2is/i18n@2.5.25
  - @wso2is/admin.applications.v1@2.25.1
  - @wso2is/admin.authentication.v1@2.20.149
  - @wso2is/admin.core.v1@2.29.1
  - @wso2is/admin.extensions.v1@2.28.1
  - @wso2is/admin.identity-providers.v1@2.21.79
  - @wso2is/admin.login-flow.ai.v1@2.21.5
  - @wso2is/admin.organizations.v1@2.21.42
  - @wso2is/admin.roles.v2@2.21.16
  - @wso2is/admin.server-configurations.v1@2.22.5
  - @wso2is/admin.users.v1@2.22.5
  - @wso2is/admin.userstores.v1@2.20.149

## 2.20.148

### Patch Changes

- Updated dependencies [[`6f5f708ed4a72a19e45d9f0c3a65f9486bd7166c`](https://github.com/wso2/identity-apps/commit/6f5f708ed4a72a19e45d9f0c3a65f9486bd7166c)]:
  - @wso2is/admin.applications.v1@2.25.0
  - @wso2is/admin.extensions.v1@2.28.0
  - @wso2is/admin.core.v1@2.29.0
  - @wso2is/admin.identity-providers.v1@2.21.78
  - @wso2is/admin.login-flow.ai.v1@2.21.4
  - @wso2is/admin.organizations.v1@2.21.41
  - @wso2is/admin.roles.v2@2.21.15
  - @wso2is/admin.authentication.v1@2.20.148
  - @wso2is/admin.server-configurations.v1@2.22.4
  - @wso2is/admin.users.v1@2.22.4
  - @wso2is/admin.userstores.v1@2.20.148

## 2.20.147

### Patch Changes

- Updated dependencies [[`f577960bd1b5f013d95de2888a17076d4134c7c8`](https://github.com/wso2/identity-apps/commit/f577960bd1b5f013d95de2888a17076d4134c7c8)]:
  - @wso2is/admin.extensions.v1@2.27.0
  - @wso2is/admin.applications.v1@2.24.3
  - @wso2is/admin.authentication.v1@2.20.147
  - @wso2is/admin.core.v1@2.28.3
  - @wso2is/admin.identity-providers.v1@2.21.77
  - @wso2is/admin.organizations.v1@2.21.40
  - @wso2is/admin.roles.v2@2.21.14
  - @wso2is/admin.server-configurations.v1@2.22.3
  - @wso2is/admin.users.v1@2.22.3
  - @wso2is/admin.userstores.v1@2.20.147
  - @wso2is/admin.login-flow.ai.v1@2.21.3

## 2.20.146

### Patch Changes

- Updated dependencies [[`95468f500f9e7d82b1d62140888f64be52e0cd1f`](https://github.com/wso2/identity-apps/commit/95468f500f9e7d82b1d62140888f64be52e0cd1f)]:
  - @wso2is/admin.extensions.v1@2.26.0
  - @wso2is/admin.applications.v1@2.24.2
  - @wso2is/admin.authentication.v1@2.20.146
  - @wso2is/admin.core.v1@2.28.2
  - @wso2is/admin.identity-providers.v1@2.21.76
  - @wso2is/admin.organizations.v1@2.21.39
  - @wso2is/admin.roles.v2@2.21.13
  - @wso2is/admin.server-configurations.v1@2.22.2
  - @wso2is/admin.users.v1@2.22.2
  - @wso2is/admin.userstores.v1@2.20.146
  - @wso2is/admin.login-flow.ai.v1@2.21.2

## 2.20.145

### Patch Changes

- Updated dependencies [[`a4fb4106bace0826911b8a385bd39167d84f9ac0`](https://github.com/wso2/identity-apps/commit/a4fb4106bace0826911b8a385bd39167d84f9ac0), [`c28c89ff852ec2b4aa28da4c4dce123b54f87d61`](https://github.com/wso2/identity-apps/commit/c28c89ff852ec2b4aa28da4c4dce123b54f87d61)]:
  - @wso2is/theme@2.1.2
  - @wso2is/admin.applications.v1@2.24.1
  - @wso2is/admin.extensions.v1@2.25.1
  - @wso2is/admin.identity-providers.v1@2.21.75
  - @wso2is/admin.login-flow.ai.v1@2.21.1
  - @wso2is/admin.organizations.v1@2.21.38
  - @wso2is/admin.roles.v2@2.21.12
  - @wso2is/admin.server-configurations.v1@2.22.1
  - @wso2is/admin.users.v1@2.22.1
  - @wso2is/admin.userstores.v1@2.20.145
  - @wso2is/react-components@2.4.6
  - @wso2is/admin.core.v1@2.28.1
  - @wso2is/admin.authentication.v1@2.20.145
  - @wso2is/dynamic-forms@2.0.99
  - @wso2is/form@2.1.7

## 2.20.144

### Patch Changes

- Updated dependencies [[`862d20ae987422010ba53b3825f86a8ba5685910`](https://github.com/wso2/identity-apps/commit/862d20ae987422010ba53b3825f86a8ba5685910)]:
  - @wso2is/admin.applications.v1@2.24.0
  - @wso2is/admin.core.v1@2.28.0
  - @wso2is/admin.extensions.v1@2.25.0
  - @wso2is/admin.login-flow.ai.v1@2.21.0
  - @wso2is/admin.server-configurations.v1@2.22.0
  - @wso2is/admin.users.v1@2.22.0
  - @wso2is/admin.identity-providers.v1@2.21.74
  - @wso2is/admin.organizations.v1@2.21.37
  - @wso2is/admin.roles.v2@2.21.11
  - @wso2is/admin.authentication.v1@2.20.144
  - @wso2is/admin.userstores.v1@2.20.144

## 2.20.143

### Patch Changes

- Updated dependencies [[`47a7d939097403b8374324515efa7a5e52977ecc`](https://github.com/wso2/identity-apps/commit/47a7d939097403b8374324515efa7a5e52977ecc), [`8c2203a5dcdb6d6603d0bc2a4942c8e3e811eb8f`](https://github.com/wso2/identity-apps/commit/8c2203a5dcdb6d6603d0bc2a4942c8e3e811eb8f), [`8edd6ef505273008851f1b98d7c6db2b45407a54`](https://github.com/wso2/identity-apps/commit/8edd6ef505273008851f1b98d7c6db2b45407a54), [`2c5971f384ca9fce857cb74162759b2b785658cb`](https://github.com/wso2/identity-apps/commit/2c5971f384ca9fce857cb74162759b2b785658cb)]:
  - @wso2is/core@2.0.61
  - @wso2is/admin.users.v1@2.21.15
  - @wso2is/admin.extensions.v1@2.24.16
  - @wso2is/admin.applications.v1@2.23.31
  - @wso2is/admin.authentication.v1@2.20.143
  - @wso2is/admin.core.v1@2.27.13
  - @wso2is/admin.identity-providers.v1@2.21.73
  - @wso2is/admin.login-flow.ai.v1@2.20.143
  - @wso2is/admin.organizations.v1@2.21.36
  - @wso2is/admin.roles.v2@2.21.10
  - @wso2is/admin.server-configurations.v1@2.21.85
  - @wso2is/admin.userstores.v1@2.20.143
  - @wso2is/access-control@3.0.21
  - @wso2is/dynamic-forms@2.0.98
  - @wso2is/form@2.1.6
  - @wso2is/forms@2.0.51
  - @wso2is/i18n@2.5.24
  - @wso2is/react-components@2.4.5

## 2.20.142

### Patch Changes

- Updated dependencies [[`19751f62ed1923a0c75b342407c9048148489b25`](https://github.com/wso2/identity-apps/commit/19751f62ed1923a0c75b342407c9048148489b25)]:
  - @wso2is/theme@2.1.1
  - @wso2is/admin.core.v1@2.27.12
  - @wso2is/admin.extensions.v1@2.24.15
  - @wso2is/admin.organizations.v1@2.21.35
  - @wso2is/admin.roles.v2@2.21.9
  - @wso2is/admin.users.v1@2.21.14
  - @wso2is/admin.identity-providers.v1@2.21.72
  - @wso2is/admin.login-flow.ai.v1@2.20.142
  - @wso2is/admin.server-configurations.v1@2.21.84
  - @wso2is/admin.userstores.v1@2.20.142
  - @wso2is/react-components@2.4.4
  - @wso2is/admin.applications.v1@2.23.30
  - @wso2is/admin.authentication.v1@2.20.142
  - @wso2is/dynamic-forms@2.0.97
  - @wso2is/form@2.1.5

## 2.20.141

### Patch Changes

- Updated dependencies [[`c90b19b00c409c3f3e448db397f937ddb1640a45`](https://github.com/wso2/identity-apps/commit/c90b19b00c409c3f3e448db397f937ddb1640a45)]:
  - @wso2is/admin.applications.v1@2.23.29
  - @wso2is/admin.core.v1@2.27.11
  - @wso2is/admin.extensions.v1@2.24.14
  - @wso2is/admin.identity-providers.v1@2.21.71
  - @wso2is/admin.login-flow.ai.v1@2.20.141
  - @wso2is/admin.organizations.v1@2.21.34
  - @wso2is/admin.roles.v2@2.21.8
  - @wso2is/admin.authentication.v1@2.20.141
  - @wso2is/admin.server-configurations.v1@2.21.83
  - @wso2is/admin.users.v1@2.21.13
  - @wso2is/admin.userstores.v1@2.20.141

## 2.20.140

### Patch Changes

- [#6820](https://github.com/wso2/identity-apps/pull/6820) [`24189079ee5159ad4b312a15f0a1d4f3b99e34f8`](https://github.com/wso2/identity-apps/commit/24189079ee5159ad4b312a15f0a1d4f3b99e34f8) Thanks [@shashimalcse](https://github.com/shashimalcse)! - Bump oxygen ui version

- Updated dependencies [[`93b7a97b335a22b7a6ffc3b476051e96946951a9`](https://github.com/wso2/identity-apps/commit/93b7a97b335a22b7a6ffc3b476051e96946951a9), [`24189079ee5159ad4b312a15f0a1d4f3b99e34f8`](https://github.com/wso2/identity-apps/commit/24189079ee5159ad4b312a15f0a1d4f3b99e34f8)]:
  - @wso2is/admin.applications.v1@2.23.28
  - @wso2is/admin.server-configurations.v1@2.21.82
  - @wso2is/admin.identity-providers.v1@2.21.70
  - @wso2is/admin.login-flow.ai.v1@2.20.140
  - @wso2is/admin.organizations.v1@2.21.33
  - @wso2is/admin.extensions.v1@2.24.13
  - @wso2is/admin.userstores.v1@2.20.140
  - @wso2is/react-components@2.4.3
  - @wso2is/admin.roles.v2@2.21.7
  - @wso2is/admin.users.v1@2.21.12
  - @wso2is/dynamic-forms@2.0.96
  - @wso2is/admin.core.v1@2.27.10
  - @wso2is/admin.authentication.v1@2.20.140
  - @wso2is/form@2.1.4

## 2.20.139

### Patch Changes

- Updated dependencies []:
  - @wso2is/admin.core.v1@2.27.9
  - @wso2is/admin.extensions.v1@2.24.12
  - @wso2is/admin.organizations.v1@2.21.32
  - @wso2is/admin.roles.v2@2.21.6
  - @wso2is/admin.users.v1@2.21.11
  - @wso2is/admin.applications.v1@2.23.27
  - @wso2is/admin.authentication.v1@2.20.139
  - @wso2is/admin.identity-providers.v1@2.21.69
  - @wso2is/admin.login-flow.ai.v1@2.20.139
  - @wso2is/admin.server-configurations.v1@2.21.81
  - @wso2is/admin.userstores.v1@2.20.139

## 2.20.138

### Patch Changes

- Updated dependencies []:
  - @wso2is/admin.core.v1@2.27.8
  - @wso2is/admin.extensions.v1@2.24.11
  - @wso2is/admin.organizations.v1@2.21.31
  - @wso2is/admin.roles.v2@2.21.5
  - @wso2is/admin.users.v1@2.21.10
  - @wso2is/admin.applications.v1@2.23.26
  - @wso2is/admin.authentication.v1@2.20.138
  - @wso2is/admin.identity-providers.v1@2.21.68
  - @wso2is/admin.login-flow.ai.v1@2.20.138
  - @wso2is/admin.server-configurations.v1@2.21.80
  - @wso2is/admin.userstores.v1@2.20.138

## 2.20.137

### Patch Changes

- Updated dependencies []:
  - @wso2is/admin.core.v1@2.27.7
  - @wso2is/admin.applications.v1@2.23.25
  - @wso2is/admin.authentication.v1@2.20.137
  - @wso2is/admin.extensions.v1@2.24.10
  - @wso2is/admin.identity-providers.v1@2.21.67
  - @wso2is/admin.login-flow.ai.v1@2.20.137
  - @wso2is/admin.organizations.v1@2.21.30
  - @wso2is/admin.roles.v2@2.21.4
  - @wso2is/admin.server-configurations.v1@2.21.79
  - @wso2is/admin.users.v1@2.21.9
  - @wso2is/admin.userstores.v1@2.20.137

## 2.20.136

### Patch Changes

- Updated dependencies [[`1d8f2a9b051645e69100e76bf49b452fc0ff0f8e`](https://github.com/wso2/identity-apps/commit/1d8f2a9b051645e69100e76bf49b452fc0ff0f8e)]:
  - @wso2is/admin.applications.v1@2.23.24
  - @wso2is/admin.extensions.v1@2.24.9
  - @wso2is/admin.core.v1@2.27.6
  - @wso2is/admin.identity-providers.v1@2.21.66
  - @wso2is/admin.login-flow.ai.v1@2.20.136
  - @wso2is/admin.organizations.v1@2.21.29
  - @wso2is/admin.roles.v2@2.21.3
  - @wso2is/admin.authentication.v1@2.20.136
  - @wso2is/admin.server-configurations.v1@2.21.78
  - @wso2is/admin.users.v1@2.21.8
  - @wso2is/admin.userstores.v1@2.20.136

## 2.20.135

### Patch Changes

- Updated dependencies []:
  - @wso2is/admin.extensions.v1@2.24.8
  - @wso2is/admin.roles.v2@2.21.2
  - @wso2is/admin.core.v1@2.27.5
  - @wso2is/admin.applications.v1@2.23.23
  - @wso2is/admin.authentication.v1@2.20.135
  - @wso2is/admin.identity-providers.v1@2.21.65
  - @wso2is/admin.organizations.v1@2.21.28
  - @wso2is/admin.server-configurations.v1@2.21.77
  - @wso2is/admin.users.v1@2.21.7
  - @wso2is/admin.userstores.v1@2.20.135
  - @wso2is/admin.login-flow.ai.v1@2.20.135

## 2.20.134

### Patch Changes

- Updated dependencies [[`b2af4ec80a8e2d58b82ef855636ef4fb51d442b5`](https://github.com/wso2/identity-apps/commit/b2af4ec80a8e2d58b82ef855636ef4fb51d442b5)]:
  - @wso2is/admin.extensions.v1@2.24.7
  - @wso2is/admin.applications.v1@2.23.22
  - @wso2is/admin.authentication.v1@2.20.134
  - @wso2is/admin.core.v1@2.27.4
  - @wso2is/admin.identity-providers.v1@2.21.64
  - @wso2is/admin.organizations.v1@2.21.27
  - @wso2is/admin.roles.v2@2.21.1
  - @wso2is/admin.server-configurations.v1@2.21.76
  - @wso2is/admin.users.v1@2.21.6
  - @wso2is/admin.userstores.v1@2.20.134
  - @wso2is/admin.login-flow.ai.v1@2.20.134

## 2.20.133

### Patch Changes

- Updated dependencies [[`7f46b3c3677d7650b18871f76cfa66e4c9bff685`](https://github.com/wso2/identity-apps/commit/7f46b3c3677d7650b18871f76cfa66e4c9bff685)]:
  - @wso2is/admin.roles.v2@2.21.0
  - @wso2is/admin.core.v1@2.27.3
  - @wso2is/admin.applications.v1@2.23.21
  - @wso2is/admin.extensions.v1@2.24.6
  - @wso2is/admin.identity-providers.v1@2.21.63
  - @wso2is/admin.organizations.v1@2.21.26
  - @wso2is/admin.users.v1@2.21.5
  - @wso2is/admin.authentication.v1@2.20.133
  - @wso2is/admin.login-flow.ai.v1@2.20.133
  - @wso2is/admin.server-configurations.v1@2.21.75
  - @wso2is/admin.userstores.v1@2.20.133

## 2.20.132

### Patch Changes

- Updated dependencies []:
  - @wso2is/admin.applications.v1@2.23.20
  - @wso2is/admin.core.v1@2.27.2
  - @wso2is/admin.extensions.v1@2.24.5
  - @wso2is/admin.identity-providers.v1@2.21.62
  - @wso2is/admin.login-flow.ai.v1@2.20.132
  - @wso2is/admin.organizations.v1@2.21.25
  - @wso2is/admin.roles.v2@2.20.132
  - @wso2is/admin.authentication.v1@2.20.132
  - @wso2is/admin.server-configurations.v1@2.21.74
  - @wso2is/admin.users.v1@2.21.4
  - @wso2is/admin.userstores.v1@2.20.132

## 2.20.131

### Patch Changes

- Updated dependencies [[`087a548e2f5c4565b6da489ff1632154c566772f`](https://github.com/wso2/identity-apps/commit/087a548e2f5c4565b6da489ff1632154c566772f)]:
  - @wso2is/admin.users.v1@2.21.3
  - @wso2is/i18n@2.5.23
  - @wso2is/admin.applications.v1@2.23.19
  - @wso2is/admin.authentication.v1@2.20.131
  - @wso2is/admin.core.v1@2.27.1
  - @wso2is/admin.extensions.v1@2.24.4
  - @wso2is/admin.organizations.v1@2.21.24
  - @wso2is/admin.roles.v2@2.20.131
  - @wso2is/admin.server-configurations.v1@2.21.73
  - @wso2is/admin.identity-providers.v1@2.21.61
  - @wso2is/admin.login-flow.ai.v1@2.20.131
  - @wso2is/admin.userstores.v1@2.20.131

## 2.20.130

### Patch Changes

- Updated dependencies [[`6fd5b32c01294438785c9f6ac9ad15ad310036f8`](https://github.com/wso2/identity-apps/commit/6fd5b32c01294438785c9f6ac9ad15ad310036f8)]:
  - @wso2is/admin.core.v1@2.27.0
  - @wso2is/admin.applications.v1@2.23.18
  - @wso2is/admin.authentication.v1@2.20.130
  - @wso2is/admin.extensions.v1@2.24.3
  - @wso2is/admin.identity-providers.v1@2.21.60
  - @wso2is/admin.login-flow.ai.v1@2.20.130
  - @wso2is/admin.organizations.v1@2.21.23
  - @wso2is/admin.roles.v2@2.20.130
  - @wso2is/admin.server-configurations.v1@2.21.72
  - @wso2is/admin.users.v1@2.21.2
  - @wso2is/admin.userstores.v1@2.20.130

## 2.20.129

### Patch Changes

- Updated dependencies [[`c35e28e3d811841b3bc4762486b80c255e82a54e`](https://github.com/wso2/identity-apps/commit/c35e28e3d811841b3bc4762486b80c255e82a54e)]:
  - @wso2is/admin.users.v1@2.21.1
  - @wso2is/admin.core.v1@2.26.1
  - @wso2is/i18n@2.5.22
  - @wso2is/admin.extensions.v1@2.24.2
  - @wso2is/admin.organizations.v1@2.21.22
  - @wso2is/admin.roles.v2@2.20.129
  - @wso2is/admin.applications.v1@2.23.17
  - @wso2is/admin.authentication.v1@2.20.129
  - @wso2is/admin.server-configurations.v1@2.21.71
  - @wso2is/admin.identity-providers.v1@2.21.59
  - @wso2is/admin.login-flow.ai.v1@2.20.129
  - @wso2is/admin.userstores.v1@2.20.129

## 2.20.128

### Patch Changes

- Updated dependencies [[`b7ba328bd2a29881c5cbb06b9d3bc8968c5b3da2`](https://github.com/wso2/identity-apps/commit/b7ba328bd2a29881c5cbb06b9d3bc8968c5b3da2)]:
  - @wso2is/admin.users.v1@2.21.0
  - @wso2is/admin.core.v1@2.26.0
  - @wso2is/admin.extensions.v1@2.24.1
  - @wso2is/admin.organizations.v1@2.21.21
  - @wso2is/admin.applications.v1@2.23.16
  - @wso2is/admin.authentication.v1@2.20.128
  - @wso2is/admin.roles.v2@2.20.128
  - @wso2is/admin.server-configurations.v1@2.21.70
  - @wso2is/admin.identity-providers.v1@2.21.58
  - @wso2is/admin.login-flow.ai.v1@2.20.128
  - @wso2is/admin.userstores.v1@2.20.128

## 2.20.127

### Patch Changes

- Updated dependencies [[`0d0fcfee8dd4a48a69ae12690c9382b49bfd0f2a`](https://github.com/wso2/identity-apps/commit/0d0fcfee8dd4a48a69ae12690c9382b49bfd0f2a)]:
  - @wso2is/admin.extensions.v1@2.24.0
  - @wso2is/admin.core.v1@2.25.0
  - @wso2is/theme@2.1.0
  - @wso2is/admin.applications.v1@2.23.15
  - @wso2is/admin.authentication.v1@2.20.127
  - @wso2is/admin.identity-providers.v1@2.21.57
  - @wso2is/admin.organizations.v1@2.21.20
  - @wso2is/admin.roles.v2@2.20.127
  - @wso2is/admin.server-configurations.v1@2.21.69
  - @wso2is/admin.users.v1@2.20.127
  - @wso2is/admin.userstores.v1@2.20.127
  - @wso2is/admin.login-flow.ai.v1@2.20.127
  - @wso2is/react-components@2.4.2
  - @wso2is/dynamic-forms@2.0.95
  - @wso2is/form@2.1.3

## 2.20.126

### Patch Changes

- Updated dependencies [[`6f69a172c082afc6b7485dccff089835141ac567`](https://github.com/wso2/identity-apps/commit/6f69a172c082afc6b7485dccff089835141ac567)]:
  - @wso2is/admin.users.v1@2.20.126
  - @wso2is/admin.applications.v1@2.23.14
  - @wso2is/admin.authentication.v1@2.20.126
  - @wso2is/admin.core.v1@2.24.19
  - @wso2is/admin.extensions.v1@2.23.1
  - @wso2is/admin.organizations.v1@2.21.19
  - @wso2is/admin.roles.v2@2.20.126
  - @wso2is/admin.server-configurations.v1@2.21.68
  - @wso2is/admin.identity-providers.v1@2.21.56
  - @wso2is/admin.login-flow.ai.v1@2.20.126
  - @wso2is/admin.userstores.v1@2.20.126

## 2.20.125

### Patch Changes

- Updated dependencies [[`c29b2f1a11930a4ddf06d5f91828122139df0891`](https://github.com/wso2/identity-apps/commit/c29b2f1a11930a4ddf06d5f91828122139df0891)]:
  - @wso2is/admin.extensions.v1@2.23.0
  - @wso2is/admin.applications.v1@2.23.13
  - @wso2is/admin.authentication.v1@2.20.125
  - @wso2is/admin.core.v1@2.24.18
  - @wso2is/admin.identity-providers.v1@2.21.55
  - @wso2is/admin.organizations.v1@2.21.18
  - @wso2is/admin.roles.v2@2.20.125
  - @wso2is/admin.server-configurations.v1@2.21.67
  - @wso2is/admin.users.v1@2.20.125
  - @wso2is/admin.userstores.v1@2.20.125
  - @wso2is/admin.login-flow.ai.v1@2.20.125

## 2.20.124

### Patch Changes

- Updated dependencies []:
  - @wso2is/admin.core.v1@2.24.17
  - @wso2is/admin.applications.v1@2.23.12
  - @wso2is/admin.authentication.v1@2.20.124
  - @wso2is/admin.extensions.v1@2.22.12
  - @wso2is/admin.identity-providers.v1@2.21.54
  - @wso2is/admin.login-flow.ai.v1@2.20.124
  - @wso2is/admin.organizations.v1@2.21.17
  - @wso2is/admin.roles.v2@2.20.124
  - @wso2is/admin.server-configurations.v1@2.21.66
  - @wso2is/admin.users.v1@2.20.124
  - @wso2is/admin.userstores.v1@2.20.124

## 2.20.123

### Patch Changes

- Updated dependencies [[`6349ffa59c542b1be0304aabad766455fceabf25`](https://github.com/wso2/identity-apps/commit/6349ffa59c542b1be0304aabad766455fceabf25)]:
  - @wso2is/i18n@2.5.21
  - @wso2is/admin.core.v1@2.24.16
  - @wso2is/admin.applications.v1@2.23.11
  - @wso2is/admin.authentication.v1@2.20.123
  - @wso2is/admin.extensions.v1@2.22.11
  - @wso2is/admin.identity-providers.v1@2.21.53
  - @wso2is/admin.login-flow.ai.v1@2.20.123
  - @wso2is/admin.organizations.v1@2.21.16
  - @wso2is/admin.roles.v2@2.20.123
  - @wso2is/admin.server-configurations.v1@2.21.65
  - @wso2is/admin.users.v1@2.20.123
  - @wso2is/admin.userstores.v1@2.20.123

## 2.20.122

### Patch Changes

- Updated dependencies [[`ec3fae95750df6503d6d6286c4e700e3b66cd18f`](https://github.com/wso2/identity-apps/commit/ec3fae95750df6503d6d6286c4e700e3b66cd18f)]:
  - @wso2is/admin.core.v1@2.24.15
  - @wso2is/i18n@2.5.20
  - @wso2is/admin.applications.v1@2.23.10
  - @wso2is/admin.authentication.v1@2.20.122
  - @wso2is/admin.extensions.v1@2.22.10
  - @wso2is/admin.identity-providers.v1@2.21.52
  - @wso2is/admin.login-flow.ai.v1@2.20.122
  - @wso2is/admin.organizations.v1@2.21.15
  - @wso2is/admin.roles.v2@2.20.122
  - @wso2is/admin.server-configurations.v1@2.21.64
  - @wso2is/admin.users.v1@2.20.122
  - @wso2is/admin.userstores.v1@2.20.122

## 2.20.121

### Patch Changes

- Updated dependencies [[`790818d7544cf65cfcdcef685aad276ba8ed2b59`](https://github.com/wso2/identity-apps/commit/790818d7544cf65cfcdcef685aad276ba8ed2b59)]:
  - @wso2is/admin.applications.v1@2.23.9
  - @wso2is/admin.core.v1@2.24.14
  - @wso2is/admin.extensions.v1@2.22.9
  - @wso2is/admin.identity-providers.v1@2.21.51
  - @wso2is/admin.login-flow.ai.v1@2.20.121
  - @wso2is/admin.organizations.v1@2.21.14
  - @wso2is/admin.roles.v2@2.20.121
  - @wso2is/admin.authentication.v1@2.20.121
  - @wso2is/admin.server-configurations.v1@2.21.63
  - @wso2is/admin.users.v1@2.20.121
  - @wso2is/admin.userstores.v1@2.20.121

## 2.20.120

### Patch Changes

- Updated dependencies [[`74e82b2f465d11c02969f7fef52f83a1956214b8`](https://github.com/wso2/identity-apps/commit/74e82b2f465d11c02969f7fef52f83a1956214b8)]:
  - @wso2is/admin.extensions.v1@2.22.8
  - @wso2is/admin.core.v1@2.24.13
  - @wso2is/i18n@2.5.19
  - @wso2is/admin.applications.v1@2.23.8
  - @wso2is/admin.authentication.v1@2.20.120
  - @wso2is/admin.identity-providers.v1@2.21.50
  - @wso2is/admin.organizations.v1@2.21.13
  - @wso2is/admin.roles.v2@2.20.120
  - @wso2is/admin.server-configurations.v1@2.21.62
  - @wso2is/admin.users.v1@2.20.120
  - @wso2is/admin.userstores.v1@2.20.120
  - @wso2is/admin.login-flow.ai.v1@2.20.120

## 2.20.119

### Patch Changes

- Updated dependencies [[`dec724ba75c4937cd84ec7afcd2ec0bc00058d2e`](https://github.com/wso2/identity-apps/commit/dec724ba75c4937cd84ec7afcd2ec0bc00058d2e)]:
  - @wso2is/admin.applications.v1@2.23.7
  - @wso2is/admin.extensions.v1@2.22.7
  - @wso2is/admin.roles.v2@2.20.119
  - @wso2is/theme@2.0.99
  - @wso2is/admin.core.v1@2.24.12
  - @wso2is/admin.identity-providers.v1@2.21.49
  - @wso2is/admin.login-flow.ai.v1@2.20.119
  - @wso2is/admin.organizations.v1@2.21.12
  - @wso2is/admin.authentication.v1@2.20.119
  - @wso2is/admin.server-configurations.v1@2.21.61
  - @wso2is/admin.users.v1@2.20.119
  - @wso2is/admin.userstores.v1@2.20.119
  - @wso2is/react-components@2.4.1
  - @wso2is/dynamic-forms@2.0.94
  - @wso2is/form@2.1.2

## 2.20.118

### Patch Changes

- Updated dependencies [[`e61f67bfb6f516f72b0e496a0a27fd781830f664`](https://github.com/wso2/identity-apps/commit/e61f67bfb6f516f72b0e496a0a27fd781830f664)]:
  - @wso2is/admin.applications.v1@2.23.6
  - @wso2is/admin.core.v1@2.24.11
  - @wso2is/admin.extensions.v1@2.22.6
  - @wso2is/admin.identity-providers.v1@2.21.48
  - @wso2is/admin.login-flow.ai.v1@2.20.118
  - @wso2is/admin.organizations.v1@2.21.11
  - @wso2is/admin.roles.v2@2.20.118
  - @wso2is/admin.authentication.v1@2.20.118
  - @wso2is/admin.server-configurations.v1@2.21.60
  - @wso2is/admin.users.v1@2.20.118
  - @wso2is/admin.userstores.v1@2.20.118

## 2.20.117

### Patch Changes

- Updated dependencies [[`f9b6d524b2049650a1dc7d81c8df0845f2a295a7`](https://github.com/wso2/identity-apps/commit/f9b6d524b2049650a1dc7d81c8df0845f2a295a7), [`1669568cf17b4aa9dda387194bd38cdf32ac3212`](https://github.com/wso2/identity-apps/commit/1669568cf17b4aa9dda387194bd38cdf32ac3212)]:
  - @wso2is/admin.applications.v1@2.23.5
  - @wso2is/admin.organizations.v1@2.21.10
  - @wso2is/admin.extensions.v1@2.22.5
  - @wso2is/admin.roles.v2@2.20.117
  - @wso2is/admin.users.v1@2.20.117
  - @wso2is/admin.core.v1@2.24.10
  - @wso2is/admin.identity-providers.v1@2.21.47
  - @wso2is/admin.login-flow.ai.v1@2.20.117
  - @wso2is/admin.authentication.v1@2.20.117
  - @wso2is/admin.server-configurations.v1@2.21.59
  - @wso2is/admin.userstores.v1@2.20.117

## 2.20.116

### Patch Changes

- Updated dependencies [[`8d49cc893d99c65802efb5787ccb24deddc1eb2d`](https://github.com/wso2/identity-apps/commit/8d49cc893d99c65802efb5787ccb24deddc1eb2d)]:
  - @wso2is/admin.applications.v1@2.23.4
  - @wso2is/admin.core.v1@2.24.9
  - @wso2is/admin.extensions.v1@2.22.4
  - @wso2is/admin.identity-providers.v1@2.21.46
  - @wso2is/admin.login-flow.ai.v1@2.20.116
  - @wso2is/admin.organizations.v1@2.21.9
  - @wso2is/admin.roles.v2@2.20.116
  - @wso2is/admin.authentication.v1@2.20.116
  - @wso2is/admin.server-configurations.v1@2.21.58
  - @wso2is/admin.users.v1@2.20.116
  - @wso2is/admin.userstores.v1@2.20.116

## 2.20.115

### Patch Changes

- Updated dependencies [[`1281af1dca7078ba22cbab3323b281e84b80a3d7`](https://github.com/wso2/identity-apps/commit/1281af1dca7078ba22cbab3323b281e84b80a3d7)]:
  - @wso2is/admin.extensions.v1@2.22.3
  - @wso2is/admin.applications.v1@2.23.3
  - @wso2is/admin.core.v1@2.24.8
  - @wso2is/admin.authentication.v1@2.20.115
  - @wso2is/admin.identity-providers.v1@2.21.45
  - @wso2is/admin.organizations.v1@2.21.8
  - @wso2is/admin.roles.v2@2.20.115
  - @wso2is/admin.server-configurations.v1@2.21.57
  - @wso2is/admin.users.v1@2.20.115
  - @wso2is/admin.userstores.v1@2.20.115
  - @wso2is/admin.login-flow.ai.v1@2.20.115

## 2.20.114

### Patch Changes

- Updated dependencies [[`327e4a7a1462e5529d53fb63bf7247d9ec40d043`](https://github.com/wso2/identity-apps/commit/327e4a7a1462e5529d53fb63bf7247d9ec40d043)]:
  - @wso2is/admin.extensions.v1@2.22.2
  - @wso2is/admin.applications.v1@2.23.2
  - @wso2is/admin.authentication.v1@2.20.114
  - @wso2is/admin.core.v1@2.24.7
  - @wso2is/admin.identity-providers.v1@2.21.44
  - @wso2is/admin.organizations.v1@2.21.7
  - @wso2is/admin.roles.v2@2.20.114
  - @wso2is/admin.server-configurations.v1@2.21.56
  - @wso2is/admin.users.v1@2.20.114
  - @wso2is/admin.userstores.v1@2.20.114
  - @wso2is/admin.login-flow.ai.v1@2.20.114

## 2.20.113

### Patch Changes

- Updated dependencies [[`d5b3f7c8d61759691a8fd6e271fbb145d39b68d3`](https://github.com/wso2/identity-apps/commit/d5b3f7c8d61759691a8fd6e271fbb145d39b68d3), [`d646c0baa3e0cdba239cc9fd8b4acf60ca336f84`](https://github.com/wso2/identity-apps/commit/d646c0baa3e0cdba239cc9fd8b4acf60ca336f84)]:
  - @wso2is/admin.core.v1@2.24.6
  - @wso2is/admin.extensions.v1@2.22.1
  - @wso2is/form@2.1.1
  - @wso2is/i18n@2.5.18
  - @wso2is/admin.applications.v1@2.23.1
  - @wso2is/admin.authentication.v1@2.20.113
  - @wso2is/admin.identity-providers.v1@2.21.43
  - @wso2is/admin.login-flow.ai.v1@2.20.113
  - @wso2is/admin.organizations.v1@2.21.6
  - @wso2is/admin.roles.v2@2.20.113
  - @wso2is/admin.server-configurations.v1@2.21.55
  - @wso2is/admin.users.v1@2.20.113
  - @wso2is/admin.userstores.v1@2.20.113

## 2.20.112

### Patch Changes

- Updated dependencies [[`00ee3fbc87f646c936fcda1534d75f9359ad03db`](https://github.com/wso2/identity-apps/commit/00ee3fbc87f646c936fcda1534d75f9359ad03db), [`00ee3fbc87f646c936fcda1534d75f9359ad03db`](https://github.com/wso2/identity-apps/commit/00ee3fbc87f646c936fcda1534d75f9359ad03db), [`00ee3fbc87f646c936fcda1534d75f9359ad03db`](https://github.com/wso2/identity-apps/commit/00ee3fbc87f646c936fcda1534d75f9359ad03db), [`48e1d0d66298fe8cd0ae822d5dc85abfc64cb610`](https://github.com/wso2/identity-apps/commit/48e1d0d66298fe8cd0ae822d5dc85abfc64cb610), [`0677cb68e4985fc573836bb2050ce24b1ed4baac`](https://github.com/wso2/identity-apps/commit/0677cb68e4985fc573836bb2050ce24b1ed4baac)]:
  - @wso2is/admin.applications.v1@2.23.0
  - @wso2is/admin.extensions.v1@2.22.0
  - @wso2is/admin.core.v1@2.24.5
  - @wso2is/i18n@2.5.17
  - @wso2is/react-components@2.4.0
  - @wso2is/form@2.1.0
  - @wso2is/admin.organizations.v1@2.21.5
  - @wso2is/admin.identity-providers.v1@2.21.42
  - @wso2is/admin.login-flow.ai.v1@2.20.112
  - @wso2is/admin.roles.v2@2.20.112
  - @wso2is/admin.authentication.v1@2.20.112
  - @wso2is/admin.server-configurations.v1@2.21.54
  - @wso2is/admin.users.v1@2.20.112
  - @wso2is/admin.userstores.v1@2.20.112
  - @wso2is/dynamic-forms@2.0.93

## 2.20.111

### Patch Changes

- Updated dependencies [[`f708548a9cf9846788ba620264f57f5298e76c96`](https://github.com/wso2/identity-apps/commit/f708548a9cf9846788ba620264f57f5298e76c96)]:
  - @wso2is/admin.organizations.v1@2.21.4
  - @wso2is/admin.applications.v1@2.22.41
  - @wso2is/admin.authentication.v1@2.20.111
  - @wso2is/admin.core.v1@2.24.4
  - @wso2is/admin.extensions.v1@2.21.81
  - @wso2is/admin.identity-providers.v1@2.21.41
  - @wso2is/admin.login-flow.ai.v1@2.20.111
  - @wso2is/admin.roles.v2@2.20.111
  - @wso2is/admin.users.v1@2.20.111
  - @wso2is/admin.server-configurations.v1@2.21.53
  - @wso2is/admin.userstores.v1@2.20.111

## 2.20.110

### Patch Changes

- Updated dependencies [[`19af0c45fd8fb2c5255b3486ef192710851d11a7`](https://github.com/wso2/identity-apps/commit/19af0c45fd8fb2c5255b3486ef192710851d11a7), [`6da9bb307f8b0168777a7d8ea44f67619c99d493`](https://github.com/wso2/identity-apps/commit/6da9bb307f8b0168777a7d8ea44f67619c99d493)]:
  - @wso2is/admin.applications.v1@2.22.40
  - @wso2is/admin.extensions.v1@2.21.80
  - @wso2is/react-components@2.3.1
  - @wso2is/admin.core.v1@2.24.3
  - @wso2is/admin.identity-providers.v1@2.21.40
  - @wso2is/admin.login-flow.ai.v1@2.20.110
  - @wso2is/admin.organizations.v1@2.21.3
  - @wso2is/admin.roles.v2@2.20.110
  - @wso2is/admin.authentication.v1@2.20.110
  - @wso2is/admin.server-configurations.v1@2.21.52
  - @wso2is/admin.users.v1@2.20.110
  - @wso2is/admin.userstores.v1@2.20.110
  - @wso2is/dynamic-forms@2.0.92
  - @wso2is/form@2.0.93

## 2.20.109

### Patch Changes

- Updated dependencies [[`21b2c8b62090ab72135c91a531af8d34af1d8101`](https://github.com/wso2/identity-apps/commit/21b2c8b62090ab72135c91a531af8d34af1d8101)]:
  - @wso2is/admin.core.v1@2.24.2
  - @wso2is/admin.applications.v1@2.22.39
  - @wso2is/admin.authentication.v1@2.20.109
  - @wso2is/admin.extensions.v1@2.21.79
  - @wso2is/admin.identity-providers.v1@2.21.39
  - @wso2is/admin.login-flow.ai.v1@2.20.109
  - @wso2is/admin.organizations.v1@2.21.2
  - @wso2is/admin.roles.v2@2.20.109
  - @wso2is/admin.server-configurations.v1@2.21.51
  - @wso2is/admin.users.v1@2.20.109
  - @wso2is/admin.userstores.v1@2.20.109

## 2.20.108

### Patch Changes

- Updated dependencies [[`ee25d3569594bd821d04cf18f6fc283622913d31`](https://github.com/wso2/identity-apps/commit/ee25d3569594bd821d04cf18f6fc283622913d31)]:
  - @wso2is/admin.organizations.v1@2.21.1
  - @wso2is/admin.applications.v1@2.22.38
  - @wso2is/admin.authentication.v1@2.20.108
  - @wso2is/admin.core.v1@2.24.1
  - @wso2is/admin.extensions.v1@2.21.78
  - @wso2is/admin.identity-providers.v1@2.21.38
  - @wso2is/admin.login-flow.ai.v1@2.20.108
  - @wso2is/admin.roles.v2@2.20.108
  - @wso2is/admin.users.v1@2.20.108
  - @wso2is/admin.server-configurations.v1@2.21.50
  - @wso2is/admin.userstores.v1@2.20.108

## 2.20.107

### Patch Changes

- Updated dependencies [[`dc9ac2782b9faa497d06d376c1e1fcf63168ee85`](https://github.com/wso2/identity-apps/commit/dc9ac2782b9faa497d06d376c1e1fcf63168ee85)]:
  - @wso2is/admin.organizations.v1@2.21.0
  - @wso2is/react-components@2.3.0
  - @wso2is/admin.core.v1@2.24.0
  - @wso2is/i18n@2.5.16
  - @wso2is/admin.applications.v1@2.22.37
  - @wso2is/admin.authentication.v1@2.20.107
  - @wso2is/admin.extensions.v1@2.21.77
  - @wso2is/admin.identity-providers.v1@2.21.37
  - @wso2is/admin.login-flow.ai.v1@2.20.107
  - @wso2is/admin.roles.v2@2.20.107
  - @wso2is/admin.users.v1@2.20.107
  - @wso2is/admin.server-configurations.v1@2.21.49
  - @wso2is/admin.userstores.v1@2.20.107
  - @wso2is/dynamic-forms@2.0.91
  - @wso2is/form@2.0.92

## 2.20.106

### Patch Changes

- Updated dependencies [[`8d2e9fced7e60158fb1fcdc35ab09bf93271d3e6`](https://github.com/wso2/identity-apps/commit/8d2e9fced7e60158fb1fcdc35ab09bf93271d3e6)]:
  - @wso2is/react-components@2.2.32
  - @wso2is/admin.applications.v1@2.22.36
  - @wso2is/admin.core.v1@2.23.36
  - @wso2is/admin.extensions.v1@2.21.76
  - @wso2is/admin.identity-providers.v1@2.21.36
  - @wso2is/admin.login-flow.ai.v1@2.20.106
  - @wso2is/admin.organizations.v1@2.20.106
  - @wso2is/admin.roles.v2@2.20.106
  - @wso2is/admin.server-configurations.v1@2.21.48
  - @wso2is/admin.users.v1@2.20.106
  - @wso2is/admin.userstores.v1@2.20.106
  - @wso2is/dynamic-forms@2.0.90
  - @wso2is/form@2.0.91
  - @wso2is/admin.authentication.v1@2.20.106

## 2.20.105

### Patch Changes

- Updated dependencies [[`f814c6b981e11bbc2c98b04f8a123b54d087b82c`](https://github.com/wso2/identity-apps/commit/f814c6b981e11bbc2c98b04f8a123b54d087b82c)]:
  - @wso2is/admin.extensions.v1@2.21.75
  - @wso2is/admin.applications.v1@2.22.35
  - @wso2is/admin.authentication.v1@2.20.105
  - @wso2is/admin.core.v1@2.23.35
  - @wso2is/admin.identity-providers.v1@2.21.35
  - @wso2is/admin.organizations.v1@2.20.105
  - @wso2is/admin.roles.v2@2.20.105
  - @wso2is/admin.server-configurations.v1@2.21.47
  - @wso2is/admin.users.v1@2.20.105
  - @wso2is/admin.userstores.v1@2.20.105
  - @wso2is/admin.login-flow.ai.v1@2.20.105

## 2.20.104

### Patch Changes

- [#6699](https://github.com/wso2/identity-apps/pull/6699) [`7c7606bd87ec736bf9845c1e1b44e41abb717b7c`](https://github.com/wso2/identity-apps/commit/7c7606bd87ec736bf9845c1e1b44e41abb717b7c) Thanks [@JayaShakthi97](https://github.com/JayaShakthi97)! - Restructure constants in connections feature

- Updated dependencies [[`64d1d40cf664987e22e18a3cd7983a5e845829f3`](https://github.com/wso2/identity-apps/commit/64d1d40cf664987e22e18a3cd7983a5e845829f3), [`7c7606bd87ec736bf9845c1e1b44e41abb717b7c`](https://github.com/wso2/identity-apps/commit/7c7606bd87ec736bf9845c1e1b44e41abb717b7c)]:
  - @wso2is/admin.organizations.v1@2.20.104
  - @wso2is/admin.extensions.v1@2.21.74
  - @wso2is/react-components@2.2.31
  - @wso2is/admin.roles.v2@2.20.104
  - @wso2is/admin.users.v1@2.20.104
  - @wso2is/admin.identity-providers.v1@2.21.34
  - @wso2is/admin.applications.v1@2.22.34
  - @wso2is/admin.authentication.v1@2.20.104
  - @wso2is/admin.core.v1@2.23.34
  - @wso2is/admin.login-flow.ai.v1@2.20.104
  - @wso2is/admin.server-configurations.v1@2.21.46
  - @wso2is/admin.userstores.v1@2.20.104
  - @wso2is/dynamic-forms@2.0.89
  - @wso2is/form@2.0.90

## 2.20.103

### Patch Changes

- Updated dependencies [[`b073a12775ff5acf9b2d8247e2e1b5d7bff24fd2`](https://github.com/wso2/identity-apps/commit/b073a12775ff5acf9b2d8247e2e1b5d7bff24fd2)]:
  - @wso2is/admin.extensions.v1@2.21.73
  - @wso2is/admin.applications.v1@2.22.33
  - @wso2is/admin.authentication.v1@2.20.103
  - @wso2is/admin.core.v1@2.23.33
  - @wso2is/admin.identity-providers.v1@2.21.33
  - @wso2is/admin.organizations.v1@2.20.103
  - @wso2is/admin.roles.v2@2.20.103
  - @wso2is/admin.server-configurations.v1@2.21.45
  - @wso2is/admin.users.v1@2.20.103
  - @wso2is/admin.userstores.v1@2.20.103
  - @wso2is/admin.login-flow.ai.v1@2.20.103

## 2.20.102

### Patch Changes

- Updated dependencies [[`3520652d01ac8521d6685002a3c2135397580f86`](https://github.com/wso2/identity-apps/commit/3520652d01ac8521d6685002a3c2135397580f86)]:
  - @wso2is/admin.applications.v1@2.22.32
  - @wso2is/admin.core.v1@2.23.32
  - @wso2is/admin.extensions.v1@2.21.72
  - @wso2is/admin.identity-providers.v1@2.21.32
  - @wso2is/admin.login-flow.ai.v1@2.20.102
  - @wso2is/admin.organizations.v1@2.20.102
  - @wso2is/admin.roles.v2@2.20.102
  - @wso2is/admin.authentication.v1@2.20.102
  - @wso2is/admin.server-configurations.v1@2.21.44
  - @wso2is/admin.users.v1@2.20.102
  - @wso2is/admin.userstores.v1@2.20.102

## 2.20.101

### Patch Changes

- [#6715](https://github.com/wso2/identity-apps/pull/6715) [`afeb344ddbc6a674f342893b3f8135977e52a468`](https://github.com/wso2/identity-apps/commit/afeb344ddbc6a674f342893b3f8135977e52a468) Thanks [@ashanthamara](https://github.com/ashanthamara)! - Bump oxygen ui version

- Updated dependencies [[`afeb344ddbc6a674f342893b3f8135977e52a468`](https://github.com/wso2/identity-apps/commit/afeb344ddbc6a674f342893b3f8135977e52a468)]:
  - @wso2is/admin.server-configurations.v1@2.21.43
  - @wso2is/admin.identity-providers.v1@2.21.31
  - @wso2is/admin.login-flow.ai.v1@2.20.101
  - @wso2is/admin.organizations.v1@2.20.101
  - @wso2is/admin.applications.v1@2.22.31
  - @wso2is/admin.extensions.v1@2.21.71
  - @wso2is/admin.userstores.v1@2.20.101
  - @wso2is/react-components@2.2.30
  - @wso2is/admin.roles.v2@2.20.101
  - @wso2is/admin.users.v1@2.20.101
  - @wso2is/admin.core.v1@2.23.31
  - @wso2is/dynamic-forms@2.0.88
  - @wso2is/admin.authentication.v1@2.20.101
  - @wso2is/form@2.0.89

## 2.20.100

### Patch Changes

- Updated dependencies [[`3533ef2c2cc693af44884f32e42e506d462704aa`](https://github.com/wso2/identity-apps/commit/3533ef2c2cc693af44884f32e42e506d462704aa)]:
  - @wso2is/admin.extensions.v1@2.21.70
  - @wso2is/admin.applications.v1@2.22.30
  - @wso2is/admin.authentication.v1@2.20.100
  - @wso2is/admin.core.v1@2.23.30
  - @wso2is/admin.identity-providers.v1@2.21.30
  - @wso2is/admin.organizations.v1@2.20.100
  - @wso2is/admin.roles.v2@2.20.100
  - @wso2is/admin.server-configurations.v1@2.21.42
  - @wso2is/admin.users.v1@2.20.100
  - @wso2is/admin.userstores.v1@2.20.100
  - @wso2is/admin.login-flow.ai.v1@2.20.100

## 2.20.99

### Patch Changes

- Updated dependencies [[`1f7f75c007d4c8c562c0d72d29db6760f20a15e6`](https://github.com/wso2/identity-apps/commit/1f7f75c007d4c8c562c0d72d29db6760f20a15e6)]:
  - @wso2is/admin.applications.v1@2.22.29
  - @wso2is/admin.extensions.v1@2.21.69
  - @wso2is/admin.core.v1@2.23.29
  - @wso2is/admin.identity-providers.v1@2.21.29
  - @wso2is/admin.login-flow.ai.v1@2.20.99
  - @wso2is/admin.organizations.v1@2.20.99
  - @wso2is/admin.roles.v2@2.20.99
  - @wso2is/admin.authentication.v1@2.20.99
  - @wso2is/admin.server-configurations.v1@2.21.41
  - @wso2is/admin.users.v1@2.20.99
  - @wso2is/admin.userstores.v1@2.20.99

## 2.20.98

### Patch Changes

- Updated dependencies [[`198c2432e6eacdc2bcf1bb9e7432ea7d700f7534`](https://github.com/wso2/identity-apps/commit/198c2432e6eacdc2bcf1bb9e7432ea7d700f7534)]:
  - @wso2is/react-components@2.2.29
  - @wso2is/admin.core.v1@2.23.28
  - @wso2is/admin.applications.v1@2.22.28
  - @wso2is/admin.extensions.v1@2.21.68
  - @wso2is/admin.identity-providers.v1@2.21.28
  - @wso2is/admin.login-flow.ai.v1@2.20.98
  - @wso2is/admin.organizations.v1@2.20.98
  - @wso2is/admin.roles.v2@2.20.98
  - @wso2is/admin.server-configurations.v1@2.21.40
  - @wso2is/admin.users.v1@2.20.98
  - @wso2is/admin.userstores.v1@2.20.98
  - @wso2is/dynamic-forms@2.0.87
  - @wso2is/form@2.0.88
  - @wso2is/admin.authentication.v1@2.20.98

## 2.20.97

### Patch Changes

- Updated dependencies [[`51f97383095dd3c797c596bb67027a35b92b15cf`](https://github.com/wso2/identity-apps/commit/51f97383095dd3c797c596bb67027a35b92b15cf)]:
  - @wso2is/admin.extensions.v1@2.21.67
  - @wso2is/admin.core.v1@2.23.27
  - @wso2is/admin.applications.v1@2.22.27
  - @wso2is/admin.authentication.v1@2.20.97
  - @wso2is/admin.identity-providers.v1@2.21.27
  - @wso2is/admin.organizations.v1@2.20.97
  - @wso2is/admin.roles.v2@2.20.97
  - @wso2is/admin.server-configurations.v1@2.21.39
  - @wso2is/admin.users.v1@2.20.97
  - @wso2is/admin.userstores.v1@2.20.97
  - @wso2is/admin.login-flow.ai.v1@2.20.97

## 2.20.96

### Patch Changes

- Updated dependencies [[`40fee44a8d9ca90909c0470fe1b38b8a919318c5`](https://github.com/wso2/identity-apps/commit/40fee44a8d9ca90909c0470fe1b38b8a919318c5)]:
  - @wso2is/admin.identity-providers.v1@2.21.26
  - @wso2is/admin.login-flow.ai.v1@2.20.96
  - @wso2is/admin.applications.v1@2.22.26
  - @wso2is/admin.extensions.v1@2.21.66
  - @wso2is/admin.core.v1@2.23.26
  - @wso2is/admin.organizations.v1@2.20.96
  - @wso2is/admin.roles.v2@2.20.96
  - @wso2is/admin.server-configurations.v1@2.21.38
  - @wso2is/admin.users.v1@2.20.96
  - @wso2is/admin.authentication.v1@2.20.96
  - @wso2is/admin.userstores.v1@2.20.96

## 2.20.95

### Patch Changes

- [#6689](https://github.com/wso2/identity-apps/pull/6689) [`8a642b219422f09a4be1d105bcf8521cd7957128`](https://github.com/wso2/identity-apps/commit/8a642b219422f09a4be1d105bcf8521cd7957128) Thanks [@NipuniBhagya](https://github.com/NipuniBhagya)! - Bump React SDK version

- Updated dependencies [[`d9615827f6e7c2f087c1debdb377e02e66ac4e62`](https://github.com/wso2/identity-apps/commit/d9615827f6e7c2f087c1debdb377e02e66ac4e62), [`8a642b219422f09a4be1d105bcf8521cd7957128`](https://github.com/wso2/identity-apps/commit/8a642b219422f09a4be1d105bcf8521cd7957128), [`f1bd6dea60145fbd49e446c1b60b61ea0145e6ba`](https://github.com/wso2/identity-apps/commit/f1bd6dea60145fbd49e446c1b60b61ea0145e6ba)]:
  - @wso2is/admin.authentication.v1@2.20.95
  - @wso2is/admin.extensions.v1@2.21.65
  - @wso2is/admin.core.v1@2.23.25
  - @wso2is/theme@2.0.98
  - @wso2is/admin.applications.v1@2.22.25
  - @wso2is/admin.identity-providers.v1@2.21.25
  - @wso2is/admin.login-flow.ai.v1@2.20.95
  - @wso2is/admin.organizations.v1@2.20.95
  - @wso2is/admin.roles.v2@2.20.95
  - @wso2is/admin.server-configurations.v1@2.21.37
  - @wso2is/admin.users.v1@2.20.95
  - @wso2is/admin.userstores.v1@2.20.95
  - @wso2is/react-components@2.2.28
  - @wso2is/dynamic-forms@2.0.86
  - @wso2is/form@2.0.87

## 2.20.94

### Patch Changes

- Updated dependencies [[`c835a430af9d39dfca7c7b04cff9f1bc571c21c6`](https://github.com/wso2/identity-apps/commit/c835a430af9d39dfca7c7b04cff9f1bc571c21c6)]:
  - @wso2is/admin.authentication.v1@2.20.94
  - @wso2is/admin.organizations.v1@2.20.94
  - @wso2is/admin.core.v1@2.23.24
  - @wso2is/admin.extensions.v1@2.21.64
  - @wso2is/admin.users.v1@2.20.94
  - @wso2is/admin.applications.v1@2.22.24
  - @wso2is/admin.identity-providers.v1@2.21.24
  - @wso2is/admin.login-flow.ai.v1@2.20.94
  - @wso2is/admin.roles.v2@2.20.94
  - @wso2is/admin.server-configurations.v1@2.21.36
  - @wso2is/admin.userstores.v1@2.20.94

## 2.20.93

### Patch Changes

- Updated dependencies [[`d742d26e18b04f96ec63d9bf54361a537402a3dc`](https://github.com/wso2/identity-apps/commit/d742d26e18b04f96ec63d9bf54361a537402a3dc)]:
  - @wso2is/admin.core.v1@2.23.23
  - @wso2is/admin.applications.v1@2.22.23
  - @wso2is/admin.authentication.v1@2.20.93
  - @wso2is/admin.extensions.v1@2.21.63
  - @wso2is/admin.identity-providers.v1@2.21.23
  - @wso2is/admin.login-flow.ai.v1@2.20.93
  - @wso2is/admin.organizations.v1@2.20.93
  - @wso2is/admin.roles.v2@2.20.93
  - @wso2is/admin.server-configurations.v1@2.21.35
  - @wso2is/admin.users.v1@2.20.93
  - @wso2is/admin.userstores.v1@2.20.93

## 2.20.92

### Patch Changes

- Updated dependencies [[`f30d2e0962fb1ee35063f9baf2f80490d6ff62e4`](https://github.com/wso2/identity-apps/commit/f30d2e0962fb1ee35063f9baf2f80490d6ff62e4)]:
  - @wso2is/admin.server-configurations.v1@2.21.34
  - @wso2is/admin.core.v1@2.23.22
  - @wso2is/admin.applications.v1@2.22.22
  - @wso2is/admin.extensions.v1@2.21.62
  - @wso2is/admin.identity-providers.v1@2.21.22
  - @wso2is/admin.roles.v2@2.20.92
  - @wso2is/admin.users.v1@2.20.92
  - @wso2is/admin.authentication.v1@2.20.92
  - @wso2is/admin.login-flow.ai.v1@2.20.92
  - @wso2is/admin.organizations.v1@2.20.92
  - @wso2is/admin.userstores.v1@2.20.92

## 2.20.91

### Patch Changes

- Updated dependencies []:
  - @wso2is/admin.applications.v1@2.22.21
  - @wso2is/admin.core.v1@2.23.21
  - @wso2is/admin.extensions.v1@2.21.61
  - @wso2is/admin.identity-providers.v1@2.21.21
  - @wso2is/admin.organizations.v1@2.20.91
  - @wso2is/admin.roles.v2@2.20.91
  - @wso2is/admin.login-flow.ai.v1@2.20.91
  - @wso2is/admin.authentication.v1@2.20.91
  - @wso2is/admin.server-configurations.v1@2.21.33
  - @wso2is/admin.users.v1@2.20.91
  - @wso2is/admin.userstores.v1@2.20.91

## 2.20.90

### Patch Changes

- Updated dependencies [[`6cea776ef17bfc5ffce4590bb2785153408528b1`](https://github.com/wso2/identity-apps/commit/6cea776ef17bfc5ffce4590bb2785153408528b1)]:
  - @wso2is/admin.extensions.v1@2.21.60
  - @wso2is/admin.applications.v1@2.22.20
  - @wso2is/admin.authentication.v1@2.20.90
  - @wso2is/admin.core.v1@2.23.20
  - @wso2is/admin.identity-providers.v1@2.21.20
  - @wso2is/admin.organizations.v1@2.20.90
  - @wso2is/admin.roles.v2@2.20.90
  - @wso2is/admin.server-configurations.v1@2.21.32
  - @wso2is/admin.users.v1@2.20.90
  - @wso2is/admin.userstores.v1@2.20.90
  - @wso2is/admin.login-flow.ai.v1@2.20.90

## 2.20.89

### Patch Changes

- [#6676](https://github.com/wso2/identity-apps/pull/6676) [`43c13ae8c8067f87b65c95f8ec8416cd297024da`](https://github.com/wso2/identity-apps/commit/43c13ae8c8067f87b65c95f8ec8416cd297024da) Thanks [@Achintha444](https://github.com/Achintha444)! - Update oxygen-ui to `1.13.3`

- Updated dependencies [[`43c13ae8c8067f87b65c95f8ec8416cd297024da`](https://github.com/wso2/identity-apps/commit/43c13ae8c8067f87b65c95f8ec8416cd297024da)]:
  - @wso2is/admin.server-configurations.v1@2.21.31
  - @wso2is/admin.identity-providers.v1@2.21.19
  - @wso2is/admin.authentication.v1@2.20.89
  - @wso2is/admin.login-flow.ai.v1@2.20.89
  - @wso2is/admin.organizations.v1@2.20.89
  - @wso2is/admin.applications.v1@2.22.19
  - @wso2is/admin.extensions.v1@2.21.59
  - @wso2is/admin.userstores.v1@2.20.89
  - @wso2is/react-components@2.2.27
  - @wso2is/admin.roles.v2@2.20.89
  - @wso2is/admin.users.v1@2.20.89
  - @wso2is/admin.core.v1@2.23.19
  - @wso2is/access-control@3.0.20
  - @wso2is/dynamic-forms@2.0.85
  - @wso2is/validation@2.0.9
  - @wso2is/forms@2.0.50
  - @wso2is/theme@2.0.97
  - @wso2is/core@2.0.60
  - @wso2is/form@2.0.86
  - @wso2is/i18n@2.5.15

## 2.20.88

### Patch Changes

- Updated dependencies [[`5711502923725307d3c3dfb6e3953e493e9a3ab6`](https://github.com/wso2/identity-apps/commit/5711502923725307d3c3dfb6e3953e493e9a3ab6)]:
  - @wso2is/admin.extensions.v1@2.21.58
  - @wso2is/admin.roles.v2@2.20.88
  - @wso2is/admin.core.v1@2.23.18
  - @wso2is/admin.applications.v1@2.22.18
  - @wso2is/admin.authentication.v1@2.20.88
  - @wso2is/admin.identity-providers.v1@2.21.18
  - @wso2is/admin.organizations.v1@2.20.88
  - @wso2is/admin.server-configurations.v1@2.21.30
  - @wso2is/admin.users.v1@2.20.88
  - @wso2is/admin.userstores.v1@2.20.88
  - @wso2is/admin.login-flow.ai.v1@2.20.88

## 2.20.87

### Patch Changes

- [#6639](https://github.com/wso2/identity-apps/pull/6639) [`ee0dc227a7e86ad7356ec222c1284e66d634d935`](https://github.com/wso2/identity-apps/commit/ee0dc227a7e86ad7356ec222c1284e66d634d935) Thanks [@JayaShakthi97](https://github.com/JayaShakthi97)! - Remove redundant constants and refactor constants structure

- Updated dependencies [[`ee0dc227a7e86ad7356ec222c1284e66d634d935`](https://github.com/wso2/identity-apps/commit/ee0dc227a7e86ad7356ec222c1284e66d634d935), [`ee0dc227a7e86ad7356ec222c1284e66d634d935`](https://github.com/wso2/identity-apps/commit/ee0dc227a7e86ad7356ec222c1284e66d634d935)]:
  - @wso2is/core@2.0.59
  - @wso2is/admin.identity-providers.v1@2.21.17
  - @wso2is/admin.applications.v1@2.22.17
  - @wso2is/admin.extensions.v1@2.21.57
  - @wso2is/admin.core.v1@2.23.17
  - @wso2is/admin.authentication.v1@2.20.87
  - @wso2is/admin.login-flow.ai.v1@2.20.87
  - @wso2is/admin.organizations.v1@2.20.87
  - @wso2is/admin.roles.v2@2.20.87
  - @wso2is/admin.server-configurations.v1@2.21.29
  - @wso2is/admin.users.v1@2.20.87
  - @wso2is/admin.userstores.v1@2.20.87
  - @wso2is/access-control@3.0.19
  - @wso2is/dynamic-forms@2.0.84
  - @wso2is/form@2.0.85
  - @wso2is/forms@2.0.49
  - @wso2is/i18n@2.5.14
  - @wso2is/react-components@2.2.26

## 2.20.86

### Patch Changes

- Updated dependencies []:
  - @wso2is/admin.applications.v1@2.22.16
  - @wso2is/admin.core.v1@2.23.16
  - @wso2is/admin.extensions.v1@2.21.56
  - @wso2is/admin.identity-providers.v1@2.21.16
  - @wso2is/admin.login-flow.ai.v1@2.20.86
  - @wso2is/admin.organizations.v1@2.20.86
  - @wso2is/admin.roles.v2@2.20.86
  - @wso2is/admin.authentication.v1@2.20.86
  - @wso2is/admin.server-configurations.v1@2.21.28
  - @wso2is/admin.users.v1@2.20.86
  - @wso2is/admin.userstores.v1@2.20.86

## 2.20.85

### Patch Changes

- Updated dependencies [[`6b02ab6bdf7323798ec96467cf93e3ac68dd4690`](https://github.com/wso2/identity-apps/commit/6b02ab6bdf7323798ec96467cf93e3ac68dd4690)]:
  - @wso2is/admin.applications.v1@2.22.15
  - @wso2is/admin.core.v1@2.23.15
  - @wso2is/admin.extensions.v1@2.21.55
  - @wso2is/admin.identity-providers.v1@2.21.15
  - @wso2is/admin.login-flow.ai.v1@2.20.85
  - @wso2is/admin.organizations.v1@2.20.85
  - @wso2is/admin.roles.v2@2.20.85
  - @wso2is/admin.authentication.v1@2.20.85
  - @wso2is/admin.server-configurations.v1@2.21.27
  - @wso2is/admin.users.v1@2.20.85
  - @wso2is/admin.userstores.v1@2.20.85

## 2.20.84

### Patch Changes

- Updated dependencies [[`bb65dfe1d4c9f1c4d873f0edc58f05f903aa443d`](https://github.com/wso2/identity-apps/commit/bb65dfe1d4c9f1c4d873f0edc58f05f903aa443d)]:
  - @wso2is/admin.users.v1@2.20.84
  - @wso2is/admin.applications.v1@2.22.14
  - @wso2is/admin.core.v1@2.23.14
  - @wso2is/admin.extensions.v1@2.21.54
  - @wso2is/admin.authentication.v1@2.20.84
  - @wso2is/admin.organizations.v1@2.20.84
  - @wso2is/admin.roles.v2@2.20.84
  - @wso2is/admin.server-configurations.v1@2.21.26
  - @wso2is/admin.identity-providers.v1@2.21.14
  - @wso2is/admin.login-flow.ai.v1@2.20.84
  - @wso2is/admin.userstores.v1@2.20.84

## 2.20.83

### Patch Changes

- [#6651](https://github.com/wso2/identity-apps/pull/6651) [`6bdf8d9c726e3ee2bf575af014098ee5768ee672`](https://github.com/wso2/identity-apps/commit/6bdf8d9c726e3ee2bf575af014098ee5768ee672) Thanks [@Achintha444](https://github.com/Achintha444)! - Update the oxygen version to 1.13.2

- Updated dependencies [[`6bdf8d9c726e3ee2bf575af014098ee5768ee672`](https://github.com/wso2/identity-apps/commit/6bdf8d9c726e3ee2bf575af014098ee5768ee672)]:
  - @wso2is/admin.server-configurations.v1@2.21.25
  - @wso2is/admin.identity-providers.v1@2.21.13
  - @wso2is/admin.authentication.v1@2.20.83
  - @wso2is/admin.login-flow.ai.v1@2.20.83
  - @wso2is/admin.organizations.v1@2.20.83
  - @wso2is/admin.applications.v1@2.22.13
  - @wso2is/admin.extensions.v1@2.21.53
  - @wso2is/admin.userstores.v1@2.20.83
  - @wso2is/react-components@2.2.25
  - @wso2is/admin.roles.v2@2.20.83
  - @wso2is/admin.users.v1@2.20.83
  - @wso2is/admin.core.v1@2.23.13
  - @wso2is/access-control@3.0.18
  - @wso2is/dynamic-forms@2.0.83
  - @wso2is/validation@2.0.8
  - @wso2is/forms@2.0.48
  - @wso2is/theme@2.0.96
  - @wso2is/core@2.0.58
  - @wso2is/form@2.0.84
  - @wso2is/i18n@2.5.13

## 2.20.82

### Patch Changes

- Updated dependencies [[`6eea3816bd7cabfbf2137a9a8390ef72d8fe7b9d`](https://github.com/wso2/identity-apps/commit/6eea3816bd7cabfbf2137a9a8390ef72d8fe7b9d)]:
  - @wso2is/admin.organizations.v1@2.20.82
  - @wso2is/admin.extensions.v1@2.21.52
  - @wso2is/admin.applications.v1@2.22.12
  - @wso2is/admin.authentication.v1@2.20.82
  - @wso2is/admin.core.v1@2.23.12
  - @wso2is/admin.identity-providers.v1@2.21.12
  - @wso2is/admin.login-flow.ai.v1@2.20.82
  - @wso2is/admin.roles.v2@2.20.82
  - @wso2is/admin.users.v1@2.20.82
  - @wso2is/admin.server-configurations.v1@2.21.24
  - @wso2is/admin.userstores.v1@2.20.82

## 2.20.81

### Patch Changes

- Updated dependencies [[`a3f99a44971f28c54f037ca96436e8863222432e`](https://github.com/wso2/identity-apps/commit/a3f99a44971f28c54f037ca96436e8863222432e)]:
  - @wso2is/admin.applications.v1@2.22.11
  - @wso2is/admin.core.v1@2.23.11
  - @wso2is/admin.extensions.v1@2.21.51
  - @wso2is/admin.identity-providers.v1@2.21.11
  - @wso2is/admin.login-flow.ai.v1@2.20.81
  - @wso2is/admin.organizations.v1@2.20.81
  - @wso2is/admin.roles.v2@2.20.81
  - @wso2is/admin.authentication.v1@2.20.81
  - @wso2is/admin.server-configurations.v1@2.21.23
  - @wso2is/admin.users.v1@2.20.81
  - @wso2is/admin.userstores.v1@2.20.81

## 2.20.80

### Patch Changes

- Updated dependencies [[`31c268c3ca49e1e7a91773f96f56e3d0f2931ec6`](https://github.com/wso2/identity-apps/commit/31c268c3ca49e1e7a91773f96f56e3d0f2931ec6)]:
  - @wso2is/admin.applications.v1@2.22.10
  - @wso2is/admin.core.v1@2.23.10
  - @wso2is/admin.extensions.v1@2.21.50
  - @wso2is/admin.identity-providers.v1@2.21.10
  - @wso2is/admin.login-flow.ai.v1@2.20.80
  - @wso2is/admin.organizations.v1@2.20.80
  - @wso2is/admin.roles.v2@2.20.80
  - @wso2is/admin.authentication.v1@2.20.80
  - @wso2is/admin.server-configurations.v1@2.21.22
  - @wso2is/admin.users.v1@2.20.80
  - @wso2is/admin.userstores.v1@2.20.80

## 2.20.79

### Patch Changes

- Updated dependencies [[`9f8577942314da8308aeae398f6d7d0eaf1b93ed`](https://github.com/wso2/identity-apps/commit/9f8577942314da8308aeae398f6d7d0eaf1b93ed), [`196e3426e7f99b6741e5aada839d2ee3000f005a`](https://github.com/wso2/identity-apps/commit/196e3426e7f99b6741e5aada839d2ee3000f005a), [`bf97792c29aca3670755e35825b2dfcdd6317f15`](https://github.com/wso2/identity-apps/commit/bf97792c29aca3670755e35825b2dfcdd6317f15)]:
  - @wso2is/admin.applications.v1@2.22.9
  - @wso2is/i18n@2.5.12
  - @wso2is/theme@2.0.95
  - @wso2is/admin.identity-providers.v1@2.21.9
  - @wso2is/admin.core.v1@2.23.9
  - @wso2is/admin.extensions.v1@2.21.49
  - @wso2is/admin.login-flow.ai.v1@2.20.79
  - @wso2is/admin.organizations.v1@2.20.79
  - @wso2is/admin.roles.v2@2.20.79
  - @wso2is/admin.authentication.v1@2.20.79
  - @wso2is/admin.server-configurations.v1@2.21.21
  - @wso2is/admin.users.v1@2.20.79
  - @wso2is/admin.userstores.v1@2.20.79
  - @wso2is/react-components@2.2.24
  - @wso2is/dynamic-forms@2.0.82
  - @wso2is/form@2.0.83

## 2.20.78

### Patch Changes

- [#6635](https://github.com/wso2/identity-apps/pull/6635) [`411658f1efc46cf71ea40b6bae511f42891c7a43`](https://github.com/wso2/identity-apps/commit/411658f1efc46cf71ea40b6bae511f42891c7a43) Thanks [@pavinduLakshan](https://github.com/pavinduLakshan)! - Fix some eslint warnings not being shown in vscode editor

* [#6487](https://github.com/wso2/identity-apps/pull/6487) [`0683e51ac6194dfa54c2a5f508d0a33b487b6ebf`](https://github.com/wso2/identity-apps/commit/0683e51ac6194dfa54c2a5f508d0a33b487b6ebf) Thanks [@pavinduLakshan](https://github.com/pavinduLakshan)! - Remove unnecessary legacy mode configs and its usage

* Updated dependencies [[`411658f1efc46cf71ea40b6bae511f42891c7a43`](https://github.com/wso2/identity-apps/commit/411658f1efc46cf71ea40b6bae511f42891c7a43), [`0683e51ac6194dfa54c2a5f508d0a33b487b6ebf`](https://github.com/wso2/identity-apps/commit/0683e51ac6194dfa54c2a5f508d0a33b487b6ebf)]:
  - @wso2is/admin.server-configurations.v1@2.21.20
  - @wso2is/admin.identity-providers.v1@2.21.8
  - @wso2is/admin.login-flow.ai.v1@2.20.78
  - @wso2is/admin.organizations.v1@2.20.78
  - @wso2is/admin.extensions.v1@2.21.48
  - @wso2is/admin.userstores.v1@2.20.78
  - @wso2is/react-components@2.2.23
  - @wso2is/admin.roles.v2@2.20.78
  - @wso2is/admin.users.v1@2.20.78
  - @wso2is/admin.core.v1@2.23.8
  - @wso2is/access-control@3.0.17
  - @wso2is/dynamic-forms@2.0.81
  - @wso2is/validation@2.0.7
  - @wso2is/forms@2.0.47
  - @wso2is/theme@2.0.94
  - @wso2is/core@2.0.57
  - @wso2is/form@2.0.82
  - @wso2is/i18n@2.5.11
  - @wso2is/admin.applications.v1@2.22.8
  - @wso2is/admin.authentication.v1@2.20.78

## 2.20.77

### Patch Changes

- [#6632](https://github.com/wso2/identity-apps/pull/6632) [`9ad69fa0a41cc3e6ecbfbe26ecdb7f615242ef8a`](https://github.com/wso2/identity-apps/commit/9ad69fa0a41cc3e6ecbfbe26ecdb7f615242ef8a) Thanks [@Achintha444](https://github.com/Achintha444)! - Update the oxygen version to `1.13.1` to fix the issue in the design of the default Chip design.

- Updated dependencies [[`9ad69fa0a41cc3e6ecbfbe26ecdb7f615242ef8a`](https://github.com/wso2/identity-apps/commit/9ad69fa0a41cc3e6ecbfbe26ecdb7f615242ef8a)]:
  - @wso2is/admin.server-configurations.v1@2.21.19
  - @wso2is/admin.identity-providers.v1@2.21.7
  - @wso2is/admin.authentication.v1@2.20.77
  - @wso2is/admin.login-flow.ai.v1@2.20.77
  - @wso2is/admin.organizations.v1@2.20.77
  - @wso2is/admin.applications.v1@2.22.7
  - @wso2is/admin.extensions.v1@2.21.47
  - @wso2is/admin.userstores.v1@2.20.77
  - @wso2is/react-components@2.2.22
  - @wso2is/admin.roles.v2@2.20.77
  - @wso2is/admin.users.v1@2.20.77
  - @wso2is/admin.core.v1@2.23.7
  - @wso2is/access-control@3.0.16
  - @wso2is/dynamic-forms@2.0.80
  - @wso2is/forms@2.0.46
  - @wso2is/theme@2.0.93
  - @wso2is/core@2.0.56
  - @wso2is/form@2.0.81
  - @wso2is/i18n@2.5.10

## 2.20.76

### Patch Changes

- Updated dependencies [[`7071e4f719bbd10ae62f7bfc18fc12e6d9127bc3`](https://github.com/wso2/identity-apps/commit/7071e4f719bbd10ae62f7bfc18fc12e6d9127bc3)]:
  - @wso2is/admin.server-configurations.v1@2.21.18
  - @wso2is/admin.core.v1@2.23.6
  - @wso2is/i18n@2.5.9
  - @wso2is/admin.applications.v1@2.22.6
  - @wso2is/admin.extensions.v1@2.21.46
  - @wso2is/admin.identity-providers.v1@2.21.6
  - @wso2is/admin.roles.v2@2.20.76
  - @wso2is/admin.users.v1@2.20.76
  - @wso2is/admin.authentication.v1@2.20.76
  - @wso2is/admin.login-flow.ai.v1@2.20.76
  - @wso2is/admin.organizations.v1@2.20.76
  - @wso2is/admin.userstores.v1@2.20.76

## 2.20.75

### Patch Changes

- Updated dependencies [[`98ae1e51e5e4c1bbaf52ac814af1da1722efb596`](https://github.com/wso2/identity-apps/commit/98ae1e51e5e4c1bbaf52ac814af1da1722efb596)]:
  - @wso2is/admin.applications.v1@2.22.5
  - @wso2is/theme@2.0.92
  - @wso2is/admin.core.v1@2.23.5
  - @wso2is/admin.extensions.v1@2.21.45
  - @wso2is/admin.identity-providers.v1@2.21.5
  - @wso2is/admin.login-flow.ai.v1@2.20.75
  - @wso2is/admin.organizations.v1@2.20.75
  - @wso2is/admin.roles.v2@2.20.75
  - @wso2is/admin.server-configurations.v1@2.21.17
  - @wso2is/admin.users.v1@2.20.75
  - @wso2is/admin.userstores.v1@2.20.75
  - @wso2is/react-components@2.2.21
  - @wso2is/admin.authentication.v1@2.20.75
  - @wso2is/dynamic-forms@2.0.79
  - @wso2is/form@2.0.80

## 2.20.74

### Patch Changes

- Updated dependencies [[`2f2d951279511a96c1d98bbd96ac71fc8be02eba`](https://github.com/wso2/identity-apps/commit/2f2d951279511a96c1d98bbd96ac71fc8be02eba), [`6b0c7f6a7398b12f933ba753cf1f69ff4eabf853`](https://github.com/wso2/identity-apps/commit/6b0c7f6a7398b12f933ba753cf1f69ff4eabf853)]:
  - @wso2is/admin.applications.v1@2.22.4
  - @wso2is/admin.server-configurations.v1@2.21.16
  - @wso2is/admin.core.v1@2.23.4
  - @wso2is/admin.extensions.v1@2.21.44
  - @wso2is/admin.identity-providers.v1@2.21.4
  - @wso2is/admin.login-flow.ai.v1@2.20.74
  - @wso2is/admin.organizations.v1@2.20.74
  - @wso2is/admin.roles.v2@2.20.74
  - @wso2is/admin.users.v1@2.20.74
  - @wso2is/admin.authentication.v1@2.20.74
  - @wso2is/admin.userstores.v1@2.20.74

## 2.20.73

### Patch Changes

- Updated dependencies [[`0981cd4b6901ae53119de1bd63f36fba79ebd533`](https://github.com/wso2/identity-apps/commit/0981cd4b6901ae53119de1bd63f36fba79ebd533)]:
  - @wso2is/admin.applications.v1@2.22.3
  - @wso2is/i18n@2.5.8
  - @wso2is/admin.core.v1@2.23.3
  - @wso2is/admin.extensions.v1@2.21.43
  - @wso2is/admin.identity-providers.v1@2.21.3
  - @wso2is/admin.login-flow.ai.v1@2.20.73
  - @wso2is/admin.organizations.v1@2.20.73
  - @wso2is/admin.roles.v2@2.20.73
  - @wso2is/admin.authentication.v1@2.20.73
  - @wso2is/admin.server-configurations.v1@2.21.15
  - @wso2is/admin.users.v1@2.20.73
  - @wso2is/admin.userstores.v1@2.20.73

## 2.20.72

### Patch Changes

- [#6617](https://github.com/wso2/identity-apps/pull/6617) [`7e3bfd46f7a76dc74727dfe23ebbca66675dff85`](https://github.com/wso2/identity-apps/commit/7e3bfd46f7a76dc74727dfe23ebbca66675dff85) Thanks [@Achintha444](https://github.com/Achintha444)! - update the design of the Chip component

- Updated dependencies [[`7e3bfd46f7a76dc74727dfe23ebbca66675dff85`](https://github.com/wso2/identity-apps/commit/7e3bfd46f7a76dc74727dfe23ebbca66675dff85)]:
  - @wso2is/admin.server-configurations.v1@2.21.14
  - @wso2is/admin.identity-providers.v1@2.21.2
  - @wso2is/admin.authentication.v1@2.20.72
  - @wso2is/admin.login-flow.ai.v1@2.20.72
  - @wso2is/admin.organizations.v1@2.20.72
  - @wso2is/admin.applications.v1@2.22.2
  - @wso2is/admin.extensions.v1@2.21.42
  - @wso2is/admin.userstores.v1@2.20.72
  - @wso2is/react-components@2.2.20
  - @wso2is/admin.roles.v2@2.20.72
  - @wso2is/admin.users.v1@2.20.72
  - @wso2is/admin.core.v1@2.23.2
  - @wso2is/access-control@3.0.15
  - @wso2is/dynamic-forms@2.0.78
  - @wso2is/forms@2.0.45
  - @wso2is/theme@2.0.91
  - @wso2is/core@2.0.55
  - @wso2is/form@2.0.79
  - @wso2is/i18n@2.5.7

## 2.20.71

### Patch Changes

- [#6616](https://github.com/wso2/identity-apps/pull/6616) [`768bb7367149129d198d65d69f07e6f97a6a2ed7`](https://github.com/wso2/identity-apps/commit/768bb7367149129d198d65d69f07e6f97a6a2ed7) Thanks [@pavinduLakshan](https://github.com/pavinduLakshan)! - Upgrade asgardeo react sdk version

- Updated dependencies [[`a11be2907a610c8b4d71942c49ba38cdd76ee9e8`](https://github.com/wso2/identity-apps/commit/a11be2907a610c8b4d71942c49ba38cdd76ee9e8), [`768bb7367149129d198d65d69f07e6f97a6a2ed7`](https://github.com/wso2/identity-apps/commit/768bb7367149129d198d65d69f07e6f97a6a2ed7)]:
  - @wso2is/admin.applications.v1@2.22.1
  - @wso2is/admin.server-configurations.v1@2.21.13
  - @wso2is/admin.identity-providers.v1@2.21.1
  - @wso2is/admin.authentication.v1@2.20.71
  - @wso2is/admin.login-flow.ai.v1@2.20.71
  - @wso2is/admin.organizations.v1@2.20.71
  - @wso2is/admin.extensions.v1@2.21.41
  - @wso2is/admin.userstores.v1@2.20.71
  - @wso2is/admin.roles.v2@2.20.71
  - @wso2is/admin.users.v1@2.20.71
  - @wso2is/admin.core.v1@2.23.1
  - @wso2is/core@2.0.54
  - @wso2is/access-control@3.0.14
  - @wso2is/dynamic-forms@2.0.77
  - @wso2is/form@2.0.78
  - @wso2is/forms@2.0.44
  - @wso2is/i18n@2.5.6
  - @wso2is/react-components@2.2.19

## 2.20.70

### Patch Changes

- Updated dependencies [[`5fc75427e1f0533085be5eea41f5eb1ada894b67`](https://github.com/wso2/identity-apps/commit/5fc75427e1f0533085be5eea41f5eb1ada894b67), [`2fcba18b79408465216e000a09d230f274f70fb3`](https://github.com/wso2/identity-apps/commit/2fcba18b79408465216e000a09d230f274f70fb3)]:
  - @wso2is/admin.core.v1@2.23.0
  - @wso2is/admin.identity-providers.v1@2.21.0
  - @wso2is/admin.applications.v1@2.22.0
  - @wso2is/admin.authentication.v1@2.20.70
  - @wso2is/admin.extensions.v1@2.21.40
  - @wso2is/admin.login-flow.ai.v1@2.20.70
  - @wso2is/admin.organizations.v1@2.20.70
  - @wso2is/admin.roles.v2@2.20.70
  - @wso2is/admin.server-configurations.v1@2.21.12
  - @wso2is/admin.users.v1@2.20.70
  - @wso2is/admin.userstores.v1@2.20.70

## 2.20.69

### Patch Changes

- [#6608](https://github.com/wso2/identity-apps/pull/6608) [`5d49c2defe346f4e2a4391f20689f5039d9b6066`](https://github.com/wso2/identity-apps/commit/5d49c2defe346f4e2a4391f20689f5039d9b6066) Thanks [@pavinduLakshan](https://github.com/pavinduLakshan)! - Update asgardeo react sdk version

- Updated dependencies [[`5d49c2defe346f4e2a4391f20689f5039d9b6066`](https://github.com/wso2/identity-apps/commit/5d49c2defe346f4e2a4391f20689f5039d9b6066)]:
  - @wso2is/admin.server-configurations.v1@2.21.11
  - @wso2is/admin.identity-providers.v1@2.20.69
  - @wso2is/admin.authentication.v1@2.20.69
  - @wso2is/admin.login-flow.ai.v1@2.20.69
  - @wso2is/admin.organizations.v1@2.20.69
  - @wso2is/admin.applications.v1@2.21.39
  - @wso2is/admin.extensions.v1@2.21.39
  - @wso2is/admin.userstores.v1@2.20.69
  - @wso2is/admin.roles.v2@2.20.69
  - @wso2is/admin.users.v1@2.20.69
  - @wso2is/admin.core.v1@2.22.11
  - @wso2is/core@2.0.53
  - @wso2is/access-control@3.0.13
  - @wso2is/dynamic-forms@2.0.76
  - @wso2is/form@2.0.77
  - @wso2is/forms@2.0.43
  - @wso2is/i18n@2.5.5
  - @wso2is/react-components@2.2.18

## 2.20.68

### Patch Changes

- Updated dependencies [[`91db151942242a5829066d4b1d42cf8ce4feafe9`](https://github.com/wso2/identity-apps/commit/91db151942242a5829066d4b1d42cf8ce4feafe9)]:
  - @wso2is/admin.applications.v1@2.21.38
  - @wso2is/i18n@2.5.4
  - @wso2is/admin.core.v1@2.22.10
  - @wso2is/admin.extensions.v1@2.21.38
  - @wso2is/admin.identity-providers.v1@2.20.68
  - @wso2is/admin.login-flow.ai.v1@2.20.68
  - @wso2is/admin.organizations.v1@2.20.68
  - @wso2is/admin.roles.v2@2.20.68
  - @wso2is/admin.authentication.v1@2.20.68
  - @wso2is/admin.server-configurations.v1@2.21.10
  - @wso2is/admin.users.v1@2.20.68
  - @wso2is/admin.userstores.v1@2.20.68

## 2.20.67

### Patch Changes

- Updated dependencies [[`c958ec82e451e0b7b30eb6fa2a25de59abefe31e`](https://github.com/wso2/identity-apps/commit/c958ec82e451e0b7b30eb6fa2a25de59abefe31e)]:
  - @wso2is/admin.extensions.v1@2.21.37
  - @wso2is/admin.applications.v1@2.21.37
  - @wso2is/admin.authentication.v1@2.20.67
  - @wso2is/admin.core.v1@2.22.9
  - @wso2is/admin.identity-providers.v1@2.20.67
  - @wso2is/admin.organizations.v1@2.20.67
  - @wso2is/admin.roles.v2@2.20.67
  - @wso2is/admin.server-configurations.v1@2.21.9
  - @wso2is/admin.users.v1@2.20.67
  - @wso2is/admin.userstores.v1@2.20.67
  - @wso2is/admin.login-flow.ai.v1@2.20.67

## 2.20.66

### Patch Changes

- Updated dependencies []:
  - @wso2is/admin.core.v1@2.22.8
  - @wso2is/admin.extensions.v1@2.21.36
  - @wso2is/admin.organizations.v1@2.20.66
  - @wso2is/admin.applications.v1@2.21.36
  - @wso2is/admin.authentication.v1@2.20.66
  - @wso2is/admin.identity-providers.v1@2.20.66
  - @wso2is/admin.login-flow.ai.v1@2.20.66
  - @wso2is/admin.roles.v2@2.20.66
  - @wso2is/admin.server-configurations.v1@2.21.8
  - @wso2is/admin.users.v1@2.20.66
  - @wso2is/admin.userstores.v1@2.20.66

## 2.20.65

### Patch Changes

- Updated dependencies [[`898d86fa22f8819db0961c6de429484c097bb3ab`](https://github.com/wso2/identity-apps/commit/898d86fa22f8819db0961c6de429484c097bb3ab)]:
  - @wso2is/admin.identity-providers.v1@2.20.65
  - @wso2is/admin.extensions.v1@2.21.35
  - @wso2is/react-components@2.2.17
  - @wso2is/admin.core.v1@2.22.7
  - @wso2is/core@2.0.52
  - @wso2is/admin.applications.v1@2.21.35
  - @wso2is/admin.login-flow.ai.v1@2.20.65
  - @wso2is/admin.organizations.v1@2.20.65
  - @wso2is/admin.roles.v2@2.20.65
  - @wso2is/admin.server-configurations.v1@2.21.7
  - @wso2is/admin.users.v1@2.20.65
  - @wso2is/admin.authentication.v1@2.20.65
  - @wso2is/admin.userstores.v1@2.20.65
  - @wso2is/dynamic-forms@2.0.75
  - @wso2is/form@2.0.76
  - @wso2is/access-control@3.0.12
  - @wso2is/forms@2.0.42
  - @wso2is/i18n@2.5.3

## 2.20.64

### Patch Changes

- Updated dependencies [[`e5b95f9ed5ab1c50c8339364f15dfab1eb0ee27d`](https://github.com/wso2/identity-apps/commit/e5b95f9ed5ab1c50c8339364f15dfab1eb0ee27d)]:
  - @wso2is/i18n@2.5.2
  - @wso2is/admin.applications.v1@2.21.34
  - @wso2is/admin.authentication.v1@2.20.64
  - @wso2is/admin.core.v1@2.22.6
  - @wso2is/admin.extensions.v1@2.21.34
  - @wso2is/admin.identity-providers.v1@2.20.64
  - @wso2is/admin.login-flow.ai.v1@2.20.64
  - @wso2is/admin.organizations.v1@2.20.64
  - @wso2is/admin.roles.v2@2.20.64
  - @wso2is/admin.server-configurations.v1@2.21.6
  - @wso2is/admin.users.v1@2.20.64
  - @wso2is/admin.userstores.v1@2.20.64

## 2.20.63

### Patch Changes

- Updated dependencies [[`b0e396cc7b02051c9191337dc207a851d1aea360`](https://github.com/wso2/identity-apps/commit/b0e396cc7b02051c9191337dc207a851d1aea360)]:
  - @wso2is/theme@2.0.90
  - @wso2is/admin.core.v1@2.22.5
  - @wso2is/admin.extensions.v1@2.21.33
  - @wso2is/admin.organizations.v1@2.20.63
  - @wso2is/admin.identity-providers.v1@2.20.63
  - @wso2is/admin.login-flow.ai.v1@2.20.63
  - @wso2is/admin.roles.v2@2.20.63
  - @wso2is/admin.server-configurations.v1@2.21.5
  - @wso2is/admin.users.v1@2.20.63
  - @wso2is/admin.userstores.v1@2.20.63
  - @wso2is/react-components@2.2.16
  - @wso2is/admin.applications.v1@2.21.33
  - @wso2is/admin.authentication.v1@2.20.63
  - @wso2is/dynamic-forms@2.0.74
  - @wso2is/form@2.0.75

## 2.20.62

### Patch Changes

- Updated dependencies [[`2cb42f81fd5acddb6dcb534183f6c0332ec53bff`](https://github.com/wso2/identity-apps/commit/2cb42f81fd5acddb6dcb534183f6c0332ec53bff)]:
  - @wso2is/admin.core.v1@2.22.4
  - @wso2is/admin.applications.v1@2.21.32
  - @wso2is/admin.authentication.v1@2.20.62
  - @wso2is/admin.extensions.v1@2.21.32
  - @wso2is/admin.identity-providers.v1@2.20.62
  - @wso2is/admin.login-flow.ai.v1@2.20.62
  - @wso2is/admin.organizations.v1@2.20.62
  - @wso2is/admin.roles.v2@2.20.62
  - @wso2is/admin.server-configurations.v1@2.21.4
  - @wso2is/admin.users.v1@2.20.62
  - @wso2is/admin.userstores.v1@2.20.62

## 2.20.61

### Patch Changes

- Updated dependencies [[`6500ca1be1c4bbc939c7a0024b80f2aa5be123f1`](https://github.com/wso2/identity-apps/commit/6500ca1be1c4bbc939c7a0024b80f2aa5be123f1)]:
  - @wso2is/react-components@2.2.15
  - @wso2is/admin.applications.v1@2.21.31
  - @wso2is/admin.core.v1@2.22.3
  - @wso2is/admin.extensions.v1@2.21.31
  - @wso2is/admin.identity-providers.v1@2.20.61
  - @wso2is/admin.login-flow.ai.v1@2.20.61
  - @wso2is/admin.organizations.v1@2.20.61
  - @wso2is/admin.roles.v2@2.20.61
  - @wso2is/admin.server-configurations.v1@2.21.3
  - @wso2is/admin.users.v1@2.20.61
  - @wso2is/admin.userstores.v1@2.20.61
  - @wso2is/dynamic-forms@2.0.73
  - @wso2is/form@2.0.74
  - @wso2is/admin.authentication.v1@2.20.61

## 2.20.60

### Patch Changes

- Updated dependencies [[`3392011ce0dddf65ac9072a1a153f28c0e7e846f`](https://github.com/wso2/identity-apps/commit/3392011ce0dddf65ac9072a1a153f28c0e7e846f)]:
  - @wso2is/admin.core.v1@2.22.2
  - @wso2is/admin.applications.v1@2.21.30
  - @wso2is/admin.authentication.v1@2.20.60
  - @wso2is/admin.extensions.v1@2.21.30
  - @wso2is/admin.identity-providers.v1@2.20.60
  - @wso2is/admin.login-flow.ai.v1@2.20.60
  - @wso2is/admin.organizations.v1@2.20.60
  - @wso2is/admin.roles.v2@2.20.60
  - @wso2is/admin.server-configurations.v1@2.21.2
  - @wso2is/admin.users.v1@2.20.60
  - @wso2is/admin.userstores.v1@2.20.60

## 2.20.59

### Patch Changes

- Updated dependencies [[`7f50838d255ffeea0d8c65e1a696f6a923738146`](https://github.com/wso2/identity-apps/commit/7f50838d255ffeea0d8c65e1a696f6a923738146)]:
  - @wso2is/admin.applications.v1@2.21.29
  - @wso2is/react-components@2.2.14
  - @wso2is/i18n@2.5.1
  - @wso2is/admin.core.v1@2.22.1
  - @wso2is/admin.extensions.v1@2.21.29
  - @wso2is/admin.identity-providers.v1@2.20.59
  - @wso2is/admin.login-flow.ai.v1@2.20.59
  - @wso2is/admin.organizations.v1@2.20.59
  - @wso2is/admin.roles.v2@2.20.59
  - @wso2is/admin.server-configurations.v1@2.21.1
  - @wso2is/admin.users.v1@2.20.59
  - @wso2is/admin.userstores.v1@2.20.59
  - @wso2is/dynamic-forms@2.0.72
  - @wso2is/form@2.0.73
  - @wso2is/admin.authentication.v1@2.20.59

## 2.20.58

### Patch Changes

- Updated dependencies [[`a7d0c020b04ba382733280407fc202910f4fc8f4`](https://github.com/wso2/identity-apps/commit/a7d0c020b04ba382733280407fc202910f4fc8f4)]:
  - @wso2is/admin.server-configurations.v1@2.21.0
  - @wso2is/admin.core.v1@2.22.0
  - @wso2is/i18n@2.5.0
  - @wso2is/admin.applications.v1@2.21.28
  - @wso2is/admin.extensions.v1@2.21.28
  - @wso2is/admin.identity-providers.v1@2.20.58
  - @wso2is/admin.roles.v2@2.20.58
  - @wso2is/admin.users.v1@2.20.58
  - @wso2is/admin.authentication.v1@2.20.58
  - @wso2is/admin.login-flow.ai.v1@2.20.58
  - @wso2is/admin.organizations.v1@2.20.58
  - @wso2is/admin.userstores.v1@2.20.58

## 2.20.57

### Patch Changes

- Updated dependencies [[`f1d9b7ccbe14f1a42b6d3360da664acf39ba6909`](https://github.com/wso2/identity-apps/commit/f1d9b7ccbe14f1a42b6d3360da664acf39ba6909)]:
  - @wso2is/theme@2.0.89
  - @wso2is/admin.extensions.v1@2.21.27
  - @wso2is/admin.identity-providers.v1@2.20.57
  - @wso2is/admin.login-flow.ai.v1@2.20.57
  - @wso2is/admin.organizations.v1@2.20.57
  - @wso2is/admin.roles.v2@2.20.57
  - @wso2is/admin.server-configurations.v1@2.20.57
  - @wso2is/admin.users.v1@2.20.57
  - @wso2is/admin.userstores.v1@2.20.57
  - @wso2is/react-components@2.2.13
  - @wso2is/admin.applications.v1@2.21.27
  - @wso2is/admin.authentication.v1@2.20.57
  - @wso2is/admin.core.v1@2.21.27
  - @wso2is/dynamic-forms@2.0.71
  - @wso2is/form@2.0.72

## 2.20.56

### Patch Changes

- Updated dependencies []:
  - @wso2is/admin.applications.v1@2.21.26
  - @wso2is/admin.core.v1@2.21.26
  - @wso2is/admin.roles.v2@2.20.56
  - @wso2is/admin.extensions.v1@2.21.26
  - @wso2is/admin.identity-providers.v1@2.20.56
  - @wso2is/admin.login-flow.ai.v1@2.20.56
  - @wso2is/admin.organizations.v1@2.20.56
  - @wso2is/admin.authentication.v1@2.20.56
  - @wso2is/admin.server-configurations.v1@2.20.56
  - @wso2is/admin.users.v1@2.20.56
  - @wso2is/admin.userstores.v1@2.20.56

## 2.20.55

### Patch Changes

- Updated dependencies [[`82bbbf2303853076342ef80ef7d987bed16df01f`](https://github.com/wso2/identity-apps/commit/82bbbf2303853076342ef80ef7d987bed16df01f)]:
  - @wso2is/admin.applications.v1@2.21.25
  - @wso2is/admin.core.v1@2.21.25
  - @wso2is/i18n@2.4.8
  - @wso2is/admin.extensions.v1@2.21.25
  - @wso2is/admin.identity-providers.v1@2.20.55
  - @wso2is/admin.login-flow.ai.v1@2.20.55
  - @wso2is/admin.organizations.v1@2.20.55
  - @wso2is/admin.roles.v2@2.20.55
  - @wso2is/admin.authentication.v1@2.20.55
  - @wso2is/admin.server-configurations.v1@2.20.55
  - @wso2is/admin.users.v1@2.20.55
  - @wso2is/admin.userstores.v1@2.20.55

## 2.20.54

### Patch Changes

- Updated dependencies [[`1820d54f7dd5fa826c4747964fd2c1af9b7c3d8c`](https://github.com/wso2/identity-apps/commit/1820d54f7dd5fa826c4747964fd2c1af9b7c3d8c)]:
  - @wso2is/admin.core.v1@2.21.24
  - @wso2is/admin.applications.v1@2.21.24
  - @wso2is/admin.authentication.v1@2.20.54
  - @wso2is/admin.extensions.v1@2.21.24
  - @wso2is/admin.identity-providers.v1@2.20.54
  - @wso2is/admin.login-flow.ai.v1@2.20.54
  - @wso2is/admin.organizations.v1@2.20.54
  - @wso2is/admin.roles.v2@2.20.54
  - @wso2is/admin.server-configurations.v1@2.20.54
  - @wso2is/admin.users.v1@2.20.54
  - @wso2is/admin.userstores.v1@2.20.54

## 2.20.53

### Patch Changes

- Updated dependencies [[`a533e58d21d759f0a27d804f17b042a2819a8955`](https://github.com/wso2/identity-apps/commit/a533e58d21d759f0a27d804f17b042a2819a8955)]:
  - @wso2is/admin.applications.v1@2.21.23
  - @wso2is/admin.extensions.v1@2.21.23
  - @wso2is/i18n@2.4.7
  - @wso2is/admin.core.v1@2.21.23
  - @wso2is/admin.identity-providers.v1@2.20.53
  - @wso2is/admin.login-flow.ai.v1@2.20.53
  - @wso2is/admin.organizations.v1@2.20.53
  - @wso2is/admin.roles.v2@2.20.53
  - @wso2is/admin.authentication.v1@2.20.53
  - @wso2is/admin.server-configurations.v1@2.20.53
  - @wso2is/admin.users.v1@2.20.53
  - @wso2is/admin.userstores.v1@2.20.53

## 2.20.52

### Patch Changes

- Updated dependencies [[`1201f1179cda981617c35b6d9839abe768d5a394`](https://github.com/wso2/identity-apps/commit/1201f1179cda981617c35b6d9839abe768d5a394)]:
  - @wso2is/admin.applications.v1@2.21.22
  - @wso2is/admin.extensions.v1@2.21.22
  - @wso2is/theme@2.0.88
  - @wso2is/admin.core.v1@2.21.22
  - @wso2is/admin.identity-providers.v1@2.20.52
  - @wso2is/admin.login-flow.ai.v1@2.20.52
  - @wso2is/admin.organizations.v1@2.20.52
  - @wso2is/admin.roles.v2@2.20.52
  - @wso2is/admin.authentication.v1@2.20.52
  - @wso2is/admin.server-configurations.v1@2.20.52
  - @wso2is/admin.users.v1@2.20.52
  - @wso2is/admin.userstores.v1@2.20.52
  - @wso2is/react-components@2.2.12
  - @wso2is/dynamic-forms@2.0.70
  - @wso2is/form@2.0.71

## 2.20.51

### Patch Changes

- Updated dependencies [[`8fa06039e0791823d9de3c290cb4e93557f77f81`](https://github.com/wso2/identity-apps/commit/8fa06039e0791823d9de3c290cb4e93557f77f81)]:
  - @wso2is/admin.extensions.v1@2.21.21
  - @wso2is/admin.applications.v1@2.21.21
  - @wso2is/admin.core.v1@2.21.21
  - @wso2is/admin.identity-providers.v1@2.20.51
  - @wso2is/admin.organizations.v1@2.20.51
  - @wso2is/admin.roles.v2@2.20.51
  - @wso2is/admin.authentication.v1@2.20.51
  - @wso2is/admin.server-configurations.v1@2.20.51
  - @wso2is/admin.users.v1@2.20.51
  - @wso2is/admin.userstores.v1@2.20.51
  - @wso2is/admin.login-flow.ai.v1@2.20.51

## 2.20.50

### Patch Changes

- Updated dependencies [[`d376f489cceae4ab415dcf6ae1ffd536baa47f9a`](https://github.com/wso2/identity-apps/commit/d376f489cceae4ab415dcf6ae1ffd536baa47f9a), [`55402e8eeb65021310621f0f8c643effbdc805a5`](https://github.com/wso2/identity-apps/commit/55402e8eeb65021310621f0f8c643effbdc805a5)]:
  - @wso2is/admin.extensions.v1@2.21.20
  - @wso2is/admin.applications.v1@2.21.20
  - @wso2is/admin.authentication.v1@2.20.50
  - @wso2is/admin.core.v1@2.21.20
  - @wso2is/admin.identity-providers.v1@2.20.50
  - @wso2is/admin.organizations.v1@2.20.50
  - @wso2is/admin.roles.v2@2.20.50
  - @wso2is/admin.server-configurations.v1@2.20.50
  - @wso2is/admin.users.v1@2.20.50
  - @wso2is/admin.userstores.v1@2.20.50
  - @wso2is/admin.login-flow.ai.v1@2.20.50

## 2.20.49

### Patch Changes

- Updated dependencies [[`8b4b5e35cc4ec7a96f5d68bf2cf65c8400c72b57`](https://github.com/wso2/identity-apps/commit/8b4b5e35cc4ec7a96f5d68bf2cf65c8400c72b57)]:
  - @wso2is/admin.users.v1@2.20.49
  - @wso2is/admin.authentication.v1@2.20.49
  - @wso2is/admin.core.v1@2.21.19
  - @wso2is/admin.extensions.v1@2.21.19
  - @wso2is/admin.organizations.v1@2.20.49
  - @wso2is/admin.roles.v2@2.20.49
  - @wso2is/admin.server-configurations.v1@2.20.49
  - @wso2is/admin.applications.v1@2.21.19
  - @wso2is/admin.identity-providers.v1@2.20.49
  - @wso2is/admin.login-flow.ai.v1@2.20.49
  - @wso2is/admin.userstores.v1@2.20.49

## 2.20.48

### Patch Changes

- Updated dependencies [[`1e079568c0ba1f4e158ec9a666df58c2f7c17d02`](https://github.com/wso2/identity-apps/commit/1e079568c0ba1f4e158ec9a666df58c2f7c17d02)]:
  - @wso2is/admin.identity-providers.v1@2.20.48
  - @wso2is/admin.extensions.v1@2.21.18
  - @wso2is/admin.applications.v1@2.21.18
  - @wso2is/admin.core.v1@2.21.18
  - @wso2is/admin.login-flow.ai.v1@2.20.48
  - @wso2is/admin.organizations.v1@2.20.48
  - @wso2is/admin.roles.v2@2.20.48
  - @wso2is/admin.server-configurations.v1@2.20.48
  - @wso2is/admin.users.v1@2.20.48
  - @wso2is/admin.authentication.v1@2.20.48
  - @wso2is/admin.userstores.v1@2.20.48

## 2.20.47

### Patch Changes

- Updated dependencies [[`c58df1f13afd6ccc28cc129518ac86bab6419744`](https://github.com/wso2/identity-apps/commit/c58df1f13afd6ccc28cc129518ac86bab6419744)]:
  - @wso2is/admin.extensions.v1@2.21.17
  - @wso2is/admin.applications.v1@2.21.17
  - @wso2is/admin.authentication.v1@2.20.47
  - @wso2is/admin.core.v1@2.21.17
  - @wso2is/admin.identity-providers.v1@2.20.47
  - @wso2is/admin.organizations.v1@2.20.47
  - @wso2is/admin.roles.v2@2.20.47
  - @wso2is/admin.server-configurations.v1@2.20.47
  - @wso2is/admin.users.v1@2.20.47
  - @wso2is/admin.userstores.v1@2.20.47
  - @wso2is/admin.login-flow.ai.v1@2.20.47

## 2.20.46

### Patch Changes

- Updated dependencies [[`85600f55bcb1db924b28681c903a4e98b9558116`](https://github.com/wso2/identity-apps/commit/85600f55bcb1db924b28681c903a4e98b9558116)]:
  - @wso2is/react-components@2.2.11
  - @wso2is/access-control@3.0.11
  - @wso2is/dynamic-forms@2.0.69
  - @wso2is/validation@2.0.6
  - @wso2is/forms@2.0.41
  - @wso2is/theme@2.0.87
  - @wso2is/core@2.0.51
  - @wso2is/form@2.0.70
  - @wso2is/i18n@2.4.6
  - @wso2is/admin.applications.v1@2.21.16
  - @wso2is/admin.core.v1@2.21.16
  - @wso2is/admin.extensions.v1@2.21.16
  - @wso2is/admin.identity-providers.v1@2.20.46
  - @wso2is/admin.login-flow.ai.v1@2.20.46
  - @wso2is/admin.organizations.v1@2.20.46
  - @wso2is/admin.roles.v2@2.20.46
  - @wso2is/admin.server-configurations.v1@2.20.46
  - @wso2is/admin.users.v1@2.20.46
  - @wso2is/admin.userstores.v1@2.20.46
  - @wso2is/admin.authentication.v1@2.20.46

## 2.20.45

### Patch Changes

- Updated dependencies []:
  - @wso2is/admin.core.v1@2.21.15
  - @wso2is/admin.extensions.v1@2.21.15
  - @wso2is/admin.organizations.v1@2.20.45
  - @wso2is/admin.applications.v1@2.21.15
  - @wso2is/admin.authentication.v1@2.20.45
  - @wso2is/admin.identity-providers.v1@2.20.45
  - @wso2is/admin.login-flow.ai.v1@2.20.45
  - @wso2is/admin.roles.v2@2.20.45
  - @wso2is/admin.server-configurations.v1@2.20.45
  - @wso2is/admin.users.v1@2.20.45
  - @wso2is/admin.userstores.v1@2.20.45

## 2.20.44

### Patch Changes

- Updated dependencies [[`2ba92ddb826fded335a6264d598a5183dc5d79d0`](https://github.com/wso2/identity-apps/commit/2ba92ddb826fded335a6264d598a5183dc5d79d0)]:
  - @wso2is/admin.extensions.v1@2.21.14
  - @wso2is/admin.users.v1@2.20.44
  - @wso2is/admin.applications.v1@2.21.14
  - @wso2is/admin.authentication.v1@2.20.44
  - @wso2is/admin.core.v1@2.21.14
  - @wso2is/admin.identity-providers.v1@2.20.44
  - @wso2is/admin.organizations.v1@2.20.44
  - @wso2is/admin.roles.v2@2.20.44
  - @wso2is/admin.server-configurations.v1@2.20.44
  - @wso2is/admin.userstores.v1@2.20.44
  - @wso2is/admin.login-flow.ai.v1@2.20.44

## 2.20.43

### Patch Changes

- Updated dependencies [[`f19ab7f15f718590204385c8522e3fc83a6055b3`](https://github.com/wso2/identity-apps/commit/f19ab7f15f718590204385c8522e3fc83a6055b3)]:
  - @wso2is/admin.extensions.v1@2.21.13
  - @wso2is/admin.applications.v1@2.21.13
  - @wso2is/admin.authentication.v1@2.20.43
  - @wso2is/admin.core.v1@2.21.13
  - @wso2is/admin.identity-providers.v1@2.20.43
  - @wso2is/admin.organizations.v1@2.20.43
  - @wso2is/admin.roles.v2@2.20.43
  - @wso2is/admin.server-configurations.v1@2.20.43
  - @wso2is/admin.users.v1@2.20.43
  - @wso2is/admin.userstores.v1@2.20.43
  - @wso2is/admin.login-flow.ai.v1@2.20.43

## 2.20.42

### Patch Changes

- Updated dependencies [[`8171c75ff05d1ef8e9c929edc018e9618671fa63`](https://github.com/wso2/identity-apps/commit/8171c75ff05d1ef8e9c929edc018e9618671fa63)]:
  - @wso2is/admin.authentication.v1@2.20.42
  - @wso2is/admin.core.v1@2.21.12
  - @wso2is/admin.extensions.v1@2.21.12
  - @wso2is/admin.organizations.v1@2.20.42
  - @wso2is/admin.users.v1@2.20.42
  - @wso2is/admin.applications.v1@2.21.12
  - @wso2is/admin.identity-providers.v1@2.20.42
  - @wso2is/admin.login-flow.ai.v1@2.20.42
  - @wso2is/admin.roles.v2@2.20.42
  - @wso2is/admin.server-configurations.v1@2.20.42
  - @wso2is/admin.userstores.v1@2.20.42

## 2.20.41

### Patch Changes

- Updated dependencies [[`df3842a93f108a90146d8e8b9b1bb90fc6a32465`](https://github.com/wso2/identity-apps/commit/df3842a93f108a90146d8e8b9b1bb90fc6a32465), [`fb99538a3379188e56c3a537281a2ba880c34804`](https://github.com/wso2/identity-apps/commit/fb99538a3379188e56c3a537281a2ba880c34804)]:
  - @wso2is/admin.identity-providers.v1@2.20.41
  - @wso2is/admin.applications.v1@2.21.11
  - @wso2is/admin.extensions.v1@2.21.11
  - @wso2is/i18n@2.4.5
  - @wso2is/admin.core.v1@2.21.11
  - @wso2is/admin.login-flow.ai.v1@2.20.41
  - @wso2is/admin.organizations.v1@2.20.41
  - @wso2is/admin.roles.v2@2.20.41
  - @wso2is/admin.server-configurations.v1@2.20.41
  - @wso2is/admin.users.v1@2.20.41
  - @wso2is/admin.authentication.v1@2.20.41
  - @wso2is/admin.userstores.v1@2.20.41

## 2.20.40

### Patch Changes

- Updated dependencies [[`dea861307c887c802107a741662d0413399aba03`](https://github.com/wso2/identity-apps/commit/dea861307c887c802107a741662d0413399aba03)]:
  - @wso2is/admin.extensions.v1@2.21.10
  - @wso2is/admin.applications.v1@2.21.10
  - @wso2is/admin.authentication.v1@2.20.40
  - @wso2is/admin.core.v1@2.21.10
  - @wso2is/admin.identity-providers.v1@2.20.40
  - @wso2is/admin.organizations.v1@2.20.40
  - @wso2is/admin.roles.v2@2.20.40
  - @wso2is/admin.server-configurations.v1@2.20.40
  - @wso2is/admin.users.v1@2.20.40
  - @wso2is/admin.userstores.v1@2.20.40
  - @wso2is/admin.login-flow.ai.v1@2.20.40

## 2.20.39

### Patch Changes

- Updated dependencies [[`2a0f4df1570a146aaf079cfc50b2fb52ff3c9465`](https://github.com/wso2/identity-apps/commit/2a0f4df1570a146aaf079cfc50b2fb52ff3c9465)]:
  - @wso2is/i18n@2.4.4
  - @wso2is/admin.core.v1@2.21.9
  - @wso2is/admin.applications.v1@2.21.9
  - @wso2is/admin.authentication.v1@2.20.39
  - @wso2is/admin.extensions.v1@2.21.9
  - @wso2is/admin.identity-providers.v1@2.20.39
  - @wso2is/admin.login-flow.ai.v1@2.20.39
  - @wso2is/admin.organizations.v1@2.20.39
  - @wso2is/admin.roles.v2@2.20.39
  - @wso2is/admin.server-configurations.v1@2.20.39
  - @wso2is/admin.users.v1@2.20.39
  - @wso2is/admin.userstores.v1@2.20.39

## 2.20.38

### Patch Changes

- Updated dependencies [[`6cbe0406657561063905c5c35e6981f16ef87387`](https://github.com/wso2/identity-apps/commit/6cbe0406657561063905c5c35e6981f16ef87387)]:
  - @wso2is/admin.identity-providers.v1@2.20.38
  - @wso2is/admin.applications.v1@2.21.8
  - @wso2is/admin.extensions.v1@2.21.8
  - @wso2is/admin.core.v1@2.21.8
  - @wso2is/admin.login-flow.ai.v1@2.20.38
  - @wso2is/admin.organizations.v1@2.20.38
  - @wso2is/admin.roles.v2@2.20.38
  - @wso2is/admin.server-configurations.v1@2.20.38
  - @wso2is/admin.users.v1@2.20.38
  - @wso2is/admin.authentication.v1@2.20.38
  - @wso2is/admin.userstores.v1@2.20.38

## 2.20.37

### Patch Changes

- Updated dependencies [[`14c6c8a32fd3743db494423cc0535f84dfc8e023`](https://github.com/wso2/identity-apps/commit/14c6c8a32fd3743db494423cc0535f84dfc8e023)]:
  - @wso2is/admin.identity-providers.v1@2.20.37
  - @wso2is/admin.roles.v2@2.20.37
  - @wso2is/admin.applications.v1@2.21.7
  - @wso2is/admin.core.v1@2.21.7
  - @wso2is/admin.extensions.v1@2.21.7
  - @wso2is/admin.login-flow.ai.v1@2.20.37
  - @wso2is/admin.organizations.v1@2.20.37
  - @wso2is/admin.server-configurations.v1@2.20.37
  - @wso2is/admin.users.v1@2.20.37
  - @wso2is/admin.authentication.v1@2.20.37
  - @wso2is/admin.userstores.v1@2.20.37

## 2.20.36

### Patch Changes

- Updated dependencies [[`e44d40bd90aeb8b04042aa3b4836f9b4883d0e34`](https://github.com/wso2/identity-apps/commit/e44d40bd90aeb8b04042aa3b4836f9b4883d0e34)]:
  - @wso2is/i18n@2.4.3
  - @wso2is/admin.applications.v1@2.21.6
  - @wso2is/admin.authentication.v1@2.20.36
  - @wso2is/admin.core.v1@2.21.6
  - @wso2is/admin.extensions.v1@2.21.6
  - @wso2is/admin.identity-providers.v1@2.20.36
  - @wso2is/admin.login-flow.ai.v1@2.20.36
  - @wso2is/admin.organizations.v1@2.20.36
  - @wso2is/admin.roles.v2@2.20.36
  - @wso2is/admin.server-configurations.v1@2.20.36
  - @wso2is/admin.users.v1@2.20.36
  - @wso2is/admin.userstores.v1@2.20.36

## 2.20.35

### Patch Changes

- Updated dependencies [[`b1e9c3064894e54fce5dcaa9c5afcf3be68cde49`](https://github.com/wso2/identity-apps/commit/b1e9c3064894e54fce5dcaa9c5afcf3be68cde49)]:
  - @wso2is/admin.identity-providers.v1@2.20.35
  - @wso2is/admin.applications.v1@2.21.5
  - @wso2is/admin.extensions.v1@2.21.5
  - @wso2is/admin.core.v1@2.21.5
  - @wso2is/theme@2.0.86
  - @wso2is/admin.login-flow.ai.v1@2.20.35
  - @wso2is/admin.organizations.v1@2.20.35
  - @wso2is/admin.roles.v2@2.20.35
  - @wso2is/admin.server-configurations.v1@2.20.35
  - @wso2is/admin.users.v1@2.20.35
  - @wso2is/admin.authentication.v1@2.20.35
  - @wso2is/admin.userstores.v1@2.20.35
  - @wso2is/react-components@2.2.10
  - @wso2is/dynamic-forms@2.0.68
  - @wso2is/form@2.0.69

## 2.20.34

### Patch Changes

- Updated dependencies [[`724b808017d8ed4649eb672ba53d95dc59251741`](https://github.com/wso2/identity-apps/commit/724b808017d8ed4649eb672ba53d95dc59251741)]:
  - @wso2is/admin.identity-providers.v1@2.20.34
  - @wso2is/admin.applications.v1@2.21.4
  - @wso2is/admin.extensions.v1@2.21.4
  - @wso2is/admin.core.v1@2.21.4
  - @wso2is/admin.login-flow.ai.v1@2.20.34
  - @wso2is/admin.organizations.v1@2.20.34
  - @wso2is/admin.roles.v2@2.20.34
  - @wso2is/admin.server-configurations.v1@2.20.34
  - @wso2is/admin.users.v1@2.20.34
  - @wso2is/admin.authentication.v1@2.20.34
  - @wso2is/admin.userstores.v1@2.20.34

## 2.20.33

### Patch Changes

- Updated dependencies [[`6cd6be837b6bee2ba92bb745bf9470f47d080a90`](https://github.com/wso2/identity-apps/commit/6cd6be837b6bee2ba92bb745bf9470f47d080a90)]:
  - @wso2is/admin.extensions.v1@2.21.3
  - @wso2is/admin.applications.v1@2.21.3
  - @wso2is/admin.authentication.v1@2.20.33
  - @wso2is/admin.core.v1@2.21.3
  - @wso2is/admin.identity-providers.v1@2.20.33
  - @wso2is/admin.organizations.v1@2.20.33
  - @wso2is/admin.roles.v2@2.20.33
  - @wso2is/admin.server-configurations.v1@2.20.33
  - @wso2is/admin.users.v1@2.20.33
  - @wso2is/admin.userstores.v1@2.20.33
  - @wso2is/admin.login-flow.ai.v1@2.20.33

## 2.20.32

### Patch Changes

- Updated dependencies [[`d6a846aec10597470a11ecce90c27cdf0c6b240d`](https://github.com/wso2/identity-apps/commit/d6a846aec10597470a11ecce90c27cdf0c6b240d), [`1e59bc54a206b22f49ddeae4ef3645e5ca351188`](https://github.com/wso2/identity-apps/commit/1e59bc54a206b22f49ddeae4ef3645e5ca351188)]:
  - @wso2is/admin.authentication.v1@2.20.32
  - @wso2is/admin.organizations.v1@2.20.32
  - @wso2is/admin.applications.v1@2.21.2
  - @wso2is/admin.extensions.v1@2.21.2
  - @wso2is/admin.roles.v2@2.20.32
  - @wso2is/admin.users.v1@2.20.32
  - @wso2is/admin.core.v1@2.21.2
  - @wso2is/access-control@3.0.10
  - @wso2is/core@2.0.50
  - @wso2is/admin.server-configurations.v1@2.20.32
  - @wso2is/i18n@2.4.2
  - @wso2is/admin.identity-providers.v1@2.20.32
  - @wso2is/admin.login-flow.ai.v1@2.20.32
  - @wso2is/admin.userstores.v1@2.20.32
  - @wso2is/dynamic-forms@2.0.67
  - @wso2is/form@2.0.68
  - @wso2is/forms@2.0.40
  - @wso2is/react-components@2.2.9

## 2.20.31

### Patch Changes

- Updated dependencies [[`2539cb9a769fdeedb6c44985dd76fee91114ced6`](https://github.com/wso2/identity-apps/commit/2539cb9a769fdeedb6c44985dd76fee91114ced6), [`0215c1a74a2f8940d7049e54ec2425b996e50d78`](https://github.com/wso2/identity-apps/commit/0215c1a74a2f8940d7049e54ec2425b996e50d78)]:
  - @wso2is/i18n@2.4.1
  - @wso2is/core@2.0.49
  - @wso2is/admin.applications.v1@2.21.1
  - @wso2is/admin.authentication.v1@2.20.31
  - @wso2is/admin.core.v1@2.21.1
  - @wso2is/admin.extensions.v1@2.21.1
  - @wso2is/admin.identity-providers.v1@2.20.31
  - @wso2is/admin.login-flow.ai.v1@2.20.31
  - @wso2is/admin.organizations.v1@2.20.31
  - @wso2is/admin.roles.v2@2.20.31
  - @wso2is/admin.server-configurations.v1@2.20.31
  - @wso2is/admin.users.v1@2.20.31
  - @wso2is/admin.userstores.v1@2.20.31
  - @wso2is/access-control@3.0.9
  - @wso2is/dynamic-forms@2.0.66
  - @wso2is/form@2.0.67
  - @wso2is/forms@2.0.39
  - @wso2is/react-components@2.2.8

## 2.20.30

### Patch Changes

- Updated dependencies [[`5fb9e9e3037d4f04e586e4fd9c39d577b994c4b1`](https://github.com/wso2/identity-apps/commit/5fb9e9e3037d4f04e586e4fd9c39d577b994c4b1), [`b339d3a607f060015b115a90219989d663ec02bf`](https://github.com/wso2/identity-apps/commit/b339d3a607f060015b115a90219989d663ec02bf)]:
  - @wso2is/admin.extensions.v1@2.21.0
  - @wso2is/admin.applications.v1@2.21.0
  - @wso2is/admin.core.v1@2.21.0
  - @wso2is/i18n@2.4.0
  - @wso2is/admin.authentication.v1@2.20.30
  - @wso2is/admin.identity-providers.v1@2.20.30
  - @wso2is/admin.organizations.v1@2.20.30
  - @wso2is/admin.roles.v2@2.20.30
  - @wso2is/admin.server-configurations.v1@2.20.30
  - @wso2is/admin.users.v1@2.20.30
  - @wso2is/admin.userstores.v1@2.20.30
  - @wso2is/admin.login-flow.ai.v1@2.20.30

## 2.20.29

### Patch Changes

- Updated dependencies []:
  - @wso2is/admin.core.v1@2.20.29
  - @wso2is/admin.applications.v1@2.20.29
  - @wso2is/admin.authentication.v1@2.20.29
  - @wso2is/admin.extensions.v1@2.20.29
  - @wso2is/admin.identity-providers.v1@2.20.29
  - @wso2is/admin.login-flow.ai.v1@2.20.29
  - @wso2is/admin.organizations.v1@2.20.29
  - @wso2is/admin.roles.v2@2.20.29
  - @wso2is/admin.server-configurations.v1@2.20.29
  - @wso2is/admin.users.v1@2.20.29
  - @wso2is/admin.userstores.v1@2.20.29

## 2.20.28

### Patch Changes

- [#6464](https://github.com/wso2/identity-apps/pull/6464) [`6f31b8cffa067bfd9c6df26ef425375c528985a6`](https://github.com/wso2/identity-apps/commit/6f31b8cffa067bfd9c6df26ef425375c528985a6) Thanks [@dasuni-30](https://github.com/dasuni-30)! - Update the collaborator term into administrator

- Updated dependencies [[`6f31b8cffa067bfd9c6df26ef425375c528985a6`](https://github.com/wso2/identity-apps/commit/6f31b8cffa067bfd9c6df26ef425375c528985a6), [`0d2c754bd252c3933db2709a5220240efa8bdd96`](https://github.com/wso2/identity-apps/commit/0d2c754bd252c3933db2709a5220240efa8bdd96), [`3bd1bdc4d403f3d4cd06a05813394fba91721e85`](https://github.com/wso2/identity-apps/commit/3bd1bdc4d403f3d4cd06a05813394fba91721e85)]:
  - @wso2is/admin.extensions.v1@2.20.28
  - @wso2is/admin.applications.v1@2.20.28
  - @wso2is/admin.core.v1@2.20.28
  - @wso2is/admin.authentication.v1@2.20.28
  - @wso2is/admin.identity-providers.v1@2.20.28
  - @wso2is/admin.organizations.v1@2.20.28
  - @wso2is/admin.roles.v2@2.20.28
  - @wso2is/admin.server-configurations.v1@2.20.28
  - @wso2is/admin.users.v1@2.20.28
  - @wso2is/admin.userstores.v1@2.20.28
  - @wso2is/admin.login-flow.ai.v1@2.20.28

## 2.20.27

### Patch Changes

- Updated dependencies [[`8af53128066b4b6368193fc9e77db0b5131725c7`](https://github.com/wso2/identity-apps/commit/8af53128066b4b6368193fc9e77db0b5131725c7), [`4b2a916ee2a152d9158f2f6746da35c5f0ec1e0d`](https://github.com/wso2/identity-apps/commit/4b2a916ee2a152d9158f2f6746da35c5f0ec1e0d)]:
  - @wso2is/admin.users.v1@2.20.27
  - @wso2is/admin.extensions.v1@2.20.27
  - @wso2is/admin.authentication.v1@2.20.27
  - @wso2is/admin.core.v1@2.20.27
  - @wso2is/admin.organizations.v1@2.20.27
  - @wso2is/admin.roles.v2@2.20.27
  - @wso2is/admin.server-configurations.v1@2.20.27
  - @wso2is/admin.applications.v1@2.20.27
  - @wso2is/admin.identity-providers.v1@2.20.27
  - @wso2is/admin.userstores.v1@2.20.27
  - @wso2is/admin.login-flow.ai.v1@2.20.27

## 2.20.26

### Patch Changes

- Updated dependencies [[`b5fcdf028e090f8e5cbc589d2d75af0527b2ff49`](https://github.com/wso2/identity-apps/commit/b5fcdf028e090f8e5cbc589d2d75af0527b2ff49), [`31d2e8976ff8d02de3409840b979301ae8a2ea27`](https://github.com/wso2/identity-apps/commit/31d2e8976ff8d02de3409840b979301ae8a2ea27), [`70604ae98b23ca3d9c061c56c5bad7a6d144c0f4`](https://github.com/wso2/identity-apps/commit/70604ae98b23ca3d9c061c56c5bad7a6d144c0f4), [`305f37225bcb656a16ce616e0a48b3c27c7da3ab`](https://github.com/wso2/identity-apps/commit/305f37225bcb656a16ce616e0a48b3c27c7da3ab)]:
  - @wso2is/admin.applications.v1@2.20.26
  - @wso2is/admin.roles.v2@2.20.26
  - @wso2is/admin.server-configurations.v1@2.20.26
  - @wso2is/admin.extensions.v1@2.20.26
  - @wso2is/i18n@2.3.9
  - @wso2is/admin.core.v1@2.20.26
  - @wso2is/admin.identity-providers.v1@2.20.26
  - @wso2is/admin.login-flow.ai.v1@2.20.26
  - @wso2is/admin.organizations.v1@2.20.26
  - @wso2is/admin.users.v1@2.20.26
  - @wso2is/admin.authentication.v1@2.20.26
  - @wso2is/admin.userstores.v1@2.20.26

## 2.20.25

### Patch Changes

- Updated dependencies [[`9b3e0fdb829ec2f4bb9000f599ad2b1153a03642`](https://github.com/wso2/identity-apps/commit/9b3e0fdb829ec2f4bb9000f599ad2b1153a03642), [`76d6a48c92070eb6716197c5488f16fce7dc8bf2`](https://github.com/wso2/identity-apps/commit/76d6a48c92070eb6716197c5488f16fce7dc8bf2)]:
  - @wso2is/admin.core.v1@2.20.25
  - @wso2is/admin.applications.v1@2.20.25
  - @wso2is/admin.authentication.v1@2.20.25
  - @wso2is/admin.extensions.v1@2.20.25
  - @wso2is/admin.identity-providers.v1@2.20.25
  - @wso2is/admin.login-flow.ai.v1@2.20.25
  - @wso2is/admin.organizations.v1@2.20.25
  - @wso2is/admin.roles.v2@2.20.25
  - @wso2is/admin.server-configurations.v1@2.20.25
  - @wso2is/admin.users.v1@2.20.25
  - @wso2is/admin.userstores.v1@2.20.25

## 2.20.24

### Patch Changes

- Updated dependencies [[`1aedc77eff0290d8263e290fef298039e4c98e34`](https://github.com/wso2/identity-apps/commit/1aedc77eff0290d8263e290fef298039e4c98e34)]:
  - @wso2is/admin.applications.v1@2.20.24
  - @wso2is/admin.extensions.v1@2.20.24
  - @wso2is/admin.core.v1@2.20.24
  - @wso2is/admin.identity-providers.v1@2.20.24
  - @wso2is/admin.login-flow.ai.v1@2.20.24
  - @wso2is/admin.organizations.v1@2.20.24
  - @wso2is/admin.roles.v2@2.20.24
  - @wso2is/admin.authentication.v1@2.20.24
  - @wso2is/admin.server-configurations.v1@2.20.24
  - @wso2is/admin.users.v1@2.20.24
  - @wso2is/admin.userstores.v1@2.20.24

## 2.20.23

### Patch Changes

- Updated dependencies [[`08b11da87c09aa0b1cbcd400b4efaef0ca418513`](https://github.com/wso2/identity-apps/commit/08b11da87c09aa0b1cbcd400b4efaef0ca418513)]:
  - @wso2is/admin.applications.v1@2.20.23
  - @wso2is/admin.core.v1@2.20.23
  - @wso2is/admin.extensions.v1@2.20.23
  - @wso2is/admin.identity-providers.v1@2.20.23
  - @wso2is/admin.login-flow.ai.v1@2.20.23
  - @wso2is/admin.organizations.v1@2.20.23
  - @wso2is/admin.roles.v2@2.20.23
  - @wso2is/admin.authentication.v1@2.20.23
  - @wso2is/admin.server-configurations.v1@2.20.23
  - @wso2is/admin.users.v1@2.20.23
  - @wso2is/admin.userstores.v1@2.20.23

## 2.20.22

### Patch Changes

- Updated dependencies [[`7b935a53556b71947711536e95f548b28aa69eaf`](https://github.com/wso2/identity-apps/commit/7b935a53556b71947711536e95f548b28aa69eaf), [`226ab7f3e1d7608f4eaa11365841b99de92f5143`](https://github.com/wso2/identity-apps/commit/226ab7f3e1d7608f4eaa11365841b99de92f5143)]:
  - @wso2is/admin.core.v1@2.20.22
  - @wso2is/admin.login-flow.ai.v1@2.20.22
  - @wso2is/admin.applications.v1@2.20.22
  - @wso2is/admin.authentication.v1@2.20.22
  - @wso2is/admin.extensions.v1@2.20.22
  - @wso2is/admin.identity-providers.v1@2.20.22
  - @wso2is/admin.organizations.v1@2.20.22
  - @wso2is/admin.roles.v2@2.20.22
  - @wso2is/admin.server-configurations.v1@2.20.22
  - @wso2is/admin.users.v1@2.20.22
  - @wso2is/admin.userstores.v1@2.20.22

## 2.20.21

### Patch Changes

- Updated dependencies [[`16f16d3ed494a488bf5c0cda370371a047c0de3f`](https://github.com/wso2/identity-apps/commit/16f16d3ed494a488bf5c0cda370371a047c0de3f), [`e6a9e979f4cacc8b83770c374a93b3ae6b5805b8`](https://github.com/wso2/identity-apps/commit/e6a9e979f4cacc8b83770c374a93b3ae6b5805b8), [`cd34ad60e21e6106d6404c54d7f059c789062dc1`](https://github.com/wso2/identity-apps/commit/cd34ad60e21e6106d6404c54d7f059c789062dc1)]:
  - @wso2is/admin.organizations.v1@2.20.21
  - @wso2is/admin.applications.v1@2.20.21
  - @wso2is/admin.authentication.v1@2.20.21
  - @wso2is/admin.core.v1@2.20.21
  - @wso2is/admin.extensions.v1@2.20.21
  - @wso2is/admin.identity-providers.v1@2.20.21
  - @wso2is/admin.login-flow.ai.v1@2.20.21
  - @wso2is/admin.roles.v2@2.20.21
  - @wso2is/admin.users.v1@2.20.21
  - @wso2is/admin.server-configurations.v1@2.20.21
  - @wso2is/admin.userstores.v1@2.20.21

## 2.20.20

### Patch Changes

- Updated dependencies [[`bcbc6964f411192de78ed35f10d8628fa14f2c49`](https://github.com/wso2/identity-apps/commit/bcbc6964f411192de78ed35f10d8628fa14f2c49)]:
  - @wso2is/admin.extensions.v1@2.20.20
  - @wso2is/admin.core.v1@2.20.20
  - @wso2is/admin.applications.v1@2.20.20
  - @wso2is/admin.authentication.v1@2.20.20
  - @wso2is/admin.identity-providers.v1@2.20.20
  - @wso2is/admin.organizations.v1@2.20.20
  - @wso2is/admin.roles.v2@2.20.20
  - @wso2is/admin.server-configurations.v1@2.20.20
  - @wso2is/admin.users.v1@2.20.20
  - @wso2is/admin.userstores.v1@2.20.20
  - @wso2is/admin.login-flow.ai.v1@2.20.20

## 2.20.19

### Patch Changes

- Updated dependencies [[`873362943e2514b84759027c10a555827f12a1ef`](https://github.com/wso2/identity-apps/commit/873362943e2514b84759027c10a555827f12a1ef)]:
  - @wso2is/admin.extensions.v1@2.20.19
  - @wso2is/admin.applications.v1@2.20.19
  - @wso2is/admin.authentication.v1@2.20.19
  - @wso2is/admin.core.v1@2.20.19
  - @wso2is/admin.identity-providers.v1@2.20.19
  - @wso2is/admin.organizations.v1@2.20.19
  - @wso2is/admin.roles.v2@2.20.19
  - @wso2is/admin.server-configurations.v1@2.20.19
  - @wso2is/admin.users.v1@2.20.19
  - @wso2is/admin.userstores.v1@2.20.19
  - @wso2is/admin.login-flow.ai.v1@2.20.19

## 2.20.18

### Patch Changes

- Updated dependencies [[`2ed2890039a51739721918c224da1b0ffc51d7d0`](https://github.com/wso2/identity-apps/commit/2ed2890039a51739721918c224da1b0ffc51d7d0)]:
  - @wso2is/i18n@2.3.8
  - @wso2is/admin.applications.v1@2.20.18
  - @wso2is/admin.authentication.v1@2.20.18
  - @wso2is/admin.core.v1@2.20.18
  - @wso2is/admin.extensions.v1@2.20.18
  - @wso2is/admin.identity-providers.v1@2.20.18
  - @wso2is/admin.login-flow.ai.v1@2.20.18
  - @wso2is/admin.organizations.v1@2.20.18
  - @wso2is/admin.roles.v2@2.20.18
  - @wso2is/admin.server-configurations.v1@2.20.18
  - @wso2is/admin.users.v1@2.20.18
  - @wso2is/admin.userstores.v1@2.20.18

## 2.20.17

### Patch Changes

- Updated dependencies [[`1777f087c138d37bc23104e6fe23302ccd561953`](https://github.com/wso2/identity-apps/commit/1777f087c138d37bc23104e6fe23302ccd561953)]:
  - @wso2is/admin.extensions.v1@2.20.17
  - @wso2is/admin.applications.v1@2.20.17
  - @wso2is/admin.authentication.v1@2.20.17
  - @wso2is/admin.core.v1@2.20.17
  - @wso2is/admin.identity-providers.v1@2.20.17
  - @wso2is/admin.organizations.v1@2.20.17
  - @wso2is/admin.roles.v2@2.20.17
  - @wso2is/admin.server-configurations.v1@2.20.17
  - @wso2is/admin.users.v1@2.20.17
  - @wso2is/admin.userstores.v1@2.20.17
  - @wso2is/admin.login-flow.ai.v1@2.20.17

## 2.20.16

### Patch Changes

- Updated dependencies [[`e96de7f6afc24c3117a2e833eb5229ca1ebb88e4`](https://github.com/wso2/identity-apps/commit/e96de7f6afc24c3117a2e833eb5229ca1ebb88e4), [`3777b2553280fd18972e0fc728facfd18a55e160`](https://github.com/wso2/identity-apps/commit/3777b2553280fd18972e0fc728facfd18a55e160), [`5906e411dd31ceb41711159eddfdea025781288d`](https://github.com/wso2/identity-apps/commit/5906e411dd31ceb41711159eddfdea025781288d)]:
  - @wso2is/admin.server-configurations.v1@2.20.16
  - @wso2is/admin.applications.v1@2.20.16
  - @wso2is/admin.extensions.v1@2.20.16
  - @wso2is/admin.core.v1@2.20.16
  - @wso2is/admin.organizations.v1@2.20.16
  - @wso2is/i18n@2.3.7
  - @wso2is/admin.identity-providers.v1@2.20.16
  - @wso2is/admin.roles.v2@2.20.16
  - @wso2is/admin.users.v1@2.20.16
  - @wso2is/admin.login-flow.ai.v1@2.20.16
  - @wso2is/admin.authentication.v1@2.20.16
  - @wso2is/admin.userstores.v1@2.20.16

## 2.20.15

### Patch Changes

- Updated dependencies [[`8c6d068df4b0b8cea0cfaf4ed0edf3b58174f119`](https://github.com/wso2/identity-apps/commit/8c6d068df4b0b8cea0cfaf4ed0edf3b58174f119), [`e0b02dfaaa438e9ec1e0b7556738b4cafb17edfb`](https://github.com/wso2/identity-apps/commit/e0b02dfaaa438e9ec1e0b7556738b4cafb17edfb), [`9dd72ff479e019a6a342f501f14b7d3c6b45a1d3`](https://github.com/wso2/identity-apps/commit/9dd72ff479e019a6a342f501f14b7d3c6b45a1d3), [`d41eba80eed7f054a16278d7bc665b128fe2a220`](https://github.com/wso2/identity-apps/commit/d41eba80eed7f054a16278d7bc665b128fe2a220)]:
  - @wso2is/admin.authentication.v1@2.20.15
  - @wso2is/admin.applications.v1@2.20.15
  - @wso2is/admin.users.v1@2.20.15
  - @wso2is/admin.core.v1@2.20.15
  - @wso2is/admin.extensions.v1@2.20.15
  - @wso2is/admin.organizations.v1@2.20.15
  - @wso2is/admin.identity-providers.v1@2.20.15
  - @wso2is/admin.login-flow.ai.v1@2.20.15
  - @wso2is/admin.roles.v2@2.20.15
  - @wso2is/admin.server-configurations.v1@2.20.15
  - @wso2is/admin.userstores.v1@2.20.15

## 2.20.14

### Patch Changes

- Updated dependencies [[`47cfae5172361d9f121d35e332752b26ebeb14a5`](https://github.com/wso2/identity-apps/commit/47cfae5172361d9f121d35e332752b26ebeb14a5)]:
  - @wso2is/admin.applications.v1@2.20.14
  - @wso2is/admin.core.v1@2.20.14
  - @wso2is/admin.extensions.v1@2.20.14
  - @wso2is/admin.identity-providers.v1@2.20.14
  - @wso2is/admin.login-flow.ai.v1@2.20.14
  - @wso2is/admin.organizations.v1@2.20.14
  - @wso2is/admin.roles.v2@2.20.14
  - @wso2is/admin.authentication.v1@2.20.14
  - @wso2is/admin.server-configurations.v1@2.20.14
  - @wso2is/admin.users.v1@2.20.14
  - @wso2is/admin.userstores.v1@2.20.14

## 2.20.13

### Patch Changes

- Updated dependencies [[`788230e914a98711b0b8643f0e3a5ce837e3bcb0`](https://github.com/wso2/identity-apps/commit/788230e914a98711b0b8643f0e3a5ce837e3bcb0), [`ac34e645160b42ebdae83a8e3d157bd0ecb1d73a`](https://github.com/wso2/identity-apps/commit/ac34e645160b42ebdae83a8e3d157bd0ecb1d73a), [`1f57b6c10e29e820f0518f15c96e6f463f5bda41`](https://github.com/wso2/identity-apps/commit/1f57b6c10e29e820f0518f15c96e6f463f5bda41)]:
  - @wso2is/admin.roles.v2@2.20.13
  - @wso2is/admin.users.v1@2.20.13
  - @wso2is/admin.applications.v1@2.20.13
  - @wso2is/admin.core.v1@2.20.13
  - @wso2is/admin.extensions.v1@2.20.13
  - @wso2is/admin.identity-providers.v1@2.20.13
  - @wso2is/admin.organizations.v1@2.20.13
  - @wso2is/admin.authentication.v1@2.20.13
  - @wso2is/admin.server-configurations.v1@2.20.13
  - @wso2is/admin.login-flow.ai.v1@2.20.13
  - @wso2is/admin.userstores.v1@2.20.13

## 2.20.12

### Patch Changes

- Updated dependencies [[`4227f15f2ff1d223ce59a1b2643cd375574c751f`](https://github.com/wso2/identity-apps/commit/4227f15f2ff1d223ce59a1b2643cd375574c751f)]:
  - @wso2is/admin.applications.v1@2.20.12
  - @wso2is/admin.core.v1@2.20.12
  - @wso2is/admin.extensions.v1@2.20.12
  - @wso2is/admin.identity-providers.v1@2.20.12
  - @wso2is/admin.login-flow.ai.v1@2.20.12
  - @wso2is/admin.organizations.v1@2.20.12
  - @wso2is/admin.roles.v2@2.20.12
  - @wso2is/admin.authentication.v1@2.20.12
  - @wso2is/admin.server-configurations.v1@2.20.12
  - @wso2is/admin.users.v1@2.20.12
  - @wso2is/admin.userstores.v1@2.20.12

## 2.20.11

### Patch Changes

- Updated dependencies [[`1966e16c22a09b45ffb5e7459c2aaf9b972df518`](https://github.com/wso2/identity-apps/commit/1966e16c22a09b45ffb5e7459c2aaf9b972df518), [`5f2605962390d4a6055d744e138c5daf10f72b91`](https://github.com/wso2/identity-apps/commit/5f2605962390d4a6055d744e138c5daf10f72b91)]:
  - @wso2is/admin.authentication.v1@2.20.11
  - @wso2is/admin.extensions.v1@2.20.11
  - @wso2is/admin.core.v1@2.20.11
  - @wso2is/admin.organizations.v1@2.20.11
  - @wso2is/admin.users.v1@2.20.11
  - @wso2is/admin.applications.v1@2.20.11
  - @wso2is/admin.identity-providers.v1@2.20.11
  - @wso2is/admin.roles.v2@2.20.11
  - @wso2is/admin.server-configurations.v1@2.20.11
  - @wso2is/admin.userstores.v1@2.20.11
  - @wso2is/admin.login-flow.ai.v1@2.20.11

## 2.20.10

### Patch Changes

- Updated dependencies [[`aaee6df156311d50d3852ee332d6894fa5bfd2cf`](https://github.com/wso2/identity-apps/commit/aaee6df156311d50d3852ee332d6894fa5bfd2cf)]:
  - @wso2is/admin.extensions.v1@2.20.10
  - @wso2is/admin.applications.v1@2.20.10
  - @wso2is/admin.authentication.v1@2.20.10
  - @wso2is/admin.core.v1@2.20.10
  - @wso2is/admin.identity-providers.v1@2.20.10
  - @wso2is/admin.organizations.v1@2.20.10
  - @wso2is/admin.roles.v2@2.20.10
  - @wso2is/admin.server-configurations.v1@2.20.10
  - @wso2is/admin.users.v1@2.20.10
  - @wso2is/admin.userstores.v1@2.20.10
  - @wso2is/admin.login-flow.ai.v1@2.20.10

## 2.20.9

### Patch Changes

- Updated dependencies [[`06041f556c01054cf199c238fb14be260a738f0b`](https://github.com/wso2/identity-apps/commit/06041f556c01054cf199c238fb14be260a738f0b)]:
  - @wso2is/admin.authentication.v1@2.20.9
  - @wso2is/admin.core.v1@2.20.9
  - @wso2is/admin.extensions.v1@2.20.9
  - @wso2is/admin.organizations.v1@2.20.9
  - @wso2is/admin.users.v1@2.20.9
  - @wso2is/admin.applications.v1@2.20.9
  - @wso2is/admin.identity-providers.v1@2.20.9
  - @wso2is/admin.login-flow.ai.v1@2.20.9
  - @wso2is/admin.roles.v2@2.20.9
  - @wso2is/admin.server-configurations.v1@2.20.9
  - @wso2is/admin.userstores.v1@2.20.9

## 2.20.8

### Patch Changes

- Updated dependencies [[`0ff9cb8e75c69d56465cc7b59e6c1649afe12254`](https://github.com/wso2/identity-apps/commit/0ff9cb8e75c69d56465cc7b59e6c1649afe12254)]:
  - @wso2is/admin.applications.v1@2.20.8
  - @wso2is/admin.core.v1@2.20.8
  - @wso2is/admin.extensions.v1@2.20.8
  - @wso2is/admin.identity-providers.v1@2.20.8
  - @wso2is/admin.login-flow.ai.v1@2.20.8
  - @wso2is/admin.organizations.v1@2.20.8
  - @wso2is/admin.roles.v2@2.20.8
  - @wso2is/admin.authentication.v1@2.20.8
  - @wso2is/admin.server-configurations.v1@2.20.8
  - @wso2is/admin.users.v1@2.20.8
  - @wso2is/admin.userstores.v1@2.20.8

## 2.20.7

### Patch Changes

- Updated dependencies [[`d538ba34a4c498696755f593a8c79e8cea1838c4`](https://github.com/wso2/identity-apps/commit/d538ba34a4c498696755f593a8c79e8cea1838c4)]:
  - @wso2is/admin.applications.v1@2.20.7
  - @wso2is/admin.core.v1@2.20.7
  - @wso2is/admin.extensions.v1@2.20.7
  - @wso2is/admin.identity-providers.v1@2.20.7
  - @wso2is/admin.login-flow.ai.v1@2.20.7
  - @wso2is/admin.organizations.v1@2.20.7
  - @wso2is/admin.roles.v2@2.20.7
  - @wso2is/admin.authentication.v1@2.20.7
  - @wso2is/admin.server-configurations.v1@2.20.7
  - @wso2is/admin.users.v1@2.20.7
  - @wso2is/admin.userstores.v1@2.20.7

## 2.20.6

### Patch Changes

- Updated dependencies [[`e01cad085da65461dce7337ef71a1ace2fbfff85`](https://github.com/wso2/identity-apps/commit/e01cad085da65461dce7337ef71a1ace2fbfff85)]:
  - @wso2is/admin.applications.v1@2.20.6
  - @wso2is/i18n@2.3.6
  - @wso2is/admin.core.v1@2.20.6
  - @wso2is/admin.extensions.v1@2.20.6
  - @wso2is/admin.identity-providers.v1@2.20.6
  - @wso2is/admin.login-flow.ai.v1@2.20.6
  - @wso2is/admin.organizations.v1@2.20.6
  - @wso2is/admin.roles.v2@2.20.6
  - @wso2is/admin.authentication.v1@2.20.6
  - @wso2is/admin.server-configurations.v1@2.20.6
  - @wso2is/admin.users.v1@2.20.6
  - @wso2is/admin.userstores.v1@2.20.6

## 2.20.5

### Patch Changes

- Updated dependencies [[`12c6333330c4e22d30f5644800dc9b57b4ca4471`](https://github.com/wso2/identity-apps/commit/12c6333330c4e22d30f5644800dc9b57b4ca4471)]:
  - @wso2is/admin.applications.v1@2.20.5
  - @wso2is/i18n@2.3.5
  - @wso2is/admin.core.v1@2.20.5
  - @wso2is/admin.extensions.v1@2.20.5
  - @wso2is/admin.identity-providers.v1@2.20.5
  - @wso2is/admin.login-flow.ai.v1@2.20.5
  - @wso2is/admin.organizations.v1@2.20.5
  - @wso2is/admin.roles.v2@2.20.5
  - @wso2is/admin.authentication.v1@2.20.5
  - @wso2is/admin.server-configurations.v1@2.20.5
  - @wso2is/admin.users.v1@2.20.5
  - @wso2is/admin.userstores.v1@2.20.5

## 2.20.4

### Patch Changes

- Updated dependencies [[`d615c10f5fd308dbfc8b5e14149dd29fcec1b99e`](https://github.com/wso2/identity-apps/commit/d615c10f5fd308dbfc8b5e14149dd29fcec1b99e), [`c1db36e743fa8429a1451980199b2295b3eb9c8a`](https://github.com/wso2/identity-apps/commit/c1db36e743fa8429a1451980199b2295b3eb9c8a)]:
  - @wso2is/theme@2.0.85
  - @wso2is/react-components@2.2.7
  - @wso2is/admin.applications.v1@2.20.4
  - @wso2is/admin.extensions.v1@2.20.4
  - @wso2is/admin.identity-providers.v1@2.20.4
  - @wso2is/admin.login-flow.ai.v1@2.20.4
  - @wso2is/admin.organizations.v1@2.20.4
  - @wso2is/admin.roles.v2@2.20.4
  - @wso2is/admin.server-configurations.v1@2.20.4
  - @wso2is/admin.users.v1@2.20.4
  - @wso2is/admin.userstores.v1@2.20.4
  - @wso2is/admin.core.v1@2.20.4
  - @wso2is/dynamic-forms@2.0.65
  - @wso2is/form@2.0.66
  - @wso2is/admin.authentication.v1@2.20.4

## 2.20.3

### Patch Changes

- [#6348](https://github.com/wso2/identity-apps/pull/6348) [`de4201d75c779ee49c5bea1a63955f88f4b6b966`](https://github.com/wso2/identity-apps/commit/de4201d75c779ee49c5bea1a63955f88f4b6b966) Thanks [@JayaShakthi97](https://github.com/JayaShakthi97)! - Remove unused dependencies and fix version inconsistencies

- Updated dependencies [[`de4201d75c779ee49c5bea1a63955f88f4b6b966`](https://github.com/wso2/identity-apps/commit/de4201d75c779ee49c5bea1a63955f88f4b6b966)]:
  - @wso2is/admin.server-configurations.v1@2.20.3
  - @wso2is/admin.identity-providers.v1@2.20.3
  - @wso2is/admin.authentication.v1@2.20.3
  - @wso2is/admin.login-flow.ai.v1@2.20.3
  - @wso2is/admin.organizations.v1@2.20.3
  - @wso2is/admin.applications.v1@2.20.3
  - @wso2is/admin.extensions.v1@2.20.3
  - @wso2is/admin.userstores.v1@2.20.3
  - @wso2is/admin.roles.v2@2.20.3
  - @wso2is/admin.users.v1@2.20.3
  - @wso2is/admin.core.v1@2.20.3

## 2.20.2

### Patch Changes

- Updated dependencies [[`6cee2b738be4d56d8eba01a78d7e3549ca54b717`](https://github.com/wso2/identity-apps/commit/6cee2b738be4d56d8eba01a78d7e3549ca54b717)]:
  - @wso2is/core@2.0.48
  - @wso2is/admin.applications.v1@2.20.2
  - @wso2is/admin.authentication.v1@2.20.2
  - @wso2is/admin.core.v1@2.20.2
  - @wso2is/admin.extensions.v1@2.20.2
  - @wso2is/admin.identity-providers.v1@2.20.2
  - @wso2is/admin.login-flow.ai.v1@2.20.2
  - @wso2is/admin.organizations.v1@2.20.2
  - @wso2is/admin.roles.v2@2.20.2
  - @wso2is/admin.server-configurations.v1@2.20.2
  - @wso2is/admin.users.v1@2.20.2
  - @wso2is/admin.userstores.v1@2.20.2
  - @wso2is/access-control@3.0.8
  - @wso2is/dynamic-forms@2.0.64
  - @wso2is/form@2.0.65
  - @wso2is/forms@2.0.38
  - @wso2is/i18n@2.3.4
  - @wso2is/react-components@2.2.6

## 2.20.1

### Patch Changes

- Updated dependencies [[`92a48d33e80f8090e86f18cedbbae275927a12eb`](https://github.com/wso2/identity-apps/commit/92a48d33e80f8090e86f18cedbbae275927a12eb)]:
  - @wso2is/admin.identity-providers.v1@2.20.1
  - @wso2is/admin.applications.v1@2.20.1
  - @wso2is/admin.core.v1@2.20.1
  - @wso2is/admin.extensions.v1@2.20.1
  - @wso2is/admin.login-flow.ai.v1@2.20.1
  - @wso2is/admin.organizations.v1@2.20.1
  - @wso2is/admin.roles.v2@2.20.1
  - @wso2is/admin.server-configurations.v1@2.20.1
  - @wso2is/admin.users.v1@2.20.1
  - @wso2is/admin.authentication.v1@2.20.1
  - @wso2is/admin.userstores.v1@2.20.1

## 2.20.0

### Minor Changes

- [#6328](https://github.com/wso2/identity-apps/pull/6328) [`a48348d610accf5e6d946579c71475a79bb7a0f8`](https://github.com/wso2/identity-apps/commit/a48348d610accf5e6d946579c71475a79bb7a0f8) Thanks [@jathushan-r](https://github.com/jathushan-r)! - Standardize import paths by changing relative paths to package names for consistency across features.

### Patch Changes

- Updated dependencies [[`a48348d610accf5e6d946579c71475a79bb7a0f8`](https://github.com/wso2/identity-apps/commit/a48348d610accf5e6d946579c71475a79bb7a0f8)]:
  - @wso2is/admin.server-configurations.v1@2.20.0
  - @wso2is/admin.identity-providers.v1@2.20.0
  - @wso2is/admin.authentication.v1@2.20.0
  - @wso2is/admin.login-flow.ai.v1@2.20.0
  - @wso2is/admin.organizations.v1@2.20.0
  - @wso2is/admin.applications.v1@2.20.0
  - @wso2is/admin.extensions.v1@2.20.0
  - @wso2is/admin.userstores.v1@2.20.0
  - @wso2is/admin.roles.v2@2.20.0
  - @wso2is/admin.users.v1@2.20.0
  - @wso2is/admin.core.v1@2.20.0<|MERGE_RESOLUTION|>--- conflicted
+++ resolved
@@ -1,7 +1,5 @@
 # @wso2is/admin.console-settings.v1
 
-<<<<<<< HEAD
-=======
 ## 2.25.115
 
 ### Patch Changes
@@ -278,7 +276,6 @@
   - @wso2is/admin.administrators.v1@2.29.103
   - @wso2is/admin.feature-gate.v1@1.4.103
 
->>>>>>> 4d9cfbc9
 ## 2.25.102
 
 ### Patch Changes
