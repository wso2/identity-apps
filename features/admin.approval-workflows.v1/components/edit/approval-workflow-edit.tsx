--- conflicted
+++ resolved
@@ -21,18 +21,14 @@
 import { useRequiredScopes } from "@wso2is/access-control";
 import { AppConstants } from "@wso2is/admin.core.v1/constants/app-constants";
 import { history } from "@wso2is/admin.core.v1/helpers/history";
-<<<<<<< HEAD
+import { FeatureConfigInterface } from "@wso2is/admin.core.v1/models/config";
+import { AppState } from "@wso2is/admin.core.v1/store";
 import {
     APIErrorResponseInterface,
     AlertInterface,
     AlertLevels,
     IdentifiableComponentInterface
 } from "@wso2is/core/models";
-=======
-import { FeatureConfigInterface } from "@wso2is/admin.core.v1/models/config";
-import { AppState } from "@wso2is/admin.core.v1/store";
-import { AlertInterface, AlertLevels, IdentifiableComponentInterface } from "@wso2is/core/models";
->>>>>>> c6ef65a9
 import { addAlert } from "@wso2is/core/store";
 import {
     ConfirmationModal,
