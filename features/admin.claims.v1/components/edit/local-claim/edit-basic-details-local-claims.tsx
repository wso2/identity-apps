--- conflicted
+++ resolved
@@ -59,14 +59,10 @@
 } from "@wso2is/core/models";
 import { Property } from "@wso2is/core/src/models";
 import { addAlert, setProfileSchemaRequestLoadingStatus, setSCIMSchemas } from "@wso2is/core/store";
-<<<<<<< HEAD
-import { DropDownItemInterface, Field, Form } from "@wso2is/form";
-import { DynamicField, KeyValue } from "@wso2is/forms";
-=======
+
 import { Field, Form } from "@wso2is/form";
 import { DropDownItemInterface } from "@wso2is/form/src";
 import { DynamicField , KeyValue } from "@wso2is/forms";
->>>>>>> 9758d2af
 import {
     ConfirmationModal,
     CopyInputField,
@@ -209,33 +205,6 @@
     const dataTypeOptions: DropDownItemInterface[] = [
         {
             text: t("claims:local.forms.dataType.options.text"),
-<<<<<<< HEAD
-            value: ClaimDataType.TEXT
-        },
-        {
-            text: t("claims:local.forms.dataType.options.options"),
-            value: ClaimDataType.OPTIONS
-        },
-        {
-            text: t("claims:local.forms.dataType.options.number"),
-            value: ClaimDataType.INTEGER
-        },
-        {
-            text: t("claims:local.forms.dataType.options.fraction"),
-            value: ClaimDataType.DECIMAL
-        },
-        {
-            text: t("claims:local.forms.dataType.options.boolean"),
-            value: ClaimDataType.BOOLEAN
-        },
-        {
-            text: t("claims:local.forms.dataType.options.date"),
-            value: ClaimDataType.DATE_TIME
-        },
-        {
-            text: t("claims:local.forms.dataType.options.object"),
-            value: ClaimDataType.COMPLEX
-=======
             value: DataType.TEXT
         },
         {
@@ -261,7 +230,6 @@
         {
             text: t("claims:local.forms.dataType.options.object"),
             value: DataType.COMPLEX
->>>>>>> 9758d2af
         }
     ];
 
@@ -314,19 +282,12 @@
     useEffect(() => {
 
         if (claim?.canonicalValues && Array.isArray(claim.canonicalValues)) {
-<<<<<<< HEAD
-            setCanonicalValues(claim.canonicalValues.map((item: KeyValue) => ({
-                key: item.key,
-                value: item.value
-            })));
-=======
             setCanonicalValues(
                 claim.canonicalValues.map((item: any) => ({
                     key: item.label,
                     value: item.value
                 }))
             );
->>>>>>> 9758d2af
         } else {
             setCanonicalValues([]);
         }
@@ -335,21 +296,12 @@
             setSubAttributes(claim.subAttributes);
         }
 
-<<<<<<< HEAD
-        if (claim?.dataType === ClaimDataType.STRING && claim?.canonicalValues?.length > 0) {
-            setDataType(ClaimDataType.OPTIONS);
-        } else if (claim?.dataType === ClaimDataType.STRING) {
-            setDataType(ClaimDataType.TEXT);
-        } else {
-            setDataType(claim?.dataType || ClaimDataType.STRING);
-=======
         if (claim?.dataType === DataType.STRING && claim?.canonicalValues?.length > 0) {
             setDataType(DataType.OPTIONS);
         } else if (claim?.dataType === DataType.STRING) {
             setDataType(DataType.TEXT);
         } else {
             setDataType(claim?.dataType || DataType.STRING);
->>>>>>> 9758d2af
         }
 
         setIsConsoleRequired(claim?.profiles?.console?.required ?? claim?.required);
@@ -676,11 +628,7 @@
     const onSubmit = (values: Record<string, unknown>) => {
         let data: Claim;
 
-<<<<<<< HEAD
-        if (dataType === ClaimDataType.COMPLEX && subAttributes.length === 0) {
-=======
         if (dataType === DataType.COMPLEX && subAttributes.length === 0) {
->>>>>>> 9758d2af
             dispatch(
                 addAlert({
                     description: t("claims:local.forms.subAttributes.validationError"),
@@ -692,11 +640,7 @@
             return;
         }
 
-<<<<<<< HEAD
-        if (dataType === ClaimDataType.OPTIONS && canonicalValues.length === 0) {
-=======
         if (dataType === DataType.OPTIONS && canonicalValues.length === 0) {
->>>>>>> 9758d2af
             dispatch(
                 addAlert({
                     description: t("claims:local.forms.canonicalValues.validationError"),
@@ -712,13 +656,6 @@
             data = {
                 attributeMapping: claim.attributeMapping,
                 canonicalValues: values?.canonicalValues !== undefined
-<<<<<<< HEAD
-                    ? values.canonicalValues as KeyValue[]
-                    : canonicalValues,
-                claimURI: claim.claimURI,
-                dataType: dataType === ClaimDataType.TEXT || dataType === ClaimDataType.OPTIONS
-                    ? ClaimDataType.STRING
-=======
                     ? (values.canonicalValues as KeyValue[]).map((item: KeyValue) => ({
                         label: item.key,
                         value: item.value
@@ -730,7 +667,6 @@
                 claimURI: claim.claimURI,
                 dataType: dataType === DataType.TEXT || dataType === DataType.OPTIONS
                     ? DataType.STRING
->>>>>>> 9758d2af
                     : dataType,
                 description: values?.description !== undefined
                     ? values.description?.toString()
@@ -755,11 +691,7 @@
                 sharedProfileValueResolvingMethod: values?.sharedProfileValueResolvingMethod !== undefined
                     ? values?.sharedProfileValueResolvingMethod as SharedProfileValueResolvingMethod
                     : claim?.sharedProfileValueResolvingMethod,
-<<<<<<< HEAD
-                subAttributes: dataType === ClaimDataType.COMPLEX ? subAttributes : undefined,
-=======
                 subAttributes: dataType === DataType.COMPLEX ? subAttributes : undefined,
->>>>>>> 9758d2af
                 supportedByDefault: values?.supportedByDefault !== undefined
                     ? !!values.supportedByDefault
                     : claim?.supportedByDefault,
@@ -772,13 +704,6 @@
             data = {
                 attributeMapping: claim.attributeMapping,
                 canonicalValues: values?.canonicalValues !== undefined
-<<<<<<< HEAD
-                    ? values.canonicalValues as KeyValue[]
-                    : canonicalValues,
-                claimURI: claim.claimURI,
-                dataType: dataType === ClaimDataType.TEXT || dataType === ClaimDataType.OPTIONS
-                    ? ClaimDataType.STRING
-=======
                     ? (values.canonicalValues as KeyValue[]).map((item: KeyValue) => ({
                         label: item.key,
                         value: item.value
@@ -790,7 +715,6 @@
                 claimURI: claim.claimURI,
                 dataType: dataType === DataType.TEXT || dataType === DataType.OPTIONS
                     ? DataType.STRING
->>>>>>> 9758d2af
                     : dataType,
                 description: values?.description !== undefined
                     ? values.description?.toString()
@@ -844,11 +768,7 @@
                 sharedProfileValueResolvingMethod: values?.sharedProfileValueResolvingMethod !== undefined
                     ? values?.sharedProfileValueResolvingMethod as SharedProfileValueResolvingMethod
                     : claim?.sharedProfileValueResolvingMethod,
-<<<<<<< HEAD
-                subAttributes: dataType === ClaimDataType.COMPLEX ? subAttributes : undefined,
-=======
                 subAttributes: dataType === DataType.COMPLEX ? subAttributes : undefined,
->>>>>>> 9758d2af
                 supportedByDefault: values?.supportedByDefault !== undefined
                     ? !!values.supportedByDefault : claim?.supportedByDefault,
                 uniquenessScope: values?.uniquenessScope !== undefined
@@ -1205,11 +1125,8 @@
                             setDataType(data.value);
                         } }
                     />
-<<<<<<< HEAD
-                    { dataType === ClaimDataType.COMPLEX && (
-=======
+                  
                     { dataType === DataType.COMPLEX && (
->>>>>>> 9758d2af
                         <>
                             <Field.Dropdown
                                 ariaLabel="subAttributes-dropdown"
@@ -1255,11 +1172,7 @@
                         </>
                     ) }
 
-<<<<<<< HEAD
-                    { dataType === ClaimDataType.OPTIONS && (
-=======
                     { dataType === DataType.OPTIONS && (
->>>>>>> 9758d2af
                         <>
                             <p>{ t("claims:local.forms.canonicalValues.hint") }</p>
                             <DynamicField
@@ -1282,11 +1195,7 @@
                         </>
                     ) }
 
-<<<<<<< HEAD
-                    { dataType !== ClaimDataType.BOOLEAN && (
-=======
                     { dataType !== DataType.BOOLEAN && (
->>>>>>> 9758d2af
                         <Field.Checkbox
                             ariaLabel={ t("claims:local.forms.multiValued.label") }
                             name="multiValued"
