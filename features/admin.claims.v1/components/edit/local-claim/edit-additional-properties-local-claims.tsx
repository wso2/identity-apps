--- conflicted
+++ resolved
@@ -16,14 +16,9 @@
  * under the License.
  */
 
-<<<<<<< HEAD
-import { Show } from "@wso2is/access-control";
-import { AppState, FeatureConfigInterface, AppConstants, history } from "@wso2is/admin.core.v1";
+import { Show, useRequiredScopes } from "@wso2is/access-control";
+import { AppConstants, AppState, FeatureConfigInterface, history } from "@wso2is/admin.core.v1";
 import useUIConfig from "@wso2is/admin.core.v1/hooks/use-ui-configs";
-=======
-import { Show, useRequiredScopes } from "@wso2is/access-control";
-import { AppState, FeatureConfigInterface } from "@wso2is/admin.core.v1";
->>>>>>> 2dc243df
 import { IdentityAppsError } from "@wso2is/core/errors";
 import { AlertLevels, Claim, Property, TestableComponentInterface } from "@wso2is/core/models";
 import { addAlert } from "@wso2is/core/store";
@@ -86,9 +81,8 @@
             featureConfig?.attributeDialects?.scopes?.update
         );
 
-<<<<<<< HEAD
         const { UIConfig } = useUIConfig();
-=======
+
         const isReadOnly: boolean = !hasAttributeUpdatePermissions;
 
         const filteredClaimProperties: Property[] = useMemo(() => {
@@ -102,7 +96,6 @@
 
             return [];
         }, [ claim ]);
->>>>>>> 2dc243df
 
         return (
             <EmphasizedSegment>
