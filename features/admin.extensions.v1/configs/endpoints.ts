--- conflicted
+++ resolved
@@ -37,13 +37,10 @@
         authzEndpoint: `${ authzServiceHost }/o/${ orgId }`,
         choreoEventingEndpoint: deploymentConfig.extensions?.choreoEventingEndpoint as string,
         diagnosticLogsEndpoint: `${ serverHost }/api/asgardeo/v2/logs/diagnostics/search`,
-<<<<<<< HEAD
-        emailManagement: `${ serverHost }/api/server/v1/email`,
+
+        emailManagement: `${ serverHost }/api/server/v1/notification/email`,
         emailProviderEndpoint: `${ serverHost }/api/server/v2/notification-senders/email`,
-=======
-        emailManagement: `${ serverHost }/api/server/v1/notification/email`,
-        emailProviderEndpoint: `${ serverHost }/api/server/v1/notification-senders/email`,
->>>>>>> 17e6766f
+
         eventsEndpoint: `${ serverHost }/api/event-configurations/v1/events`,
         inviteEndpoint: `${ serverHost }/api/asgardeo-guest/v1/users/invite`,
         inviteLinkEndpoint: "/api/users/v1/offline-invite-link",
