/**
 * Copyright (c) 2023, WSO2 LLC. (https://www.wso2.com).
 *
 * WSO2 LLC. licenses this file to you under the Apache License,
 * Version 2.0 (the "License"); you may not use this file except
 * in compliance with the License.
 * You may obtain a copy of the License at
 *
 *     http://www.apache.org/licenses/LICENSE-2.0
 *
 * Unless required by applicable law or agreed to in writing,
 * software distributed under the License is distributed on an
 * "AS IS" BASIS, WITHOUT WARRANTIES OR CONDITIONS OF ANY
 * KIND, either express or implied. See the License for the
 * specific language governing permissions and limitations
 * under the License.
 */

import { AccessControlConstants, Show } from "@wso2is/access-control";
import { AlertLevels, LoadableComponentInterface, TestableComponentInterface } from "@wso2is/core/models";
import { addAlert } from "@wso2is/core/store";
import {
    Button, Code, ContentLoader,
    EmphasizedSegment,
    EmptyPlaceholder,
    Heading,
    LinkButton,
    Popup,
    PrimaryButton,
    TransferComponent,
    TransferList,
    TransferListItem,
    UserAvatar,
    useWizardAlert
} from "@wso2is/react-components";
import escapeRegExp from "lodash-es/escapeRegExp";
import isEmpty from "lodash-es/isEmpty";
import React, {
    Dispatch,
    FormEvent,
    FunctionComponent,
    ReactElement,
    SetStateAction,
    useEffect,
    useState
} from "react";
import { useTranslation } from "react-i18next";
import { useDispatch } from "react-redux";
import { Dispatch as ReduxDispatch } from "redux";
import { Grid, Header, Icon, Input, Modal, Table } from "semantic-ui-react";
<<<<<<< HEAD
import { getEmptyPlaceholderIllustrations } from "../../../core";
import { UserBasicInterface } from "../../../admin-users-v1/models/user";
=======
import { getEmptyPlaceholderIllustrations } from "../../../admin-core-v1";
import { UserBasicInterface } from "../../../users/models/user";
>>>>>>> 9bb25c35
import { updateGroupDetails } from "../../api";
import { CreateGroupMemberInterface, GroupsInterface, PatchGroupDataInterface } from "../../models";

/**
 * Proptypes for the group users list component.
 */
interface GroupUsersListProps extends TestableComponentInterface, LoadableComponentInterface {
    group: GroupsInterface;
    isGroup: boolean;
    isReadOnly?: boolean;
    onGroupUpdate: (groupId: string) => void;
    users: UserBasicInterface[];
    selectedUsers: UserBasicInterface[];
}

export const GroupUsersList: FunctionComponent<GroupUsersListProps> = (props: GroupUsersListProps): ReactElement => {
    const {
        isReadOnly,
        group,
        onGroupUpdate,
        users,
        isLoading,
        selectedUsers,
        [ "data-testid" ]: testId
    } = props;

    const { t } = useTranslation();
    const dispatch: ReduxDispatch = useDispatch();

    const [ alert, setAlert, alertComponent ] = useWizardAlert();

    const [ originalUserList, setOriginalUserList ] = useState<UserBasicInterface[]>(users);
    const [ selectedUserList, setSelectedUserList ] = useState<UserBasicInterface[]>(selectedUsers);
    const [ addModalUserList, setAddModalUserList ] = useState<UserBasicInterface[]>(users);
    const [ isSelectAllUsers, setIsSelectAllUsers ] = useState<boolean>(false);
    const [ newlySelectedUsers, setNewlySelectedUsers ] = useState<UserBasicInterface[]>([]);
    const [ showAddNewUserModal, setAddNewUserModalView ] = useState<boolean>(false);
    const [ isSubmitting, setIsSubmitting ] = useState<boolean>(false);

    useEffect(() => {
        setOriginalUserList(users);
    }, [ users ]);

    useEffect(() => {
        setSelectedUserList(selectedUsers);
    }, [ selectedUsers ]);

    /**
     * Select all assigned users
     */
    const selectAllAssignedList = () => {

        if (!isSelectAllUsers) {
            setNewlySelectedUsers(originalUserList);
        } else {
            setNewlySelectedUsers([]);
        }

        setIsSelectAllUsers(!isSelectAllUsers);
    };

    const handleSearchFieldChange = (e: FormEvent<HTMLInputElement>, query: string, list: UserBasicInterface[],
        stateAction: Dispatch<SetStateAction<any>>) => {

        let isMatch: boolean = false;
        const filteredRoleList: UserBasicInterface[] = [];

        if (!isEmpty(query)) {
            const regExp: RegExp = new RegExp(escapeRegExp(query), "i");

            list && list.map((user: UserBasicInterface) => {
                isMatch = regExp.test(user.userName);

                if (isMatch) {
                    filteredRoleList.push(user);
                }
            });

            stateAction(filteredRoleList);

            return;
        }

        stateAction(list);

        return;
    };

    const handleAssignedItemCheckboxChange = (role: UserBasicInterface) => {
        const checkedRoles: UserBasicInterface[] = !isEmpty(newlySelectedUsers)
            ? [ ...newlySelectedUsers ]
            : [];

        if (checkedRoles.includes(role)) {
            checkedRoles.splice(checkedRoles.indexOf(role), 1);
            setNewlySelectedUsers(checkedRoles);
        } else {
            checkedRoles.push(role);
            setNewlySelectedUsers(checkedRoles);
        }

        setIsSelectAllUsers(addModalUserList?.length === checkedRoles?.length);
    };

    const deleteGroupUser = (user: UserBasicInterface) => {
        const selectedUsers: UserBasicInterface[] = !isEmpty(selectedUserList)
            ? [ ...selectedUserList ]
            : [];

        if (selectedUsers.includes(user)) {
            selectedUsers.splice(selectedUsers.indexOf(user), 1);
            setSelectedUserList(selectedUsers);
            updateGroupUsersList(selectedUsers);
        }
    };

    const handleOpenAddNewGroupModal = () => {
        setAddModalUserList(originalUserList);
        setNewlySelectedUsers(selectedUsers);
        setIsSelectAllUsers(selectedUsers?.length === originalUserList?.length);
        setAddNewUserModalView(true);
    };

    const handleCloseAddNewGroupModal = () => {
        setAddModalUserList(originalUserList);
        setNewlySelectedUsers([]);
        setIsSelectAllUsers(false);
        setAddNewUserModalView(false);
    };

    const handleAddUserSubmit = () => {
        updateGroupUsersList(newlySelectedUsers);
        setAddNewUserModalView(false);
    };

    const updateGroupUsersList = (selectedUsers: UserBasicInterface[]) => {
        const newUsers: CreateGroupMemberInterface[] = [];

        for (const selectedUser of selectedUsers) {
            newUsers.push({
                display: selectedUser.userName,
                value: selectedUser.id
            });
        }

        const groupData: PatchGroupDataInterface = {
            Operations: [ {
                "op": "replace",
                "value": {
                    "members": newUsers
                }
            } ],
            schemas: [ "urn:ietf:params:scim:api:messages:2.0:PatchOp" ]
        };

        updateGroupDetails(group.id, groupData)
            .then(() => {
                dispatch(addAlert({
                    description: t("console:manage.features.groups.notifications.updateGroup.success.description"),
                    level: AlertLevels.SUCCESS,
                    message: t("console:manage.features.groups.notifications.updateGroup.success.message")
                }));
                onGroupUpdate(group.id);
            }).catch(() => {
                setAlert({
                    description: t("console:manage.features.groups.notifications.updateGroup.error.description"),
                    level: AlertLevels.ERROR,
                    message: t("console:manage.features.groups.notifications.updateGroup.error.message")
                });
            }).finally(() => {
                setIsSubmitting(false);
            });
    };

    const addNewUserModal = () => (
        <Modal
            data-testid={ `${ testId }-assign-user-wizard-modal` }
            dimmer="blurring"
            open={ showAddNewUserModal }
            size="small"
            className="user-roles"
        >
            <Modal.Header>
                {
                    t("roles:addRoleWizard.users.assignUserModal.heading",
                        { type: "Group" })
                }
                <Heading subHeading ellipsis as="h6">
                    {
                        t("roles:addRoleWizard.users.assignUserModal.subHeading",
                            { type: "group" })
                    }
                </Heading>
            </Modal.Header>
            <Modal.Content image>
                { alert && alertComponent }
                <TransferComponent
                    compact
                    basic
                    bordered
                    className="one-column-selection"
                    selectionComponent
                    searchPlaceholder={
                        t("roles:addRoleWizard.users.assignUserModal.list" +
                            ".searchPlaceholder")
                    }
                    isLoading={ isLoading }
                    handleHeaderCheckboxChange={ selectAllAssignedList }
                    isHeaderCheckboxChecked={ isSelectAllUsers }
                    handleUnelectedListSearch={ (e: FormEvent<HTMLInputElement>, { value }: { value: string }) => {
                        handleSearchFieldChange(e, value, originalUserList, setAddModalUserList);
                    } }
                    showSelectAllCheckbox={ !isLoading && users?.length > 0 }
                    data-testid={ `${ testId }-user-list-transfer` }
                >
                    <TransferList
                        selectionComponent
                        isListEmpty={ !(users?.length > 0) }
                        isLoading={ isLoading }
                        listType="unselected"
                        selectAllCheckboxLabel={ "Select all users" }
                        data-testid={ `${ testId }-unselected-transfer-list` }
                        emptyPlaceholderContent={ t("transferList:list.emptyPlaceholders." +
                            "groups.selected", { type: "users" }) }
                        emptyPlaceholderDefaultContent={ t("transferList:list."
                            + "emptyPlaceholders.default") }
                    >
                        {
                            addModalUserList?.map((user: UserBasicInterface, index: number) => {
                                const resolvedGivenName: string = (user.name && user.name.givenName !== undefined)
                                    ? user.name.givenName + " " + (user.name.familyName ? user.name.familyName : "")
                                    : undefined;

                                const resolvedUsername: string = user.userName.split("/")?.length > 1
                                    ? user.userName.split("/")[ 1 ]
                                    : user.userName.split("/")[ 0 ];

                                return (
                                    <TransferListItem
                                        handleItemChange={ () => handleAssignedItemCheckboxChange(user) }
                                        key={ index }
                                        listItem={ resolvedGivenName ?? resolvedUsername }
                                        listItemId={ user.id }
                                        listItemIndex={ index }
                                        isItemChecked={
                                            newlySelectedUsers && newlySelectedUsers.includes(user)
                                        }
                                        showSecondaryActions={ false }
                                        showListSubItem={ true }
                                        listSubItem={ resolvedGivenName && (
                                            <Code compact withBackground={ false }>{ resolvedUsername }</Code>
                                        ) }
                                        data-testid={ `${ testId }-unselected-transfer-list-item-${ index }` }
                                    />
                                );
                            })
                        }
                    </TransferList>
                </TransferComponent>
            </Modal.Content>
            <Modal.Actions>
                <Grid>
                    <Grid.Row columns={ 2 }>
                        <Grid.Column mobile={ 8 } tablet={ 8 } computer={ 8 }>
                            <LinkButton
                                data-testid={ `${ testId }-assign-user-wizard-modal-cancel-button` }
                                onClick={ handleCloseAddNewGroupModal }
                                floated="left"
                            >
                                { t("common:cancel") }
                            </LinkButton>
                        </Grid.Column>
                        <Grid.Column mobile={ 8 } tablet={ 8 } computer={ 8 }>
                            <PrimaryButton
                                data-testid={ `${ testId }-assign-user-wizard-modal-save-button` }
                                onClick={ () => {
                                    setIsSubmitting(true);
                                    handleAddUserSubmit();
                                } }
                                floated="right"
                                loading={ isSubmitting }
                                disabled={ isSubmitting }
                            >
                                { t("common:save") }
                            </PrimaryButton>
                        </Grid.Column>
                    </Grid.Row>
                </Grid>
            </Modal.Actions>
        </Modal>
    );

    const renderUserTableRow = (user: UserBasicInterface): ReactElement => {

        const resolvedGivenName: string = (user.name && user.name.givenName !== undefined)
            ? user.name.givenName + " " + (user.name.familyName ? user.name.familyName : "")
            : undefined;

        const resolvedUsername: string = user.userName.split("/")?.length > 1
            ? user.userName.split("/")[ 1 ]
            : user.userName.split("/")[ 0 ];

        return (
            <Table.Row key={ user.id }>
                <Table.Cell>
                    <Header
                        image
                        as="h6"
                        className="header-with-icon"
                        data-testid={ `${ testId }-item-heading` }
                    >
                        <UserAvatar
                            data-testid={
                                `${ testId }-users-list-${
                                    user.userName }-avatar`
                            }
                            name={ resolvedUsername }
                            spaced="right"
                            size="mini"
                            floated="left"
                            image={ user.profileUrl }
                        />
                        <Header.Content>
                            { resolvedGivenName ?? resolvedUsername }
                            <Header.Subheader data-testid={ `${ testId }-item-sub-heading` }>
                                { resolvedGivenName && resolvedUsername }
                            </Header.Subheader>
                        </Header.Content>
                    </Header>
                </Table.Cell>
                <Table.Cell textAlign="right">
                    <Show when={ AccessControlConstants.GROUP_EDIT }>
                        <Popup
                            trigger={ (
                                <Icon
                                    link={ true }
                                    data-testid={ `${ testId }-user-delete-button` }
                                    className="list-icon pr-4"
                                    size="large"
                                    color="grey"
                                    name="trash alternate"
                                    onClick={ () => {
                                        deleteGroupUser(user);
                                    } }
                                />
                            ) }
                            position="top right"
                            content={ t("common:remove") }
                            inverted
                        />
                    </Show>
                </Table.Cell>
            </Table.Row>
        );
    };

    return (
        <EmphasizedSegment padded="very">
            <Grid>
                {
                    selectedUsers?.length > 0
                        ? (
                            <>
                                <Grid.Row>
                                    <Grid.Column mobile={ 16 } tablet={ 16 } computer={ 6 }>
                                        <Input
                                            data-testid={ `${ testId }-users-list-search-input` }
                                            icon={ <Icon name="search"/> }
                                            onChange={ (e: FormEvent<HTMLInputElement>,
                                                { value }: { value: string }) => {
                                                handleSearchFieldChange(e, value, selectedUsers,
                                                    setSelectedUserList);
                                            } }
                                            placeholder={
                                                t("roles:addRoleWizard." +
                                                    "users.assignUserModal.list.searchPlaceholder")
                                            }
                                            floated="left"
                                            fluid
                                        />
                                    </Grid.Column>
                                    <Grid.Column mobile={ 16 } tablet={ 16 } computer={ 4 }>
                                        {
                                            !isReadOnly && (
                                                <Button
                                                    data-testid={ `${ testId }-users-list-edit-button` }
                                                    size="medium"
                                                    icon="pencil"
                                                    floated="right"
                                                    onClick={ handleOpenAddNewGroupModal }
                                                />
                                            )
                                        }
                                    </Grid.Column>
                                </Grid.Row>
                                <Grid.Row>
                                    <Grid.Column mobile={ 16 } tablet={ 16 } computer={ 10 }>
                                        <Table singleLine compact>
                                            <Table.Body>
                                                {
                                                    selectedUserList?.map((user: UserBasicInterface) => {
                                                        return renderUserTableRow(user);
                                                    })
                                                }
                                            </Table.Body>
                                        </Table>
                                    </Grid.Column>
                                </Grid.Row>
                            </>
                        )
                        : !isLoading
                            ? (
                                <Grid.Row>
                                    <Grid.Column mobile={ 16 } tablet={ 16 } computer={ 10 }>
                                        <EmphasizedSegment>
                                            <EmptyPlaceholder
                                                title={ t("roles:edit.users.list." +
                                                    "emptyPlaceholder.title") }
                                                subtitle={ [
                                                    t("roles:edit.users.list." +
                                                        "emptyPlaceholder.subtitles", { type: "group" })
                                                ] }
                                                action={
                                                    !isReadOnly && (
                                                        <PrimaryButton
                                                            data-testid={
                                                                `${ testId }-users-list-empty-assign-users-button`
                                                            }
                                                            onClick={ handleOpenAddNewGroupModal }
                                                        >
                                                            <Icon name="plus"/>
                                                            { t("roles:edit.users.list." +
                                                                "emptyPlaceholder.action") }
                                                        </PrimaryButton>
                                                    )
                                                }
                                                image={ getEmptyPlaceholderIllustrations().emptyList }
                                                imageSize="tiny"
                                            />
                                        </EmphasizedSegment>
                                    </Grid.Column>
                                </Grid.Row>
                            )
                            : <ContentLoader/>
                }
                { addNewUserModal() }
            </Grid>
        </EmphasizedSegment>
    );
};<|MERGE_RESOLUTION|>--- conflicted
+++ resolved
@@ -48,13 +48,8 @@
 import { useDispatch } from "react-redux";
 import { Dispatch as ReduxDispatch } from "redux";
 import { Grid, Header, Icon, Input, Modal, Table } from "semantic-ui-react";
-<<<<<<< HEAD
-import { getEmptyPlaceholderIllustrations } from "../../../core";
+import { getEmptyPlaceholderIllustrations } from "../../../admin-core-v1";
 import { UserBasicInterface } from "../../../admin-users-v1/models/user";
-=======
-import { getEmptyPlaceholderIllustrations } from "../../../admin-core-v1";
-import { UserBasicInterface } from "../../../users/models/user";
->>>>>>> 9bb25c35
 import { updateGroupDetails } from "../../api";
 import { CreateGroupMemberInterface, GroupsInterface, PatchGroupDataInterface } from "../../models";
 
