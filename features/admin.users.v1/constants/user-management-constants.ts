/**
 * Copyright (c) 2020-2025, WSO2 LLC. (https://www.wso2.com).
 *
 * WSO2 LLC. licenses this file to you under the Apache License,
 * Version 2.0 (the "License"); you may not use this file except
 * in compliance with the License.
 * You may obtain a copy of the License at
 *
 *     http://www.apache.org/licenses/LICENSE-2.0
 *
 * Unless required by applicable law or agreed to in writing,
 * software distributed under the License is distributed on an
 * "AS IS" BASIS, WITHOUT WARRANTIES OR CONDITIONS OF ANY
 * KIND, either express or implied. See the License for the
 * specific language governing permissions and limitations
 * under the License.
 */

// Keep statement as this to avoid cyclic dependency. Do not import from config index.
import { ServerConfigurationsConstants } from
    "@wso2is/admin.server-configurations.v1/constants/server-configurations-constants";
import { ProfileConstants } from "@wso2is/core/constants";

/**
 * Class containing app constants which can be used across several applications.
 */
export class UserManagementConstants {

    /**
     * Private constructor to avoid object instantiation from outside
     * the class.
     *
     */
    // eslint-disable-next-line @typescript-eslint/no-empty-function
    private constructor() { }

    /**
     * Default role list item limit.
     * @typeParam DEFAULT_ROLE_LIST_ITEM_LIMIT - number
     * @defaultValue
     */
    public static readonly DEFAULT_ROLE_LIST_ITEM_LIMIT: number = 10;

    /**
     * Default email template type list item limit.
     * @typeParam DEFAULT_EMAIL_TEMPLATE_TYPE_ITEM_LIMIT - number
     * @defaultValue
     */
    public static readonly DEFAULT_EMAIL_TEMPLATE_TYPE_ITEM_LIMIT: number = 10;

    /**
     * Default user list attributes.
     * @typeParam DEFAULT_USER_LIST_ATTRIBUTES - string[]
     * @defaultValue
     */
    public static readonly DEFAULT_USER_LIST_ATTRIBUTES: string[] = [ "name", "emails", "userName", "profileUrl",
        "meta.lastModified" ];

    /**
     * Set of keys used to enable/disable features.
     * @typeParam FEATURE_DICTIONARY - `Map<string, string>`
     * @defaultValue
     */
    public static readonly FEATURE_DICTIONARY: Map<string, string> = new Map<string, string>()
        .set("USER_CREATE", "users.create")
        .set("USER_UPDATE", "users.update")
        .set("USER_DELETE", "users.delete")
        .set("USER_READ", "users.read")
        .set("USER_GROUPS", "users.edit.groups")
        .set("USER_ROLES", "users.edit.roles")
        .set("USER_SHARED_PROFILES", "users.updateSharedProfiles");

    // API errors
    public static readonly USER_INFO_UPDATE_ERROR: string = "Could not update the user information.";
    public static readonly GET_USER_SESSIONS_REQUEST_INVALID_STATUS_CODE_ERROR: string = "Received an invalid " +
        "status code while retrieving the user sessions.";

    public static readonly GET_USER_SESSIONS_REQUEST_ERROR: string = "Could not retrieve the user sessions " +
        "due to some error.";

    public static readonly TERMINATE_USER_SESSION_REQUEST_INVALID_STATUS_CODE_ERROR: string = "Received an invalid " +
        "status code while terminating the user sessions.";

    public static readonly TERMINATE_USER_SESSION_REQUEST_ERROR: string = "Could not terminate the user session " +
        "due to some error.";

    public static readonly TERMINATE_ALL_USER_SESSIONS_REQUEST_INVALID_STATUS_CODE_ERROR: string = "Received an " +
        "invalid status code while terminating all the user sessions.";

    public static readonly TERMINATE_ALL_USER_SESSIONS_ERROR: string = "Could not terminate all the user sessions " +
        "due to some error.";

    public static readonly RESEND_CODE_REQUEST_ERROR: string = "Error occured while resending the " +
        "verification link/code.";

    public static readonly WSO2_LOCAL_CLAIM_DIALECT: string = "http://wso2.org/claims";
    public static readonly SCIM2_USER_SCHEMA: string = "urn:ietf:params:scim:schemas:core:2.0:User";
    public static readonly BULK_REQUEST_SCHEMA: string = "urn:ietf:params:scim:api:messages:2.0:BulkRequest";

    // Schema related constants.
    public static readonly ENTERPRISESCHEMA: string = "urn:ietf:params:scim:schemas:extension:enterprise:2.0:User";
    public static readonly SYSTEMSCHEMA: string = "urn:scim:wso2:schema";
    /**
     * @deprecated This variable is deprecated. Use `SCIM2_CUSTOM_SCHEMA` instead.
     */
    public static readonly CUSTOMSCHEMA: string = "urn:scim:wso2:schema";
    public static readonly SCIM2_CUSTOM_SCHEMA: string = "urn:scim:schemas:extension:custom:User";

    /**
     * Set of SCIM2 schema names.apps/myaccount/src/store/actions/authenticate.ts
     * @typeParam SCIM2_SCHEMA_DICTIONARY - `Map<string, string>`
     * @defaultValue
     */
    public static readonly SCIM2_SCHEMA_DICTIONARY: Map<string, string> = new Map<string, string>()
        .set("EMAILS", "emails")
        .set("USERNAME", "userName")
        .set("NAME", "name")
        .set("DISPLAY_NAME", "displayName")
        .set("ENTERPRISE_USER", "urn:ietf:params:scim:schemas:extension:enterprise:2.0:User")
        .set("LOCALE", "locale");

    /**
     * Set of SCIM2 enterprise attributes.
     * @typeParam SCIM2_ATTRIBUTES_DICTIONARY - `Map<string, string>`
     * @defaultValue
     */
    public static readonly SCIM2_ATTRIBUTES_DICTIONARY: Map<string, string> = new Map<string, string>()
        .set("ACCOUNT_LOCKED", "urn:scim:wso2:schema:accountLocked")
        .set("ACCOUNT_DISABLED", "urn:scim:wso2:schema:accountDisabled")
        .set("ONETIME_PASSWORD", "urn:scim:wso2:schema:oneTimePassword");

    public static readonly ROLES: string = "roles";
    public static readonly GROUPS: string = "groups";
    public static readonly MOBILE: string = "mobile";
    public static readonly SCIM_USER_PATH: string = "/Users";
    public static readonly SCIM_GROUP_PATH: string = "/Groups";
    public static readonly SCIM_V2_ROLE_PATH: string = "/v2/Roles";

    // Regular expression to validate having alphanumeric characters.
    public static readonly USERNAME_VALIDATION_REGEX: string = "^(?=.*[a-zA-Z])[a-zA-Z0-9]+$";
    // Regular expression to validate having alphanumeric with special characters.
    public static readonly USERNAME_VALIDATION_REGEX_WITH_SPECIAL_CHARS: string =
        "^(?=.*[a-zA-Z])[a-zA-Z0-9!@#$&'+\\\\=^.{|}~-]+$";

    // Error message when API call returns a status code !== 200
    public static readonly INVALID_STATUS_CODE_ERROR: string = "Invalid Status Code. Expected Code 200.";
    // Error message text for resources not found.
    public static readonly RESOURCE_NOT_FOUND_ERROR_MESSAGE: string = "Resource not found.";

    // ID of the form used in the invite parent organization user component.
    public static readonly INVITE_PARENT_ORG_USER_FORM_ID: string = "invite-parent-org-user-form";
    public static readonly USERNAME_REGEX_ERROR_CODE: string = "31301";

    // Query param to exclude roles and groups from getUserList API call.
    public static readonly GROUPS_AND_ROLES_ATTRIBUTE: string = "groups,roles";

    // User creation limit reach error scimType.
    public static readonly ERROR_USER_LIMIT_REACHED: string = "userLimitReached";

    //Association type of invited admin users.
    public static readonly GUEST_ADMIN_ASSOCIATION_TYPE: string = "GUEST";

    public static readonly ERROR_COLLABORATOR_USER_LIMIT_REACHED: string = "ASG-UIM-10010";
    // Query param to exclude groups from getUserList API call.
    public static readonly GROUPS_ATTRIBUTE: string = "groups";

    public static readonly MANAGED_BY_PARENT_TEXT: string = "Parent Organization";

    public static readonly GLOBE: string = "globe";

    public static readonly USERNAME_JAVA_REGEX: string = "UsernameJavaRegEx";

    public static readonly MULTI_VALUED_ATTRIBUTES: string[] = [
        ProfileConstants.SCIM2_SCHEMA_DICTIONARY.get("EMAIL_ADDRESSES"),
        ProfileConstants.SCIM2_SCHEMA_DICTIONARY.get("MOBILE_NUMBERS"),
        ProfileConstants.SCIM2_SCHEMA_DICTIONARY.get("VERIFIED_MOBILE_NUMBERS"),
        ProfileConstants.SCIM2_SCHEMA_DICTIONARY.get("VERIFIED_EMAIL_ADDRESSES")
    ];
}

/**
 * @readonly
 * @typeParam string - types of the admin accounts.
 */
export enum AdminAccountTypes {
    INTERNAL = "internal",
    EXTERNAL = "external"
}

/**
 * @readonly
 * @typeParam string - types of the user accounts.
 */
export enum UserAccountTypes {
    OWNER = "Owner",
    ADMINISTRATOR = "Administrator",
    USER = "User",
    CUSTOMER = "Customer",
    COLLABORATOR = "Collaborator"
}

/**
 * Enum for user account types.
 *
 * @readonly
 */
export enum UserAccountTypesMain {
    INTERNAL = "internal",
    EXTERNAL = "external"
}

/**
 * @readonly
 * @typeParam string - Types of attributes that cannot be bulk imported.
 */
export enum BlockedBulkUserImportAttributes {
    PASSWORD = "password",
    ONETIME_PASSWORD = "oneTimePassword",
    X509CERTIFICATES = "x509Certificates",
    GTALK = "gtalk",
    SKYPE = "skype",
    ROLES = "roles"
}

/**
 * @readonly
 * @typeParam string - Types of attributes that should be handled manually.
 */
export enum SpecialMultiValuedComplexAttributes {
    Emails = "emails",
    PhoneNumbers = "phoneNumbers",
    Photos = "photos",
    Addresses = "addresses",
    Entitlements = "entitlements"
}

/**
 * @readonly
 * @typeParam string - Types of attributes that are required for bulk import.
 */
export enum RequiredBulkUserImportAttributes {
    USERNAME = "userName",
    EMAILADDRESS = "emailaddress"
}

/**
 * @readonly
 * @typeParam string - User add option types.
 */
export enum UserAddOptionTypes {
    BULK_IMPORT = "bulk-import",
    MANUAL_INPUT = "manual-input"
}

/**
 * @readonly
 * @typeParam string - Bulk user import status.
 */
export enum BulkUserImportStatus {
    FAILED = "FAILED",
    SUCCESS = "SUCCESS",
    ALL = "ALL"
}

/**
 * @readonly
 * @typeParam string - Bulk user import response operation type.
 */
export enum BulkImportResponseOperationTypes {
    USER_CREATION = "userCreation",
    ROLE_ASSIGNMENT = "roleAssignment",
}

/**
 * Enum for hidden field names.
 */
export enum HiddenFieldNames {
    USERSTORE = "userStore",
    USERNAME = "userName",
    FIRSTNAME = "firstName",
    LASTNAME = "lastName",
    PASSWORD = "password",
    EMAIL = "email"
}

/**
 * Enum for password option types.
 */
export enum PasswordOptionTypes {
    ASK_PASSWORD = "ask-password",
    CREATE_PASSWORD = "create-password"
}

/**
 * Enum for ask-password option types.
 */
export enum AskPasswordOptionTypes {
    EMAIL = "email",
    OFFLINE = "offline"
}

/**
 * Enum for wizard steps form types.
 * @readonly
 */
export enum WizardStepsFormTypes {
    USER_MODE = "UserMode",
    BASIC_DETAILS = "BasicDetails",
    INVITE_BASIC_DETAILS = "InviteBasicDetails",
    ROLE_LIST= "RoleList",
    GROUP_LIST= "GroupList",
    SUMMARY = "summary",
    USER_TYPE = "UserType",
    USER_SUMMARY = "UserSummary"
}

/**
 * Enum for invitation status types.
 *
 * @readonly
 */
export enum InvitationStatus {
    ACCEPTED = "Accepted",
    PENDING = "Pending",
    EXPIRED = "Expired"
}

/**
 * Enum for locale joining symbol.
 *
 * @readonly
 */
export enum LocaleJoiningSymbol {
    HYPHEN = "-",
    UNDERSCORE = "_"
}

/**
 * Enum for type of the user association.
 *
 * @readonly
 */
export enum UserSharedType {
    OWNER = "OWNER",
    INVITED = "INVITED",
    SHARED = "SHARED"
}

/**
 * Enum for account lock reason.
 *
 * @readonly
 */
export enum AccountLockedReason {
    PENDING_SELF_REGISTRATION = "PENDING_SELF_REGISTRATION",
    PENDING_ADMIN_FORCED_USER_PASSWORD_RESET = "PENDING_ADMIN_FORCED_USER_PASSWORD_RESET",
    PENDING_EMAIL_VERIFICATION = "PENDING_EMAIL_VERIFICATION",
    PENDING_ASK_PASSWORD = "PENDING_ASK_PASSWORD",
    IDLE_ACCOUNT = "IDLE_ACCOUNT",
    ADMIN_INITIATED = "ADMIN_INITIATED",
    MAX_ATTEMPTS_EXCEEDED = "MAX_ATTEMPTS_EXCEEDED"
}

/**
 *  User account state.
 *
 * @readonly
 */
export enum AccountState {
    LOCKED = "LOCKED",
    PENDING_AP = "PENDING_AP",
    PENDING_SR = "PENDING_SR",
    PENDING_LR = "PENDING_LR",
    DISABLED = "DISABLED",
    UNLOCKED = "UNLOCKED"
}

/**
 * Enum for recovery scenario.
 *
 * @readonly
 */
export enum RecoveryScenario {
    NOTIFICATION_BASED_PW_RECOVERY = "NOTIFICATION_BASED_PW_RECOVERY",
    QUESTION_BASED_PWD_RECOVERY = "QUESTION_BASED_PWD_RECOVERY",
    USERNAME_RECOVERY = "USERNAME_RECOVERY",
    SELF_SIGN_UP = "SELF_SIGN_UP",
    ASK_PASSWORD = "ASK_PASSWORD",
    ADMIN_FORCED_PASSWORD_RESET_VIA_EMAIL_LINK = "ADMIN_FORCED_PASSWORD_RESET_VIA_EMAIL_LINK",
    ADMIN_FORCED_PASSWORD_RESET_VIA_OTP = "ADMIN_FORCED_PASSWORD_RESET_VIA_OTP",
    EMAIL_VERIFICATION_ON_UPDATE = "EMAIL_VERIFICATION_ON_UPDATE",
    EMAIL_VERIFICATION_ON_VERIFIED_LIST_UPDATE = "EMAIL_VERIFICATION_ON_VERIFIED_LIST_UPDATE",
    MOBILE_VERIFICATION_ON_UPDATE = "MOBILE_VERIFICATION_ON_UPDATE",
    MOBILE_VERIFICATION_ON_VERIFIED_LIST_UPDATE = "MOBILE_VERIFICATION_ON_VERIFIED_LIST_UPDATE",
    LITE_SIGN_UP = "LITE_SIGN_UP",
    TENANT_ADMIN_ASK_PASSWORD = "TENANT_ADMIN_ASK_PASSWORD",
    PASSWORD_EXPIRY = "PASSWORD_EXPIRY",
    ADMIN_INVITE_SET_PASSWORD_OFFLINE = "ADMIN_INVITE_SET_PASSWORD_OFFLINE"
}

/**
 * Enum for recovery option types.
 *
 * @readonly
 */
export enum RecoveryOptionTypes {
    CODE = "code",
    LINK = "link"
}

/**
 *  user account locked reason.
 *
 * @readonly
 */
export const ACCOUNT_LOCK_REASON_MAP: Record<string, string> = {
    [AccountLockedReason.ADMIN_INITIATED]: "user:profile.accountLockReason.adminInitiated",
    "DEFAULT": "user:profile.accountLockReason.default",
    [AccountLockedReason.MAX_ATTEMPTS_EXCEEDED]: "user:profile.accountLockReason.maxAttemptsExceeded",
    [AccountLockedReason.PENDING_ADMIN_FORCED_USER_PASSWORD_RESET]:
        "user:profile.accountLockReason.pendingAdminForcedUserPasswordReset",
    [AccountLockedReason.PENDING_ASK_PASSWORD]: "user:profile.accountLockReason.pendingAskPassword",
    [AccountLockedReason.PENDING_EMAIL_VERIFICATION]: "user:profile.accountLockReason.pendingEmailVerification",
    [AccountLockedReason.PENDING_SELF_REGISTRATION]: "user:profile.accountLockReason.pendingSelfRegistration"
};

export const CONNECTOR_PROPERTY_TO_CONFIG_STATUS_MAP: Record<string, string> = {
    [ServerConfigurationsConstants.ACCOUNT_DISABLING_ENABLE]: "accountDisable",
    [ServerConfigurationsConstants.ACCOUNT_LOCK_ON_CREATION]: "accountLock",
    [ServerConfigurationsConstants.ENABLE_EMAIL_VERIFICATION]: "isEmailVerificationEnabled",
    [ServerConfigurationsConstants.ENABLE_MOBILE_VERIFICATION]: "isMobileVerificationEnabled",
    [ServerConfigurationsConstants.ENABLE_MOBILE_VERIFICATION_BY_PRIVILEGED_USER]:
        "isMobileVerificationByPrivilegeUserEnabled"
};

export const PASSWORD_RESET_PROPERTIES: string[] = [
    ServerConfigurationsConstants.RECOVERY_LINK_PASSWORD_RESET,
    ServerConfigurationsConstants.OTP_PASSWORD_RESET,
    ServerConfigurationsConstants.OFFLINE_PASSWORD_RESET
];

<<<<<<< HEAD
export const RECOVERY_SCENARIO_TO_RECOVERY_OPTION_TYPE_MAP: Record<string, string[]> = {
    [RecoveryScenario.ADMIN_FORCED_PASSWORD_RESET_VIA_EMAIL_LINK]: [ RecoveryOptionTypes.LINK ],
    [RecoveryScenario.ADMIN_FORCED_PASSWORD_RESET_VIA_OTP]: [ RecoveryOptionTypes.CODE ],
    [RecoveryScenario.ASK_PASSWORD]: [ RecoveryOptionTypes.LINK ]
};
=======
/**
 * Enum for data type of scim attributes.
 *
 * @readonly
 */
export enum AttributeDataType {
    COMPLEX = "COMPLEX"
}
>>>>>>> 4a69bd36
<|MERGE_RESOLUTION|>--- conflicted
+++ resolved
@@ -362,7 +362,7 @@
 }
 
 /**
- *  User account state.
+ * Enum for user account state.
  *
  * @readonly
  */
@@ -439,13 +439,17 @@
     ServerConfigurationsConstants.OFFLINE_PASSWORD_RESET
 ];
 
-<<<<<<< HEAD
+/**
+ * Map of recovery scenario to recovery option type.
+ *
+ * @readonly
+ */
 export const RECOVERY_SCENARIO_TO_RECOVERY_OPTION_TYPE_MAP: Record<string, string[]> = {
     [RecoveryScenario.ADMIN_FORCED_PASSWORD_RESET_VIA_EMAIL_LINK]: [ RecoveryOptionTypes.LINK ],
     [RecoveryScenario.ADMIN_FORCED_PASSWORD_RESET_VIA_OTP]: [ RecoveryOptionTypes.CODE ],
     [RecoveryScenario.ASK_PASSWORD]: [ RecoveryOptionTypes.LINK ]
 };
-=======
+
 /**
  * Enum for data type of scim attributes.
  *
@@ -453,5 +457,4 @@
  */
 export enum AttributeDataType {
     COMPLEX = "COMPLEX"
-}
->>>>>>> 4a69bd36
+}