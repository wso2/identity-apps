/**
 * Copyright (c) 2020-2025, WSO2 LLC. (https://www.wso2.com).
 *
 * WSO2 LLC. licenses this file to you under the Apache License,
 * Version 2.0 (the "License"); you may not use this file except
 * in compliance with the License.
 * You may obtain a copy of the License at
 *
 *     http://www.apache.org/licenses/LICENSE-2.0
 *
 * Unless required by applicable law or agreed to in writing,
 * software distributed under the License is distributed on an
 * "AS IS" BASIS, WITHOUT WARRANTIES OR CONDITIONS OF ANY
 * KIND, either express or implied. See the License for the
 * specific language governing permissions and limitations
 * under the License.
 */

// Keep statement as this to avoid cyclic dependency. Do not import from config index.
import { ServerConfigurationsConstants } from
    "@wso2is/admin.server-configurations.v1/constants/server-configurations-constants";
import { ProfileConstants } from "@wso2is/core/constants";

/**
 * Class containing app constants which can be used across several applications.
 */
export class UserManagementConstants {

    /**
     * Private constructor to avoid object instantiation from outside
     * the class.
     *
     */
    // eslint-disable-next-line @typescript-eslint/no-empty-function
    private constructor() { }

    /**
     * Default role list item limit.
     * @typeParam DEFAULT_ROLE_LIST_ITEM_LIMIT - number
     * @defaultValue
     */
    public static readonly DEFAULT_ROLE_LIST_ITEM_LIMIT: number = 10;

    /**
     * Default email template type list item limit.
     * @typeParam DEFAULT_EMAIL_TEMPLATE_TYPE_ITEM_LIMIT - number
     * @defaultValue
     */
    public static readonly DEFAULT_EMAIL_TEMPLATE_TYPE_ITEM_LIMIT: number = 10;

    /**
     * Default user list attributes.
     * @typeParam DEFAULT_USER_LIST_ATTRIBUTES - string[]
     * @defaultValue
     */
    public static readonly DEFAULT_USER_LIST_ATTRIBUTES: string[] = [ "name", "emails", "userName", "profileUrl",
        "meta.lastModified" ];

    /**
     * Set of keys used to enable/disable features.
     * @typeParam FEATURE_DICTIONARY - `Map<string, string>`
     * @defaultValue
     */
    public static readonly FEATURE_DICTIONARY: Map<string, string> = new Map<string, string>()
        .set("USER_CREATE", "users.create")
        .set("USER_UPDATE", "users.update")
        .set("USER_DELETE", "users.delete")
        .set("USER_READ", "users.read")
        .set("USER_GROUPS", "users.edit.groups")
        .set("USER_ROLES", "users.edit.roles")
        .set("USER_SHARED_PROFILES", "users.updateSharedProfiles");

    // API errors
    public static readonly USER_INFO_UPDATE_ERROR: string = "Could not update the user information.";
    public static readonly GET_USER_SESSIONS_REQUEST_INVALID_STATUS_CODE_ERROR: string = "Received an invalid " +
        "status code while retrieving the user sessions.";

    public static readonly GET_USER_SESSIONS_REQUEST_ERROR: string = "Could not retrieve the user sessions " +
        "due to some error.";

    public static readonly TERMINATE_USER_SESSION_REQUEST_INVALID_STATUS_CODE_ERROR: string = "Received an invalid " +
        "status code while terminating the user sessions.";

    public static readonly TERMINATE_USER_SESSION_REQUEST_ERROR: string = "Could not terminate the user session " +
        "due to some error.";

    public static readonly TERMINATE_ALL_USER_SESSIONS_REQUEST_INVALID_STATUS_CODE_ERROR: string = "Received an " +
        "invalid status code while terminating all the user sessions.";

    public static readonly TERMINATE_ALL_USER_SESSIONS_ERROR: string = "Could not terminate all the user sessions " +
        "due to some error.";

    public static readonly RESEND_CODE_REQUEST_ERROR: string = "Error occured while resending the " +
        "verification link/code.";

    public static readonly WSO2_LOCAL_CLAIM_DIALECT: string = "http://wso2.org/claims";
    public static readonly SCIM2_USER_SCHEMA: string = "urn:ietf:params:scim:schemas:core:2.0:User";
    public static readonly BULK_REQUEST_SCHEMA: string = "urn:ietf:params:scim:api:messages:2.0:BulkRequest";

    // Schema related constants.
    public static readonly ENTERPRISESCHEMA: string = "urn:ietf:params:scim:schemas:extension:enterprise:2.0:User";
    public static readonly SYSTEMSCHEMA: string = "urn:scim:wso2:schema";
    /**
     * @deprecated This variable is deprecated. Use `SCIM2_CUSTOM_SCHEMA` instead.
     */
    public static readonly CUSTOMSCHEMA: string = "urn:scim:wso2:schema";
    public static readonly SCIM2_CUSTOM_SCHEMA: string = "urn:scim:schemas:extension:custom:User";

    /**
     * Set of SCIM2 schema names.apps/myaccount/src/store/actions/authenticate.ts
     * @typeParam SCIM2_SCHEMA_DICTIONARY - `Map<string, string>`
     * @defaultValue
     */
    public static readonly SCIM2_SCHEMA_DICTIONARY: Map<string, string> = new Map<string, string>()
        .set("EMAILS", "emails")
        .set("USERNAME", "userName")
        .set("NAME", "name")
        .set("DISPLAY_NAME", "displayName")
        .set("ENTERPRISE_USER", "urn:ietf:params:scim:schemas:extension:enterprise:2.0:User")
        .set("LOCALE", "locale");

    /**
     * Set of SCIM2 enterprise attributes.
     * @typeParam SCIM2_ATTRIBUTES_DICTIONARY - `Map<string, string>`
     * @defaultValue
     */
    public static readonly SCIM2_ATTRIBUTES_DICTIONARY: Map<string, string> = new Map<string, string>()
        .set("ACCOUNT_LOCKED", "urn:scim:wso2:schema:accountLocked")
        .set("ACCOUNT_DISABLED", "urn:scim:wso2:schema:accountDisabled")
        .set("ONETIME_PASSWORD", "urn:scim:wso2:schema:oneTimePassword");

    public static readonly ROLES: string = "roles";
    public static readonly GROUPS: string = "groups";
    public static readonly MOBILE: string = "mobile";
    public static readonly SCIM_USER_PATH: string = "/Users";
    public static readonly SCIM_GROUP_PATH: string = "/Groups";
    public static readonly SCIM_V2_ROLE_PATH: string = "/v2/Roles";

    // Regular expression to validate having alphanumeric characters.
    public static readonly USERNAME_VALIDATION_REGEX: string = "^(?=.*[a-zA-Z])[a-zA-Z0-9]+$";
    // Regular expression to validate having alphanumeric with special characters.
    public static readonly USERNAME_VALIDATION_REGEX_WITH_SPECIAL_CHARS: string =
        "^(?=.*[a-zA-Z])[a-zA-Z0-9!@#$&'+\\\\=^.{|}~-]+$";

    // Error message when API call returns a status code !== 200
    public static readonly INVALID_STATUS_CODE_ERROR: string = "Invalid Status Code. Expected Code 200.";
    // Error message text for resources not found.
    public static readonly RESOURCE_NOT_FOUND_ERROR_MESSAGE: string = "Resource not found.";

    // ID of the form used in the invite parent organization user component.
    public static readonly INVITE_PARENT_ORG_USER_FORM_ID: string = "invite-parent-org-user-form";
    public static readonly USERNAME_REGEX_ERROR_CODE: string = "31301";

    // Query param to exclude roles and groups from getUserList API call.
    public static readonly GROUPS_AND_ROLES_ATTRIBUTE: string = "groups,roles";

    // User creation limit reach error scimType.
    public static readonly ERROR_USER_LIMIT_REACHED: string = "userLimitReached";

    //Association type of invited admin users.
    public static readonly GUEST_ADMIN_ASSOCIATION_TYPE: string = "GUEST";

    public static readonly ERROR_COLLABORATOR_USER_LIMIT_REACHED: string = "ASG-UIM-10010";
    // Query param to exclude groups from getUserList API call.
    public static readonly GROUPS_ATTRIBUTE: string = "groups";

    public static readonly MANAGED_BY_PARENT_TEXT: string = "Parent Organization";

    public static readonly GLOBE: string = "globe";

    public static readonly USERNAME_JAVA_REGEX: string = "UsernameJavaRegEx";

    public static readonly MULTI_VALUED_ATTRIBUTES: string[] = [
        ProfileConstants.SCIM2_SCHEMA_DICTIONARY.get("EMAIL_ADDRESSES"),
        ProfileConstants.SCIM2_SCHEMA_DICTIONARY.get("MOBILE_NUMBERS"),
        ProfileConstants.SCIM2_SCHEMA_DICTIONARY.get("VERIFIED_MOBILE_NUMBERS"),
        ProfileConstants.SCIM2_SCHEMA_DICTIONARY.get("VERIFIED_EMAIL_ADDRESSES")
    ];

<<<<<<< HEAD
    // Impersonation related constants.
    public static readonly ID_TOKEN: string = "id_token";
    public static readonly SUBJECT_TOKEN: string = "subject_token";
=======
    public static readonly ATTRIBUTE_PROFILES_FOR_USER_CREATION_FEATURE_FLAG: string
        = "users.user.creation.attribute.profile";
>>>>>>> b1062b7d
}

/**
 * @readonly
 * @typeParam string - types of the admin accounts.
 */
export enum AdminAccountTypes {
    INTERNAL = "internal",
    EXTERNAL = "external"
}

/**
 * @readonly
 * @typeParam string - types of the user accounts.
 */
export enum UserAccountTypes {
    OWNER = "Owner",
    ADMINISTRATOR = "Administrator",
    USER = "User",
    CUSTOMER = "Customer",
    COLLABORATOR = "Collaborator"
}

/**
 * Enum for user account types.
 *
 * @readonly
 */
export enum UserAccountTypesMain {
    INTERNAL = "internal",
    EXTERNAL = "external"
}

/**
 * @readonly
 * @typeParam string - Types of attributes that cannot be bulk imported.
 */
export enum BlockedBulkUserImportAttributes {
    PASSWORD = "password",
    ONETIME_PASSWORD = "oneTimePassword",
    X509CERTIFICATES = "x509Certificates",
    GTALK = "gtalk",
    SKYPE = "skype",
    ROLES = "roles"
}

/**
 * @readonly
 * @typeParam string - Types of attributes that should be handled manually.
 */
export enum SpecialMultiValuedComplexAttributes {
    Emails = "emails",
    PhoneNumbers = "phoneNumbers",
    Photos = "photos",
    Addresses = "addresses",
    Entitlements = "entitlements"
}

/**
 * @readonly
 * @typeParam string - Types of attributes that are required for bulk import.
 */
export enum RequiredBulkUserImportAttributes {
    USERNAME = "userName",
    EMAILADDRESS = "emailaddress"
}

/**
 * @readonly
 * @typeParam string - User add option types.
 */
export enum UserAddOptionTypes {
    BULK_IMPORT = "bulk-import",
    MANUAL_INPUT = "manual-input"
}

/**
 * @readonly
 * @typeParam string - Bulk user import status.
 */
export enum BulkUserImportStatus {
    FAILED = "FAILED",
    SUCCESS = "SUCCESS",
    ALL = "ALL"
}

/**
 * @readonly
 * @typeParam string - Bulk user import response operation type.
 */
export enum BulkImportResponseOperationTypes {
    USER_CREATION = "userCreation",
    ROLE_ASSIGNMENT = "roleAssignment",
}

/**
 * Enum for hidden field names.
 */
export enum HiddenFieldNames {
    USERSTORE = "userStore",
    USERNAME = "userName",
    FIRSTNAME = "firstName",
    LASTNAME = "lastName",
    PASSWORD = "password",
    EMAIL = "email"
}

/**
 * Enum for password option types.
 */
export enum PasswordOptionTypes {
    ASK_PASSWORD = "ask-password",
    CREATE_PASSWORD = "create-password"
}

/**
 * Enum for ask-password option types.
 */
export enum AskPasswordOptionTypes {
    EMAIL = "email",
    OFFLINE = "offline"
}

/**
 * Enum for wizard steps form types.
 * @readonly
 */
export enum WizardStepsFormTypes {
    USER_MODE = "UserMode",
    BASIC_DETAILS = "BasicDetails",
    INVITE_BASIC_DETAILS = "InviteBasicDetails",
    ROLE_LIST= "RoleList",
    GROUP_LIST= "GroupList",
    SUMMARY = "summary",
    USER_TYPE = "UserType",
    USER_SUMMARY = "UserSummary"
}

/**
 * Enum for invitation status types.
 *
 * @readonly
 */
export enum InvitationStatus {
    ACCEPTED = "Accepted",
    PENDING = "Pending",
    EXPIRED = "Expired"
}

/**
 * Enum for locale joining symbol.
 *
 * @readonly
 */
export enum LocaleJoiningSymbol {
    HYPHEN = "-",
    UNDERSCORE = "_"
}

/**
 * Enum for type of the user association.
 *
 * @readonly
 */
export enum UserSharedType {
    OWNER = "OWNER",
    INVITED = "INVITED",
    SHARED = "SHARED"
}

/**
 * Enum for account lock reason.
 *
 * @readonly
 */
export enum AccountLockedReason {
    PENDING_SELF_REGISTRATION = "PENDING_SELF_REGISTRATION",
    PENDING_ADMIN_FORCED_USER_PASSWORD_RESET = "PENDING_ADMIN_FORCED_USER_PASSWORD_RESET",
    PENDING_EMAIL_VERIFICATION = "PENDING_EMAIL_VERIFICATION",
    PENDING_ASK_PASSWORD = "PENDING_ASK_PASSWORD",
    IDLE_ACCOUNT = "IDLE_ACCOUNT",
    ADMIN_INITIATED = "ADMIN_INITIATED",
    MAX_ATTEMPTS_EXCEEDED = "MAX_ATTEMPTS_EXCEEDED"
}

/**
 * Enum for user account state.
 *
 * @readonly
 */
export enum AccountState {
    LOCKED = "LOCKED",
    PENDING_AP = "PENDING_AP",
    PENDING_SR = "PENDING_SR",
    PENDING_LR = "PENDING_LR",
    DISABLED = "DISABLED",
    UNLOCKED = "UNLOCKED"
}

/**
 * Enum for recovery scenario.
 *
 * @readonly
 */
export enum RecoveryScenario {
    NOTIFICATION_BASED_PW_RECOVERY = "NOTIFICATION_BASED_PW_RECOVERY",
    QUESTION_BASED_PWD_RECOVERY = "QUESTION_BASED_PWD_RECOVERY",
    USERNAME_RECOVERY = "USERNAME_RECOVERY",
    SELF_SIGN_UP = "SELF_SIGN_UP",
    ASK_PASSWORD = "ASK_PASSWORD",
    ADMIN_FORCED_PASSWORD_RESET_VIA_EMAIL_LINK = "ADMIN_FORCED_PASSWORD_RESET_VIA_EMAIL_LINK",
    ADMIN_FORCED_PASSWORD_RESET_VIA_OTP = "ADMIN_FORCED_PASSWORD_RESET_VIA_OTP",
    ADMIN_FORCED_PASSOWRD_RESET_VIA_SMS_OTP = "ADMIN_FORCED_PASSWORD_RESET_VIA_SMS_OTP",
    EMAIL_VERIFICATION_ON_UPDATE = "EMAIL_VERIFICATION_ON_UPDATE",
    EMAIL_VERIFICATION_ON_VERIFIED_LIST_UPDATE = "EMAIL_VERIFICATION_ON_VERIFIED_LIST_UPDATE",
    MOBILE_VERIFICATION_ON_UPDATE = "MOBILE_VERIFICATION_ON_UPDATE",
    MOBILE_VERIFICATION_ON_VERIFIED_LIST_UPDATE = "MOBILE_VERIFICATION_ON_VERIFIED_LIST_UPDATE",
    LITE_SIGN_UP = "LITE_SIGN_UP",
    TENANT_ADMIN_ASK_PASSWORD = "TENANT_ADMIN_ASK_PASSWORD",
    PASSWORD_EXPIRY = "PASSWORD_EXPIRY",
    ADMIN_INVITE_SET_PASSWORD_OFFLINE = "ADMIN_INVITE_SET_PASSWORD_OFFLINE"
}

/**
 * Enum for recovery option types.
 *
 * @readonly
 */
export enum RecoveryOptionTypes {
    CODE = "code",
    LINK = "link"
}

/**
 *  user account locked reason.
 *
 * @readonly
 */
export const ACCOUNT_LOCK_REASON_MAP: Record<string, string> = {
    [AccountLockedReason.ADMIN_INITIATED]: "user:profile.accountLockReason.adminInitiated",
    "DEFAULT": "user:profile.accountLockReason.default",
    [AccountLockedReason.MAX_ATTEMPTS_EXCEEDED]: "user:profile.accountLockReason.maxAttemptsExceeded",
    [AccountLockedReason.PENDING_ADMIN_FORCED_USER_PASSWORD_RESET]:
        "user:profile.accountLockReason.pendingAdminForcedUserPasswordReset",
    [AccountLockedReason.PENDING_ASK_PASSWORD]: "user:profile.accountLockReason.pendingAskPassword",
    [AccountLockedReason.PENDING_EMAIL_VERIFICATION]: "user:profile.accountLockReason.pendingEmailVerification",
    [AccountLockedReason.PENDING_SELF_REGISTRATION]: "user:profile.accountLockReason.pendingSelfRegistration"
};

export const CONNECTOR_PROPERTY_TO_CONFIG_STATUS_MAP: Record<string, string> = {
    [ServerConfigurationsConstants.ACCOUNT_DISABLING_ENABLE]: "accountDisable",
    [ServerConfigurationsConstants.ACCOUNT_LOCK_ON_CREATION]: "accountLock",
    [ServerConfigurationsConstants.ENABLE_EMAIL_VERIFICATION]: "isEmailVerificationEnabled",
    [ServerConfigurationsConstants.ENABLE_MOBILE_VERIFICATION]: "isMobileVerificationEnabled",
    [ServerConfigurationsConstants.ENABLE_MOBILE_VERIFICATION_BY_PRIVILEGED_USER]:
        "isMobileVerificationByPrivilegeUserEnabled"
};

export const PASSWORD_RESET_PROPERTIES: string[] = [
    ServerConfigurationsConstants.ADMIN_FORCE_PASSWORD_RESET_EMAIL_LINK,
    ServerConfigurationsConstants.ADMIN_FORCE_PASSWORD_RESET_EMAIL_OTP,
    ServerConfigurationsConstants.ADMIN_FORCE_PASSWORD_RESET_SMS_OTP,
    ServerConfigurationsConstants.ADMIN_FORCE_PASSWORD_RESET_OFFLINE
];

/**
 * Map of recovery scenario to recovery option type.
 *
 * @readonly
 */
export const RECOVERY_SCENARIO_TO_RECOVERY_OPTION_TYPE_MAP: Record<string, string[]> = {
    [RecoveryScenario.ADMIN_FORCED_PASSWORD_RESET_VIA_EMAIL_LINK]: [ RecoveryOptionTypes.LINK ],
    [RecoveryScenario.ADMIN_FORCED_PASSWORD_RESET_VIA_OTP]: [ RecoveryOptionTypes.CODE ],
    [RecoveryScenario.ADMIN_FORCED_PASSOWRD_RESET_VIA_SMS_OTP]: [ RecoveryOptionTypes.CODE ],
    [RecoveryScenario.ASK_PASSWORD]: [ RecoveryOptionTypes.LINK ]
};

/**
 * Enum for data type of scim attributes.
 *
 * @readonly
 */
export enum AttributeDataType {
    COMPLEX = "COMPLEX"
}<|MERGE_RESOLUTION|>--- conflicted
+++ resolved
@@ -177,14 +177,12 @@
         ProfileConstants.SCIM2_SCHEMA_DICTIONARY.get("VERIFIED_EMAIL_ADDRESSES")
     ];
 
-<<<<<<< HEAD
     // Impersonation related constants.
     public static readonly ID_TOKEN: string = "id_token";
     public static readonly SUBJECT_TOKEN: string = "subject_token";
-=======
+  
     public static readonly ATTRIBUTE_PROFILES_FOR_USER_CREATION_FEATURE_FLAG: string
         = "users.user.creation.attribute.profile";
->>>>>>> b1062b7d
 }
 
 /**
