/**
<<<<<<< HEAD
 * Copyright (c) 2023-2024, WSO2 LLC. (https://www.wso2.com).
=======
 * Copyright (c) 2023-2025, WSO2 LLC. (https://www.wso2.com).
>>>>>>> 31aa1afa
 *
 * WSO2 LLC. licenses this file to you under the Apache License,
 * Version 2.0 (the "License"); you may not use this file except
 * in compliance with the License.
 * You may obtain a copy of the License at
 *
 *     http://www.apache.org/licenses/LICENSE-2.0
 *
 * Unless required by applicable law or agreed to in writing,
 * software distributed under the License is distributed on an
 * "AS IS" BASIS, WITHOUT WARRANTIES OR CONDITIONS OF ANY
 * KIND, either express or implied. See the License for the
 * specific language governing permissions and limitations
 * under the License.
 */

import {
    AlertTitle,
    Autocomplete,
    AutocompleteRenderGetTagProps,
    AutocompleteRenderInputParams
} from "@mui/material";
import Alert from "@oxygen-ui/react/Alert";
import Box, { BoxProps } from "@oxygen-ui/react/Box";
import Chip from "@oxygen-ui/react/Chip";
import Divider from "@oxygen-ui/react/Divider";
import InputLabel from "@oxygen-ui/react/InputLabel/InputLabel";
import TextField from "@oxygen-ui/react/TextField";
import Typography from "@oxygen-ui/react/Typography";
import { getAllExternalClaims, getDialects, getSCIMResourceTypes } from "@wso2is/admin.claims.v1/api";
import { ClaimManagementConstants } from "@wso2is/admin.claims.v1/constants";
import {
    AppConstants,
    AppState,
    ModalWithSidePanel,
    UserStoreDetails,
    UserStoreProperty,
    getCertificateIllustrations,
    history
} from "@wso2is/admin.core.v1";
import { userConfig, userstoresConfig } from "@wso2is/admin.extensions.v1/configs";
import { getGroupList, useGroupList } from "@wso2is/admin.groups.v1/api";
import { GroupsInterface } from "@wso2is/admin.groups.v1/models/groups";
import { useGetCurrentOrganizationType } from "@wso2is/admin.organizations.v1/hooks/use-get-organization-type";
import { PatchRoleDataInterface } from "@wso2is/admin.roles.v2/models/roles";
import { getAUserStore, getUserStores } from "@wso2is/admin.userstores.v1/api";
import { PRIMARY_USERSTORE, UserStoreManagementConstants } from "@wso2is/admin.userstores.v1/constants";
import { useValidationConfigData } from "@wso2is/admin.validation.v1/api";
import { ValidationFormInterface } from "@wso2is/admin.validation.v1/models";
import { ProfileConstants } from "@wso2is/core/constants";
import { IdentityAppsApiException } from "@wso2is/core/exceptions";
import {
    AlertLevels,
    ClaimDialect,
    ExternalClaim,
    HttpMethods,
    IdentifiableComponentInterface,
    RolesInterface,
    SCIMResource,
    SCIMSchemaExtension
} from "@wso2is/core/models";
import { addAlert } from "@wso2is/core/store";
import { StringUtils } from "@wso2is/core/utils";
import {
    CSVFileStrategy,
    CSVResult,
    ContentLoader,
    DocumentationLink,
    FilePicker,
    Heading,
    Hint,
    Link,
    LinkButton,
    Message,
    PickerResult,
    Popup,
    PrimaryButton,
    useDocumentation,
    useWizardAlert
} from "@wso2is/react-components";
import { FormValidation } from "@wso2is/validation";
import Axios,  { AxiosResponse }from "axios";
import toUpper from "lodash-es/toUpper";
import React, { FunctionComponent, HTMLAttributes, ReactElement, Suspense, useEffect, useMemo, useState } from "react";
import { Trans, useTranslation } from "react-i18next";
import { useDispatch, useSelector } from "react-redux";
import { Dispatch } from "redux";
import { Button, Dropdown, DropdownItemProps, DropdownProps, Form, Grid, Icon } from "semantic-ui-react";
import { v4 as uuidv4 } from "uuid";
import { addBulkUsers } from "../../api";
import {
    BlockedBulkUserImportAttributes,
    BulkImportResponseOperationTypes,
    BulkUserImportStatus,
    RequiredBulkUserImportAttributes,
    SpecialMultiValuedComplexAttributes,
    UserManagementConstants
} from "../../constants";
import {
    BulkResponseSummary,
    BulkUserImportOperationResponse,
    MultipleInviteMode,
    SCIMBulkEndpointInterface,
    SCIMBulkOperation,
    SCIMBulkResponseOperation,
    UserDetailsInterface
} from "../../models";
import { UserManagementUtils, getUsernameConfiguration } from "../../utils";
import { BulkImportResponseList } from "../bulk-import-response-list";

/**
 * Prototypes for the BulkImportUserWizardComponent.
 */
interface BulkImportUserInterface extends IdentifiableComponentInterface {
    closeWizard: () => void;
    userstore: string;
}

interface CSVAttributeMapping {
    attributeName: string;
    mappedLocalClaimURI: string;
    mappedSCIMAttributeURI: string;
    mappedSCIMClaimDialectURI: string;
    claimURI?: string;
}

interface MultiValuedComplexAttribute {
    [key: string] : string | boolean;
}

type ValidationError = {
    descriptionKey: string;
    messageKey: string;
    descriptionValues?: { [key: string]: string };
};

interface Validation {
    check: () => boolean;
    error: ValidationError;
}

interface User {
    value: string;
    display: string;
}

interface GroupMemberAssociation {
    id: string;
    displayName: string;
    members: User[];
}

const ASK_PASSWORD_ATTRIBUTE: string = "identity/askPassword";
const DATA_VALIDATION_ERROR: string = "Data validation error";
const TIMEOUT_ERROR: string = "TIMEOUT_ERROR";
const ADDRESS_HOME_ATTRIBUTE: string = "addresses#home";
const ADDRESS_ATTRIBUTE: string = "addresses";
const HOME_ATTRIBUTE: string = "home";
const BULK_ID: string = "bulkId";
const FILE_IMPORT_TIMEOUT: number = 60000; // 1 minutes.

/**
 *  BulkImportUserWizard component.
 *
 * @param props - Props injected to the component.
 * @returns BulkImportUser
 */
export const BulkImportUserWizard: FunctionComponent<BulkImportUserInterface> = (
    props: BulkImportUserInterface
): ReactElement => {
    const {
        closeWizard,
        userstore,
        ["data-componentid"]: componentId
    } = props;

    const { t } = useTranslation();
    const { isSubOrganization } = useGetCurrentOrganizationType();

    const dispatch: Dispatch = useDispatch();

    const primaryUserStoreDomainName: string = useSelector((state: AppState) =>
        state?.config?.ui?.primaryUserStoreDomainName);

    const [ selectedCSVFile, setSelectedCSVFile ] = useState<File>(null);
    const [ userData, setUserData ] = useState<CSVResult>();
    const [ hasError, setHasError ] = useState<boolean>(false);
    const [ isSubmitting, setIsSubmitting ] = useState<boolean>(false);
    const [ isLoading, setIsLoading ] = useState<boolean>(false);
    const [ response, setResponse ] = useState<BulkUserImportOperationResponse[]>([]);
    const [ manualInviteResponse, setManualInviteResponse ] = useState<BulkUserImportOperationResponse[]>([]);
    const [ showResponseView, setShowResponseView ] = useState<boolean>(false);
    const [ showManualInviteTable, setshowManualInviteTable ] = useState<boolean>(false);
    const [ bulkResponseSummary, setBulkResponseSummary ] = useState<BulkResponseSummary>(initialBulkResponseSummary);
    const [ manualInviteResponseSummary, setManualInviteesponseSummary ]
        = useState<BulkResponseSummary>(initialBulkResponseSummary);
    const [ configureMode, setConfigureMode ] = useState<string>(MultipleInviteMode.MANUAL);
    const [ emailData, setEmailData ] = useState<string[]>();
    const [ isEmailDataError, setIsEmailDataError ] = useState<boolean>(false);
    const [ emailDataError, setEmailDataError ] = useState<string>("");
    const [ groupsData, setGroupsData ] = useState<GroupsInterface[]>();
    const [ alert, setAlert, alertComponent ] = useWizardAlert({ "data-componentid": `${componentId}-alert` });
    const [ manualInviteAlert, setManualInviteAlert, manualInviteAlertComponent ]
        = useWizardAlert({ "data-componentid": `${componentId}-manual-invite-alert` });
    const [ readWriteUserStoresList, setReadWriteUserStoresList ] = useState<DropdownItemProps[]>([]);
    const [ selectedUserStore, setSelectedUserStore ] = useState<string>(userstoresConfig.primaryUserstoreName);
    const [ isUserStoreError, setUserStoreError ] = useState<boolean>(false);
    const [ fileModeTimeOutError , setFileModeTimeOutError ] = useState<boolean>(false);

    const { data: validationData } = useValidationConfigData();
    const { getLink } = useDocumentation();
    const config: ValidationFormInterface = getUsernameConfiguration(validationData);
    const isAlphanumericUsername: boolean = config?.enableValidator === "true";
    const fileImportTimeout: number = useSelector((state: AppState) =>
        state.config.ui.features.bulkUserImport.fileImportTimeout);
    const userLimit: number = useSelector((state: AppState) =>
        state.config.ui.features.bulkUserImport.userLimit);
    const userSchemaURI: string = useSelector((state: AppState) => state?.config?.ui?.userSchemaURI);
    const csvFileProcessingStrategy: CSVFileStrategy = useMemo( () => {
        return new CSVFileStrategy(
            undefined,  // Mimetype.
            userConfig.bulkUserImportLimit.fileSize * CSVFileStrategy.KILOBYTE,  // File Size.
            userLimit ? userLimit : userConfig.bulkUserImportLimit.userCount  // Row Count.
        );
    }, [ userLimit ]);

    const optionsArray: string[] = [];

    const {
        data: groupList,
        error: groupsError
    } = useGroupList(selectedUserStore, "members", null, true);

    useEffect(() => {
        if (groupsError) {
            dispatch(addAlert({
                description: groupsError?.response?.data?.description ?? groupsError?.response?.data?.detail
                    ?? t("console:manage.features.groups.notifications.fetchGroups.genericError.description"),
                level: AlertLevels.ERROR,
                message: groupsError?.response?.data?.message
                    ?? t("console:manage.features.groups.notifications.fetchGroups.genericError.message")
            }));
        }
    },[ groupsError ]);

    /**
     * Set the user store list.
     */
    useEffect(() => {
        setSelectedUserStore(userstore);
        getUserStoreList();
    }, [ userstore ]);

    /**
     * This will fetch userstore list.
     */
    const getUserStoreList = (): void => {
        setIsLoading(true);
        const userStoreArray: DropdownItemProps[] = [
            {
                key: -1,
                text: userstoresConfig.primaryUserstoreName,
                value: userstoresConfig.primaryUserstoreName
            }
        ];

        getUserStores(null)
            .then((response: UserStoreDetails[]) => {
                response?.forEach(async (item: UserStoreDetails, index: number) => {
                    // Set read/write enabled userstores based on the type.
                    if (await checkReadWriteUserStore(item)) {
                        userStoreArray.push({
                            key: index,
                            text: item.name.toUpperCase(),
                            value: item.name.toUpperCase()
                        });
                    }});

                setUserStoreError(false);
                setReadWriteUserStoresList(userStoreArray);
            }).catch((error: IdentityAppsApiException) => {
                if (error?.response?.data?.description) {
                    dispatch(addAlert({
                        description: error?.response?.data?.description ?? error?.response?.data?.detail
                            ?? t("userstores:notifications.fetchUserstores.error.description"),
                        level: AlertLevels.ERROR,
                        message: error?.response?.data?.message
                            ?? t("userstores:notifications.fetchUserstores.error.message")
                    }));

                    return;
                }

                dispatch(addAlert({
                    description: t("userstores:notifications.fetchUserstores.genericError" +
                        ".description"),
                    level: AlertLevels.ERROR,
                    message: t("userstores:notifications.fetchUserstores.genericError.message")
                }));

                setUserStoreError(true);

                return;
            })
            .finally(() => {
                setIsLoading(false);
            });
    };

    /**
     * Check the given user store is Read/Write enabled
     *
     * @param userStore - Userstore
     * @returns If the given userstore is read only or not
     */
    const checkReadWriteUserStore = (userStore: UserStoreDetails): Promise<boolean> => {
        let isReadWriteUserStore: boolean = false;

        return getAUserStore(userStore?.id).then((response: UserStoreDetails) => {
            response?.properties?.some((property: UserStoreProperty) => {
                if (property.name === UserStoreManagementConstants.USER_STORE_PROPERTY_READ_ONLY) {
                    isReadWriteUserStore = property.value === "false";

                    return true;
                }
            });

            return isReadWriteUserStore;
        }).catch(() => {
            dispatch(addAlert({
                description: t("userstores:notifications.fetchUserstores.genericError." +
                    "description"),
                level: AlertLevels.ERROR,
                message: t("userstores:notifications.fetchUserstores.genericError.message")
            }));

            return false;
        });
    };

    const hideUserStoreDropdown = (): boolean => {
        if (!userConfig?.enableBulkImportSecondaryUserStore || isUserStoreError) {
            return true;
        }

        if(readWriteUserStoresList) {
            return readWriteUserStoresList?.length === 0 || (readWriteUserStoresList?.length === 1 &&
                readWriteUserStoresList[0]?.value === userstore);
        }
    };

    /**
     * Fetch the group list.
     */
    const getGroupMemberAssociation = async (): Promise<Record<string, GroupMemberAssociation>> => {
        try {
            const response: AxiosResponse = await getGroupList(selectedUserStore);
            const newGroups: Record<string, GroupMemberAssociation> = response?.data?.Resources?.reduce((
                groups: Record<string, GroupMemberAssociation>, group: GroupsInterface) => {
                groups[group?.displayName.toLowerCase()] = {
                    displayName: group?.displayName,
                    id: group?.id,
                    members: []
                };

                return groups;
            }, {});

            return newGroups;
        } catch (error) {
            setHasError(true);
            dispatch(
                addAlert({
                    description: t(
                        "users:notifications.bulkImportUser.submit.genericError.description"),
                    level: AlertLevels.ERROR,
                    message: t("users:notifications.bulkImportUser.submit.genericError.message")
                })
            );
        }
    };

    // Validate the input string is an email address.
    const validateEmail = (emailList: string[]) => {

        const emailValidation: boolean = FormValidation.email(emailList[emailList.length-1]);

        if (!emailValidation) {
            setIsEmailDataError(true);
            setEmailDataError(
                t("users:guestUsers.fields." +
                "username.validations.regExViolation")
            );
            emailList.pop();
        }
    };

    useEffect(() => {
        setConfigureMode(
            isAlphanumericUsername
            && userConfig?.enableUsernameValidation
                ? MultipleInviteMode.META_FILE
                : MultipleInviteMode.MANUAL
        );
    }, [ isAlphanumericUsername ]);
    /**
     * Fetches SCIM dialects.
     */
    const getSCIMDialects = async (): Promise<ClaimDialect[]> => {
        setIsLoading(true);

        try {
            // Get SCIM dialect URIs for the user resource.
            const resourceResponse: any = await getSCIMResourceTypes();
            const scimResources: SCIMResource[] = resourceResponse?.Resources;
            let scimDialectsSchemas: string[];

            for (const resource of scimResources) {
                if (resource?.id === "User") {
                    const schemaExtensions: SCIMSchemaExtension[] = resource?.schemaExtensions;

                    scimDialectsSchemas = schemaExtensions.map((extension: SCIMSchemaExtension) => {
                        return extension.schema;
                    });

                    scimDialectsSchemas.push(resource?.schema);
                }
            }

            const dialectResponse: ClaimDialect[] = await getDialects({});

            // Filter only the SCIM dialects.
            const scimDialects: ClaimDialect[] = dialectResponse.filter((dialect: ClaimDialect) => {
                return scimDialectsSchemas.includes(dialect.dialectURI);
            });

            return scimDialects;
        } catch (error) {
            setHasError(true);
            dispatch(
                addAlert({
                    description:
                        error?.response?.data?.description ||
                        t(
                            "claims:dialects.notifications.fetchDialects" +
                            ".genericError.description"
                        ),
                    level: AlertLevels.ERROR,
                    message:
                        error?.response?.data?.message ||
                        t(
                            "claims:dialects.notifications.fetchDialects" +
                            ".genericError.message"
                        )
                })
            );
        } finally {
            setIsLoading(false);
        }
    };

    /**
     * This will fetch external claims for each dialect
     * and create a list of already mapped local claims.
     */
    const getClaimMapping = async (): Promise<CSVAttributeMapping[]> => {
        const scimDialects: ClaimDialect[] = await getSCIMDialects();

        const scimClaimPromises: Promise<ExternalClaim[]>[] = [];

        scimDialects.forEach((dialect: ClaimDialect) => {
            scimClaimPromises.push(getAllExternalClaims(dialect.id, null));
        });

        try {
            setIsLoading(true);
            const scimClaimResponse: ExternalClaim[][] = await Axios.all(scimClaimPromises);
            const attributeMapping: CSVAttributeMapping[] = [];

            scimClaimResponse.forEach((claimList: ExternalClaim[]) => {
                const claims: CSVAttributeMapping[] = claimList.map(
                    (item: ExternalClaim): CSVAttributeMapping => {
                        return {
                            attributeName: item?.mappedLocalClaimURI
                                .replace(UserManagementConstants.WSO2_LOCAL_CLAIM_DIALECT+"/", "")
                                .toLowerCase(),
                            mappedLocalClaimURI: item?.mappedLocalClaimURI,
                            mappedSCIMAttributeURI: item?.claimURI,
                            mappedSCIMClaimDialectURI: item?.claimDialectURI
                        };
                    }
                );

                attributeMapping.push(...claims);
            });

            return attributeMapping;
        } catch (error) {
            setHasError(true);
            dispatch(
                addAlert({
                    description:
                        error[0]?.response?.data?.description ||
                        t(
                            "claims:dialects.notifications." +
                                "fetchExternalClaims.genericError.description"
                        ),
                    level: AlertLevels.ERROR,
                    message:
                        error[0]?.response?.data?.message ||
                        t(
                            "claims:dialects.notifications." +
                                "fetchExternalClaims.genericError.message"
                        )
                })
            );
        } finally {
            setIsLoading(false);
        }
    };

    const joinWithAnd = (arr: string[]): string => {
        if (arr.length === 0) return "";
        if (arr.length === 1) return arr[0];

        return arr.slice(0, -1).join(", ") + " and " + arr[arr.length - 1];
    };

    const getDuplicateEntries = (array: string[]): string[] => {
        const counts: { [key: string]: number } = array.reduce((acc: { [key: string]: number }, value: string) => {
            const lowerCaseValue: string = value.toLowerCase();

            acc[lowerCaseValue] = (acc[lowerCaseValue] || 0) + 1;

            return acc;
        }, {});

        return Object.keys(counts).filter((key: string) => counts[key] > 1);
    };

    const getMissingFields = (headers: string[], requiredFields: string[]): string[] => {
        return requiredFields.filter((field: string) =>
            !headers.some((header: string) => header.toLowerCase() === field.toLowerCase())
        );
    };

    const isEmptyArray = (array: unknown[]): boolean => {
        return array.length === 0;
    };

    const isEmptyAttribute = (attribute: string): boolean => {
        return !attribute || attribute.trim() === "";
    };

    const getEmptyHeaderIndices = (headers: string[]): number[] => {
        return headers
            .map((header: string, index: number) => (isEmptyAttribute(header) ? index : -1))
            .filter((index: number) => index !== -1);
    };

    const getBlockedAttributes = (headers: string[], blockedAttributes: string[]): string[] => {
        return headers.filter((attribute: string) =>
            blockedAttributes.some((blockedAttribute: string) =>
                attribute.toLowerCase() === blockedAttribute.toLowerCase()
            )
        );
    };

    const getInvalidHeaderAttributes = (headers: string[], externalClaimAttributes: string[]): string[] => {
        return headers.filter((attribute: string) =>
            !externalClaimAttributes.some((externalClaimAttributeName: string) =>
                attribute.toLowerCase() === externalClaimAttributeName.toLowerCase()
            )
        );
    };

    const setValidationError = (error: ValidationError) => {
        setAlert({
            description: t(
                `users:notifications.bulkImportUser.validation.${error.descriptionKey}`,
                error.descriptionValues || {}
            ),
            level: AlertLevels.ERROR,
            message: t(
                `users:notifications.bulkImportUser.validation.${error.messageKey}`
            )
        });
    };

    const runValidations = (validations: Validation[]): boolean => {
        for (const validation of validations) {
            if (!validation.check()) {
                setValidationError(validation.error);

                return false;
            }
        }

        return true;
    };

    /**
     * Validate the CSV file.
     *
     * @param userData - user data from the CSV file.
     * @param externalClaimAttributes - external claim attribute names.
     * @returns
     */
    const validateCSVFile = (
        userData: CSVResult,
        externalClaimAttributes: string[]
    ): boolean => {
        const headers: string[] = userData.headers;
        const rows: string[][] = userData.items;

        const requiredFields: string[] = isAlphanumericUsername
            ? Object.values(RequiredBulkUserImportAttributes)
            : [ RequiredBulkUserImportAttributes.USERNAME ];
        const missingFields: string[] = getMissingFields(headers, requiredFields);
        const duplicateEntries: string[] = getDuplicateEntries(headers);
        const blockedAttributes: string[] = Object.values(BlockedBulkUserImportAttributes);
        const blockedHeaders: string[] = getBlockedAttributes(headers, blockedAttributes);
        const invalidHeaders: string[] = getInvalidHeaderAttributes(headers, externalClaimAttributes);
        const emptyHeaderIndices: number[] = getEmptyHeaderIndices(headers);

        const csvValidations: Validation[] = [
            {
                check: () => !(isEmptyArray(headers) || isEmptyArray(rows)),
                error: {
                    descriptionKey: "emptyRowError.description",
                    messageKey: "emptyRowError.message"
                }
            },
            {
                check: () => rows.every((row: string[]) => row.length === headers.length),
                error: {
                    descriptionKey: "columnMismatchError.description",
                    messageKey: "columnMismatchError.message"
                }
            },
            {
                check: () => emptyHeaderIndices.length === 0,
                error: {
                    descriptionKey: "emptyHeaderError.description",
                    messageKey: "emptyHeaderError.message"
                }
            },
            {
                check: () => missingFields.length === 0,
                error: {
                    descriptionKey: "missingRequiredHeaderError.description",
                    descriptionValues: { headers: joinWithAnd(missingFields) },
                    messageKey: "missingRequiredHeaderError.message"
                }
            },
            {
                check: () => blockedHeaders.length === 0,
                error: {
                    descriptionKey: "blockedHeaderError.description",
                    descriptionValues: { headers: joinWithAnd(blockedHeaders) },
                    messageKey: "blockedHeaderError.message"
                }
            },
            {
                check: () => duplicateEntries.length === 0,
                error: {
                    descriptionKey: "duplicateHeaderError.description",
                    descriptionValues: { headers: joinWithAnd(duplicateEntries) },
                    messageKey: "duplicateHeaderError.message"
                }
            },
            {
                check: () => invalidHeaders.length === 0,
                error: {
                    descriptionKey: "invalidHeaderError.description",
                    descriptionValues: { headers: joinWithAnd(invalidHeaders) },
                    messageKey: "invalidHeaderError.message"
                }
            }
        ];

        if (!runValidations(csvValidations)) return false;

        return true;
    };

    /**
     * Get only attributes that are in the header.
     * @param headers - csv header.
     * @param attributeMapping  - attribute mapping.
     * @returns filtered attribute mapping.
     */
    const filterAttributes = (headers: string[], attributeMapping: CSVAttributeMapping[]): CSVAttributeMapping[] => {
        const filteredAttributeList: CSVAttributeMapping[] = headers
            .map((header: string) =>
                attributeMapping.find(
                    (attribute: CSVAttributeMapping) => header.toLowerCase() === attribute.attributeName.toLowerCase()
                )
            )
            .filter(Boolean);

        filteredAttributeList.push(
            attributeMapping.find((attribute: CSVAttributeMapping) =>
                attribute.attributeName.toLowerCase() === (ASK_PASSWORD_ATTRIBUTE.toLowerCase()))
        );

        return filteredAttributeList;
    };

    const setEmptyDataFieldError = (attributeName: string) => {
        setHasError(true);
        setValidationError({
            descriptionKey: "emptyDataField.description",
            descriptionValues: { dataField: attributeName },
            messageKey: "emptyDataField.message"
        });
    };

    /**
     * Get SCIM data for each operation.
     *
     * @param row - user data row.
     * @param filteredAttributeMapping - filtered attribute mapping.
     * @param headers - csv headers.
     * @returns
     */
    const generateUserOperationData =
        (   row: string[],
            filteredAttributeMapping: CSVAttributeMapping[],
            headers: string[]
        ): Record<string, unknown> => {
            const dataObj: Record<string, unknown> = {};
            const schemasSet: Set<string> = new Set([ UserManagementConstants.SCIM2_USER_SCHEMA ]);
            let emailValue: string = "";

            for (const attribute of filteredAttributeMapping) {
                const scimAttribute: string = attribute.mappedSCIMAttributeURI.replace(
                    `${attribute.mappedSCIMClaimDialectURI}:`,
                    ""
                );
                const attributeValue: string = row[headers.indexOf(attribute.attributeName.toLowerCase())];
                const isMultiValued: boolean = scimAttribute.includes("#");

                if (attribute.attributeName === UserManagementConstants.ROLES ||
                    attribute.attributeName === UserManagementConstants.GROUPS) {
                    continue;
                }

                // Handle username attribute.
                if (scimAttribute === RequiredBulkUserImportAttributes.USERNAME) {
                    emailValue = attributeValue;

                    if (isEmptyAttribute(attributeValue)) {
                        setEmptyDataFieldError(attribute.attributeName);
                        throw new Error(DATA_VALIDATION_ERROR);
                    }

                    dataObj[RequiredBulkUserImportAttributes.USERNAME] = selectedUserStore &&
                    selectedUserStore.toLowerCase() !== PRIMARY_USERSTORE.toLowerCase()
                        ? `${selectedUserStore}/${attributeValue}`
                        : attributeValue;

                    continue;
                }

                // Handle email attribute.
                if (attribute.attributeName === RequiredBulkUserImportAttributes.EMAILADDRESS) {
                    if (!isAlphanumericUsername) {
                        continue;
                    }

                    if (isEmptyAttribute(attributeValue)) {
                        setEmptyDataFieldError(attribute.attributeName);
                        throw new Error(DATA_VALIDATION_ERROR);
                    } else if (!FormValidation.email(attributeValue)) {
                        setAlert({
                            description:  t(
                                "user:forms.addUserForm.inputs.email." +
                                    "validations.invalid"
                            ),
                            level: AlertLevels.ERROR,
                            message: t(
                                "user:modals.bulkImportUserWizard.wizardSummary." +
                                "tableMessages.invalidDataMessage")
                        });
                        throw new Error(DATA_VALIDATION_ERROR);
                    }
                }

                // Handle askPassword attribute.
                if (attribute.attributeName.toLowerCase() === ASK_PASSWORD_ATTRIBUTE.toLowerCase()) {
                    dataObj[attribute.mappedSCIMClaimDialectURI] = {
                        ...(dataObj[attribute.mappedSCIMClaimDialectURI] as Record<string, unknown> || {}),
                        [scimAttribute]: "true"
                    };

                    continue;
                }

                // Usage in your existing code
                const specialMultiValuedComplex: SpecialMultiValuedComplexAttributes | undefined =
                Object.values(SpecialMultiValuedComplexAttributes).find(
                    (attrType: string) => scimAttribute.includes(attrType)
                );

                if (!isMultiValued && specialMultiValuedComplex) {
                    const info: MultiValuedComplexAttribute = scimAttribute.includes(specialMultiValuedComplex + ".")
                        ? { type: scimAttribute.split(".")[1], value: attributeValue }
                        : { primary: true, value: attributeValue };

                    dataObj[specialMultiValuedComplex] = dataObj[specialMultiValuedComplex] || [];
                    (dataObj[specialMultiValuedComplex] as unknown[]).push(info);

                    continue;

                }

                // Handle multi-valued address attribute.
                if (scimAttribute.includes(ADDRESS_HOME_ATTRIBUTE)) {
                    dataObj[ADDRESS_ATTRIBUTE] = dataObj[ADDRESS_ATTRIBUTE] || [];
                    (dataObj[ADDRESS_ATTRIBUTE] as unknown[]).push(
                        {
                            type: HOME_ATTRIBUTE,
                            [scimAttribute.replace(`${ADDRESS_HOME_ATTRIBUTE}.`, "")]:
                            attributeValue
                        }
                    );

                    continue;
                }

                // Add the schema to the set
                schemasSet.add(attribute.mappedSCIMClaimDialectURI);

                const cleanedAttribute: string = isMultiValued ? scimAttribute.split("#")[0] : scimAttribute;

                // Handle simple attributes.
                if (!cleanedAttribute.includes(".")) {
                    const target: unknown =
                    attribute.mappedSCIMClaimDialectURI === UserManagementConstants.SCIM2_USER_SCHEMA
                        ? dataObj
                        : dataObj[attribute.mappedSCIMClaimDialectURI] ||
                        (dataObj[attribute.mappedSCIMClaimDialectURI] = {});

                    if (isMultiValued) {
                        target[cleanedAttribute] =
                            ((target[cleanedAttribute] || [] ) as unknown[]).concat(attributeValue);
                    } else {
                        target[cleanedAttribute] = attributeValue;
                    }

                    continue;
                }
                // Handle complex attributes.
                else if (cleanedAttribute.includes(".")) {
                    const [ parentAttr, childAttr ] = cleanedAttribute.split(".");
                    const target: unknown =
                    attribute.mappedSCIMClaimDialectURI === UserManagementConstants.SCIM2_USER_SCHEMA
                        ? dataObj
                        : dataObj[attribute.mappedSCIMClaimDialectURI] ||
                        (dataObj[attribute.mappedSCIMClaimDialectURI] = {});

                    if (isMultiValued) {
                        target[parentAttr] = ((target[parentAttr] || []) as unknown[]).concat({
                            [childAttr]: attributeValue
                        });
                    } else {
                        if (!target[parentAttr]) {
                            target[parentAttr] = {};
                        }
                        target[parentAttr][childAttr] = attributeValue;
                    }

                    continue;
                }
            }

            // Add the email address when the email username is enabled.
            if (!isAlphanumericUsername) {
                dataObj[SpecialMultiValuedComplexAttributes.Emails] =
                    [ { primary: true, value: emailValue } ];
            }

            return {
                schema: Array.from(schemasSet),
                ...dataObj
            };
        };

    /**
     * Generate SCIM User Operation.
     *
     * @param row - user data row.
     * @param filteredAttributeMapping - filtered attribute mapping.
     * @param headers - csv headers.
     * @returns SCIM Operation
     */
    const generateUserOperation = (
        row: string[],
        filteredAttributeMapping: CSVAttributeMapping[],
        headers: string[],
        groupMemberAssociations: Record<string, GroupMemberAssociation>
    ): {
        newGroupMemberAssociations: Record<string, GroupMemberAssociation>;
        userOperation: SCIMBulkOperation;
    } => {
        const asyncOperationID: string = uuidv4();
        const bulkId: string =
            `${BULK_ID}:${row[headers.indexOf(
                RequiredBulkUserImportAttributes.USERNAME.toLowerCase())]}:${asyncOperationID}`;
        const username: string = row[headers.indexOf(RequiredBulkUserImportAttributes.USERNAME.toLowerCase())];
        let newGroupMemberAssociations: Record<string, GroupMemberAssociation> = { ...groupMemberAssociations };

        // Check if groups are included in the headers.
        if (headers.includes(UserManagementConstants.GROUPS)) {
            const csvGroups: string[] = row[headers.indexOf(UserManagementConstants.GROUPS)].split("|");
            const uniqueCSVGroups: string[] = [ ...new Set(csvGroups) ];

            uniqueCSVGroups.forEach((group: string) => {
                if (isEmptyAttribute(group)) return;
                const domainGroupName: string = selectedUserStore &&
                    selectedUserStore.toLowerCase() !== PRIMARY_USERSTORE.toLowerCase()
                    ? `${selectedUserStore}/${group}`
                    : group;

                if (domainGroupName.toLowerCase() in groupMemberAssociations) {
                    newGroupMemberAssociations = addMemberToGroup(domainGroupName, {
                        display: username,
                        value: `bulkId:${bulkId}`
                    }, newGroupMemberAssociations);
                } else {
                    setValidationError({
                        descriptionKey: "invalidGroup.description",
                        descriptionValues: { group: domainGroupName },
                        messageKey: "invalidGroup.message"
                    });
                    throw new Error(DATA_VALIDATION_ERROR);
                }
            });
        }

        const userOperation: SCIMBulkOperation = {
            bulkId,
            data: generateUserOperationData(row, filteredAttributeMapping, headers),
            method: HttpMethods.POST,
            path: UserManagementConstants.SCIM_USER_PATH
        };

        return {
            newGroupMemberAssociations,
            userOperation
        };
    };

    /**
     * Add member to group.
     * @param groupName - group name.
     * @param userBulkId  - user bulk id.
     */
    const addMemberToGroup = (
        groupName: string,
        member: User,
        groupMemberAssociations: Record<string, GroupMemberAssociation>
    ): Record<string, GroupMemberAssociation> => {
        // Copying existing groupMemberAssociations to avoid direct mutation
        const updatedGroupMemberAssociations: Record<string, GroupMemberAssociation> = { ...groupMemberAssociations };

        const existingGroup: GroupMemberAssociation = updatedGroupMemberAssociations[groupName.toLowerCase()];

        updatedGroupMemberAssociations[groupName.toLowerCase()] = {
            ...existingGroup,
            members: Array.from(new Set([ ...existingGroup.members, member ]))
        };

        return updatedGroupMemberAssociations;
    };

    /**
     * Generate SCIM Role Operations.
     *
     * @returns SCIM Role Operations.
     */
    const generateGroupOperations = (
        groupMemberAssociations: Record<string, GroupMemberAssociation>
    ): SCIMBulkOperation[] => {
        const asyncOperationID: string = uuidv4();

        return Object.values(groupMemberAssociations)
            .filter((groupMemberAssociation: GroupMemberAssociation) => groupMemberAssociation.members.length > 0)
            .map((groupMemberAssociation: GroupMemberAssociation) => {
                const bulkId: string = `${BULK_ID}:${groupMemberAssociation.displayName}:${asyncOperationID}`;

                return {
                    bulkId,
                    data: {
                        Operations: [
                            {
                                op: "add",
                                value: {
                                    members: groupMemberAssociation.members.map((user: User) => ({
                                        display: user.display,
                                        value: user.value
                                    }))
                                }
                            }
                        ]
                    },
                    method: HttpMethods.PATCH,
                    path: `${UserManagementConstants.SCIM_GROUP_PATH}/${groupMemberAssociation.id}`
                };
            });
    };

    /**
     * Generate SCIM Bulk Request Body.
     *
     * @param attributeMapping - attribute mapping.
     * @returns SCIMBulkRequestBody
     */
    const generateSCIMRequestBody = async (attributeMapping: CSVAttributeMapping[]):
        Promise<SCIMBulkEndpointInterface> => {
        const headers: string[] = userData.headers.map((header: string) => header.toLowerCase());
        const rows: string[][] = userData.items;


        const filteredAttributeMapping: CSVAttributeMapping[] = filterAttributes(headers, attributeMapping);
        let groupMemberAssociations: Record<string, GroupMemberAssociation> = await getGroupMemberAssociation();

        const userOperations: SCIMBulkOperation[] = [];
        let groupOperations: SCIMBulkOperation[] = [];

        for (let rowNumber: number = 0; rowNumber < rows.length; rowNumber++) {
            const row: string[] = rows[rowNumber];

            const userOperationData: any = generateUserOperation(
                row,
                filteredAttributeMapping,
                headers,
                groupMemberAssociations
            );

            // Append the user operation to the collection.
            userOperations.push(userOperationData.userOperation);

            groupMemberAssociations = userOperationData.newGroupMemberAssociations;
        }

        if (headers.includes(UserManagementConstants.GROUPS)) {
            groupOperations = generateGroupOperations(groupMemberAssociations);
        }

        const operations: SCIMBulkOperation[] = userOperations.concat(groupOperations);

        return {
            Operations: operations,
            failOnErrors: 0,
            schemas: [ UserManagementConstants.BULK_REQUEST_SCHEMA ]
        };
    };

    /**
     * Generate SCIM Bulk Request Body
     *
     * @param attributeMapping - attribute mapping.
     * @returns SCIMBulkRequestBody
     */
    const generateMultipleUsersSCIMRequestBody = (): SCIMBulkEndpointInterface => {
        // Create the data operations.
        const operations: SCIMBulkOperation[] = [];
        const users : { display: string; value: string; }[]= [];
        const asyncOperationID: string = uuidv4();

        // Create the user record.
        emailData?.map((email: string) => {
            const userDetails: UserDetailsInterface = {
                emails: [
                    {
                        primary: true,
                        value: email
                    }
                ],
                schemas: [
                    "urn:ietf:params:scim:schemas:core:2.0:User",
                    "urn:ietf:params:scim:schemas:extension:enterprise:2.0:User"
                ],
                userName:
                    selectedUserStore.toLowerCase() !== PRIMARY_USERSTORE.toLowerCase()
                        ? `${selectedUserStore}/${email}`
                        : email,
<<<<<<< HEAD
                [ userstore.toLowerCase() !== PRIMARY_USERSTORE.toLowerCase()
                    ? userSchemaURI
                    : ProfileConstants.SCIM2_SYSTEM_USER_SCHEMA
=======
                [ !StringUtils.isEqualCaseInsensitive(userstore, primaryUserStoreDomainName)
                    ? UserManagementConstants.CUSTOMSCHEMA
                    : UserManagementConstants.ENTERPRISESCHEMA
>>>>>>> 31aa1afa
                ]: {
                    askPassword: "true"
                }
            };

            const SCIMBulkOperation: SCIMBulkOperation = {
                bulkId: `bulkId:${email}:${asyncOperationID}`,
                data: userDetails,
                method: HttpMethods.POST,
                path: UserManagementConstants.SCIM_USER_PATH
            };

            const user: { display: string; value: string; } = {
                display: email,
                value: `bulkId:bulkId:${email}:${asyncOperationID}`
            };

            users.push(user);
            operations.push(SCIMBulkOperation);
        });

        // Create the group record.
        groupsData?.map((group: GroupsInterface) => {
            const groupDetails: PatchRoleDataInterface = {
                "Operations":[
                    {
                        op: "add",
                        value: {
                            members: users
                        }
                    }
                ]
            };

            const SCIMGroupsOperation: SCIMBulkOperation = {
                bulkId: `bulkId:${group?.displayName}:${asyncOperationID}`,
                data: groupDetails,
                method: HttpMethods.PATCH,
                path: `${UserManagementConstants.SCIM_GROUP_PATH}/${group?.id}`
            };

            operations.push(SCIMGroupsOperation);
        });

        return {
            Operations: operations,
            failOnErrors: 0,
            schemas: [ UserManagementConstants.BULK_REQUEST_SCHEMA ]
        };
    };

    /**
     * Handle multiple user invite.
     */
    const manualInviteMultipleUsers = async () => {
        const handleManualInvite: SCIMBulkEndpointInterface = generateMultipleUsersSCIMRequestBody();

        try {
            const scimResponse: any = await addBulkUsers(handleManualInvite);

            setshowManualInviteTable(true);

            if (scimResponse.status !== 200) {
                throw new Error("Failed to import users.");
            }

            const response: BulkUserImportOperationResponse[]
                = scimResponse.data.Operations.map(generateManualInviteResponse);

            setManualInviteResponse(response);
        } catch (error) {
            setHasError(true);
            setManualInviteAlert({
                description: t(
                    "users:notifications.bulkImportUser.submit.genericError.description"),
                level: AlertLevels.ERROR,
                message: t("users:notifications.bulkImportUser.submit.genericError.message")
            });
        } finally {
            setIsSubmitting(false);
        }
    };

    /**
     * Handle bulk user import.
     */
    const handleBulkUserImport = async () => {
        setIsSubmitting(true);

        try {
            const attributeMapping: CSVAttributeMapping[] = await getClaimMapping();

            // List of valid attribute names.
            const validAttributeNames: string[] = attributeMapping.map(
                (item: CSVAttributeMapping) => item.attributeName
            );

            if (!validateCSVFile(userData, validAttributeNames)) {
                setHasError(true);
                setIsSubmitting(false);

                return;
            }

            const scimRequestBody: SCIMBulkEndpointInterface = await generateSCIMRequestBody(attributeMapping);

            setShowResponseView(true);

            const scimResponsePromise: Promise<unknown> = addBulkUsers(scimRequestBody);
            const timeoutPromise: Promise<unknown> = new Promise((_: unknown, reject: (reason?: any) => void) => {
                setTimeout(() => reject(
                    new Error(TIMEOUT_ERROR)
                ), fileImportTimeout ? fileImportTimeout : FILE_IMPORT_TIMEOUT);
            });

            const scimResponse: any = await Promise.race([ scimResponsePromise, timeoutPromise ]);

            if (scimResponse.status !== 200) {
                throw new Error("Failed to import users.");
            }

            const response: BulkUserImportOperationResponse[] = scimResponse.data.Operations.map(generateBulkResponse);

            setResponse(response);
        } catch (error) {
            setHasError(true);
            if (error.message === TIMEOUT_ERROR) {
                setFileModeTimeOutError(true);
                setAlert({
                    description: t(
                        "users:notifications.bulkImportUser.timeOut.description"),
                    level: AlertLevels.WARNING,
                    message: t(
                        "users:notifications.bulkImportUser.timeOut.message")
                });
            } else if (error.message !== DATA_VALIDATION_ERROR) {
                setAlert({
                    description: t(
                        "users:notifications.bulkImportUser.submit.genericError.description"),
                    level: AlertLevels.ERROR,
                    message: t("users:notifications.bulkImportUser.submit.genericError.message")
                });
            }
        } finally {
            setIsLoading(false);
            setIsSubmitting(false);
        }
    };

    /**
     * Generate bulk response.
     * @param operation - SCIM bulk operation.
     * @returns - BulkUserImportOperationResponse
     */
    const generateBulkResponse = (operation: SCIMBulkResponseOperation): BulkUserImportOperationResponse => {
        const resourceIdentifier: string = operation?.bulkId.split(":")[1];
        const statusCode: number = operation?.status?.code;
        let operationType: BulkImportResponseOperationTypes = BulkImportResponseOperationTypes.USER_CREATION;

        const defaultMsg: string = t("user:modals.bulkImportUserWizard.wizardSummary." +
        "tableMessages.internalErrorMessage");

        let statusMessages: Record<number, string> = {};

        if (operation?.method === HttpMethods.POST) {
            statusMessages = {
                201: t("user:modals.bulkImportUserWizard.wizardSummary.tableMessages." +
                    "userCreatedMessage"),
                202: t("user:modals.bulkImportUserWizard.wizardSummary.tableMessages." +
                    "userCreationAcceptedMessage"),
                400: operation?.response?.includes(UserManagementConstants.USERNAME_REGEX_ERROR_CODE)
                    ? t("user:modals.bulkImportUserWizard.wizardSummary.tableMessages." +
                    "invalidUserNameFormatMessage")
                    : t("user:modals.bulkImportUserWizard.wizardSummary.tableMessages." +
                    "invalidDataMessage"),
                409: t("user:modals.bulkImportUserWizard.wizardSummary.tableMessages." +
                    "userAlreadyExistsMessage"),
                500: t("user:modals.bulkImportUserWizard.wizardSummary.tableMessages." +
                    "internalErrorMessage")
            };
        } else if (operation?.method === HttpMethods.PATCH) {
            operationType = BulkImportResponseOperationTypes.ROLE_ASSIGNMENT;
            statusMessages = {
                200: t("user:modals.bulkImportUserWizard.wizardSummary.tableMessages." +
                "userAssignmentSuccessMessage", { resource: resourceIdentifier }),
                400: t("user:modals.bulkImportUserWizard.wizardSummary.tableMessages." +
                "userAssignmentFailedMessage", { resource: resourceIdentifier }),
                500: t("user:modals.bulkImportUserWizard.wizardSummary.tableMessages." +
                "userAssignmentInternalErrorMessage", { resource: resourceIdentifier })
            };
        }

        // Functional update to update the bulk response summary.
        setBulkResponseSummary((prevSummary: BulkResponseSummary) => {
            const successUserAssignment: number = (operation?.method === HttpMethods.PATCH && statusCode === 200) ?
                prevSummary.successUserAssignment + 1 : prevSummary.successUserAssignment;

            const failedUserAssignment: number = (operation?.method === HttpMethods.PATCH && statusCode !== 200) ?
                prevSummary.failedUserAssignment + 1 : prevSummary.failedUserAssignment;

            const successUserCreation: number =
                (operation?.method === HttpMethods.POST && (statusCode === 201 || statusCode === 202)) ?
                    prevSummary.successUserCreation + 1 :
                    prevSummary.successUserCreation;

            const failedUserCreation: number =
                (operation?.method === HttpMethods.POST && (statusCode !== 201 && statusCode !== 202)) ?
                    prevSummary.failedUserCreation + 1 :
                    prevSummary.failedUserCreation;

            return {
                ...prevSummary,
                failedUserAssignment,
                failedUserCreation,
                successUserAssignment,
                successUserCreation
            };
        });

        let _statusCode: BulkUserImportStatus = BulkUserImportStatus.FAILED;

        if (statusCode === 201 || statusCode === 202 || statusCode === 200) {
            _statusCode = BulkUserImportStatus.SUCCESS;
        }

        return {
            message: statusMessages[statusCode] || defaultMsg,
            operationType,
            resourceIdentifier,
            status: getStatusFromCode(statusCode),
            statusCode: _statusCode
        };
    };

    /**
     * Generate bulk response.
     * @param operation - SCIM bulk operation.
     * @returns - BulkUserImportOperationResponse
     */
    const generateManualInviteResponse = (operation: SCIMBulkResponseOperation): BulkUserImportOperationResponse => {
        const resourceIdentifier: string = operation?.bulkId.split(":")[1];
        const statusCode: number = operation?.status?.code;
        let operationType: BulkImportResponseOperationTypes = BulkImportResponseOperationTypes.USER_CREATION;

        const defaultMsg: string = t("user:modals.bulkImportUserWizard.wizardSummary." +
        "tableMessages.internalErrorMessage");

        let statusMessages: Record<number, string> = {};

        if (operation?.method === HttpMethods.POST) {
            statusMessages = {
                201: t("user:modals.bulkImportUserWizard.wizardSummary.tableMessages." +
                    "userCreatedMessage"),
                202: t("user:modals.bulkImportUserWizard.wizardSummary.tableMessages." +
                    "userCreationAcceptedMessage"),
                400: operation?.response?.includes(UserManagementConstants.USERNAME_REGEX_ERROR_CODE)
                    ? t("user:modals.bulkImportUserWizard.wizardSummary.tableMessages." +
                    "invalidUserNameFormatMessage")
                    : t("user:modals.bulkImportUserWizard.wizardSummary.tableMessages." +
                    "invalidDataMessage"),
                409: t("user:modals.bulkImportUserWizard.wizardSummary.tableMessages." +
                    "userAlreadyExistsMessage"),
                500: t("user:modals.bulkImportUserWizard.wizardSummary.tableMessages." +
                    "internalErrorMessage")
            };
        } else if (operation?.method === HttpMethods.PATCH) {
            operationType = BulkImportResponseOperationTypes.ROLE_ASSIGNMENT;
            statusMessages = {
                200: t("user:modals.bulkImportUserWizard.wizardSummary.tableMessages." +
                "userAssignmentSuccessMessage", { resource: resourceIdentifier }),
                400: t("user:modals.bulkImportUserWizard.wizardSummary.tableMessages." +
                "userAssignmentFailedMessage", { resource: resourceIdentifier }),
                500: t("user:modals.bulkImportUserWizard.wizardSummary.tableMessages." +
                "userAssignmentInternalErrorMessage", { resource: resourceIdentifier })
            };
        }

        // Functional update to update the bulk response summary.
        setManualInviteesponseSummary((prevSummary: BulkResponseSummary) => {
            const successUserAssignment: number = (operation?.method === HttpMethods.PATCH && statusCode === 200) ?
                prevSummary.successUserAssignment + 1 : prevSummary.successUserAssignment;

            const failedUserAssignment: number = (operation?.method === HttpMethods.PATCH && statusCode !== 200) ?
                prevSummary.failedUserAssignment + 1 : prevSummary.failedUserAssignment;

            const successUserCreation: number =
                (operation?.method === HttpMethods.POST && (statusCode === 201 || statusCode === 202)) ?
                    prevSummary.successUserCreation + 1 :
                    prevSummary.successUserCreation;

            const failedUserCreation: number =
                (operation?.method === HttpMethods.POST && (statusCode !== 201 && statusCode !== 202)) ?
                    prevSummary.failedUserCreation + 1 :
                    prevSummary.failedUserCreation;

            return {
                ...prevSummary,
                failedUserAssignment,
                failedUserCreation,
                successUserAssignment,
                successUserCreation
            };
        });

        let _statusCode: BulkUserImportStatus = BulkUserImportStatus.FAILED;

        if (statusCode === 201 || statusCode === 202 || statusCode === 200) {
            _statusCode = BulkUserImportStatus.SUCCESS;
        }

        return {
            message: statusMessages[statusCode] || defaultMsg,
            operationType,
            resourceIdentifier,
            status: getStatusFromCode(statusCode),
            statusCode: _statusCode
        };
    };

    /**
     * Get status message from the status code.
     *
     * @param statusCode - Status code from the bulk response.
     * @returns - Status message.
     */
    const getStatusFromCode = (statusCode: number): string => {
        if (statusCode === 201 || statusCode === 200) return t(
            "user:modals.bulkImportUserWizard.wizardSummary.tableStatus.success" );
        if (statusCode === 202) return t(
            "user:modals.bulkImportUserWizard.wizardSummary.tableStatus.warning" );

        return t(
            "user:modals.bulkImportUserWizard.wizardSummary.tableStatus.failed" );
    };

    /**
     * Render Multiple Users mode selection section.
     */
    const resolveMultipleUsersModeSelection = (): ReactElement => {
        return(
            <Grid.Row>
                <Grid.Column mobile={ 16 } tablet={ 16 } computer={ 16 }>
                    <Button.Group
                        size="large"
                        labeled
                        basic
                    >
                        {
                            Object.values(MultipleInviteMode).map((mode: string, index: number) => {
                                return(
                                    <>
                                        <Popup
                                            trigger={ (
                                                <div className={ "inline-button" } >
                                                    <Button
                                                        disabled={
                                                            isAlphanumericUsername
                                                            && mode === MultipleInviteMode.MANUAL
                                                            && userConfig?.enableUsernameValidation
                                                        }
                                                        data-componentid={ `${componentId}-${mode}-tab-option` }
                                                        key={ index }
                                                        active={ configureMode === mode }
                                                        className="multiple-users-config-mode-wizard-tab"
                                                        content={
                                                            UserManagementUtils.resolveMultipleInvitesDisplayName(
                                                                mode as MultipleInviteMode)
                                                        }
                                                        onClick={ (
                                                            event: React.MouseEvent<HTMLButtonElement, MouseEvent>) => {
                                                            event.preventDefault();
                                                            setConfigureMode(mode);
                                                        } }
                                                    />
                                                </div>
                                            ) }
                                            content={
                                                t("user:modals.bulkImportUserWizard" +
                                                ".wizardSummary.manualCreation.disabledHint" )
                                            }
                                            size="mini"
                                            wide
                                            disabled={
                                                mode === MultipleInviteMode.META_FILE
                                                || !isAlphanumericUsername
                                                || !userConfig?.enableUsernameValidation
                                            }
                                            data-componentid={ `${componentId}-disabled-hint` }
                                        />
                                    </>
                                );
                            })
                        }
                    </Button.Group>
                </Grid.Column>
            </Grid.Row>
        );
    };

    /**
     * Check if the manual invite button should be disabled.
     * @returns true if the manual invite button should be disabled.
     */
    const isManualInviteButtonDisabled = (): boolean => {
        return isLoading
            || isSubmitting
            || hasError
            || !emailData
            || emailData?.length === 0;
    };

    const userStoreDropDown = (): ReactElement => {
        return (
            <Form.Field required={ true }>
                <InputLabel
                    htmlFor="tags-filled"
                    disableAnimation
                    shrink={ false }
                    margin="dense"
                    className="spacing-bottom"
                    data-componentid={ `${componentId}-userstore-label` }
                >
                    { t("user:forms.addUserForm." +
                        "inputs.domain.label") }
                </InputLabel>
                <Dropdown
                    className="mt-2"
                    fluid
                    selection
                    labeled
                    options={ readWriteUserStoresList }
                    loading={ false }
                    data-testid={
                        `${componentId}-userstore-dropdown`
                    }
                    data-componentid={
                        `${componentId}-userstore-dropdown`
                    }
                    name="userstore"
                    disabled={ false }
                    readOnly={ false }
                    value={ selectedUserStore }
                    onChange={
                        (e: React.ChangeEvent<HTMLInputElement>,
                            data: DropdownProps) => {
                            setSelectedUserStore(data.value.toString());
                        }
                    }
                    tabIndex={ 1 }
                    maxLength={ 60 }
                />
            </Form.Field>
        );
    };

    /**
     * Render Multiple Users configuration section.
     */
    const resolveMultipleUsersConfiguration = (): ReactElement => {

        if (configureMode == MultipleInviteMode.MANUAL) {
            return (
                <>
                    { manualInviteAlert
                            && (
                                <Grid.Row columns={ 1 }>
                                    <Grid.Column mobile={ 16 } tablet={ 16 } computer={ 16 }>
                                        { manualInviteAlertComponent }
                                    </Grid.Column>
                                </Grid.Row>
                            )
                    }
                    {
                        !showManualInviteTable
                            ? (
                                <>
                                    {
                                        !userConfig?.enableBulkImportSecondaryUserStore
                                        && (
                                            <Grid.Row columns={ 1 } className="mb-0 pb-0">
                                                <Grid.Column mobile={ 16 }>
                                                    <Alert severity="info">
                                                        <Trans
                                                            i18nKey={
                                                                "console:manage.features.user.modals." +
                                                                "bulkImportUserWizard.wizardSummary.userstoreMessage"
                                                            }
                                                            tOptions={ {
                                                                userstore: toUpper(userstore)
                                                            } }
                                                        >
                                                            The created users will be added to
                                                            the <b>{ toUpper(userstore) }</b> user store.
                                                        </Trans>
                                                    </Alert>
                                                </Grid.Column>
                                            </Grid.Row>
                                        )
                                    }
                                    { !hideUserStoreDropdown() &&
                                        (<Grid.Row columns={ 1 } className="mb-0 pb-0">
                                            <Grid.Column mobile={ 16 } tablet={ 16 } computer={ 16 }>
                                                { userStoreDropDown() }
                                            </Grid.Column>
                                        </Grid.Row>)
                                    }
                                    <Autocomplete
                                        size="small"
                                        limitTags={ userConfig.bulkUserImportLimit.inviteEmails }
                                        fullWidth
                                        multiple
                                        id="tags-filled"
                                        options={ optionsArray.map((option: string) => option) }
                                        defaultValue={ [] }
                                        freeSolo
                                        renderTags={ (
                                            value: readonly string[],
                                            getTagProps: AutocompleteRenderGetTagProps
                                        ) =>
                                            value.map((option: string, index: number) => (
                                                <Chip
                                                    key={ index }
                                                    size="small"
                                                    sx={ { marginLeft: 1 } }
                                                    className="oxygen-chip-beta"
                                                    label={ option }
                                                    { ...getTagProps({ index }) }
                                                />
                                            ))
                                        }
                                        renderInput={ (params: AutocompleteRenderInputParams) => (
                                            <>
                                                <InputLabel
                                                    htmlFor="tags-filled"
                                                    disableAnimation
                                                    shrink={ false }
                                                    margin="dense"
                                                    className="mt-2"
                                                    data-componentid={ `${componentId}-emails-label` }
                                                >
                                                    {
                                                        t("user:modals.bulkImportUserWizard" +
                                                        ".wizardSummary.manualCreation.emailsLabel")
                                                    }
                                                </InputLabel>
                                                <TextField
                                                    id="tags-filled"
                                                    margin="normal"
                                                    error={ isEmailDataError }
                                                    helperText= {
                                                        isEmailDataError
                                                        && emailDataError
                                                    }
                                                    InputLabelProps= { {
                                                        required: true
                                                    } }
                                                    { ...params }
                                                    required
                                                    variant="outlined"
                                                    placeholder={
                                                        t("user:modals.bulkImportUserWizard" +
                                                        ".wizardSummary.manualCreation.emailsPlaceholder")
                                                    }
                                                    data-componentid={ `${componentId}-email-input` }
                                                />
                                            </>
                                        ) }
                                        onChange={ (
                                            event: React.SyntheticEvent<Element, Event>,
                                            value: string[]
                                        ) => {
                                            setEmailData(value);
                                            validateEmail(value);
                                        } }
                                        onInputChange={ () => {
                                            setIsEmailDataError(false);
                                        } }
                                    />
                                    <Hint>
                                        { t("user:modals.bulkImportUserWizard.wizardSummary" +
                                        ".manualCreation.hint" ) }
                                    </Hint>
                                    {
                                        ( <Autocomplete
                                            size="small"
                                            multiple
                                            fullWidth
                                            disablePortal
                                            id="combo-box-demo"
                                            options={
                                                groupList?.Resources ?? []
                                            }
                                            getOptionLabel={ (option: GroupsInterface) => option?.displayName }
                                            renderOption={ (
                                                props: HTMLAttributes<HTMLLIElement>,
                                                option: RolesInterface
                                            ) => (
                                                <Box
                                                    component="li"
                                                    { ...props as unknown as BoxProps }
                                                >
                                                    <Typography
                                                        sx={ { fontWeight: 500 } }
                                                    >
                                                        { option?.displayName }
                                                    </Typography>
                                                </Box>
                                            ) }
                                            renderInput={ (params: AutocompleteRenderInputParams) =>
                                                (<>
                                                    <InputLabel
                                                        htmlFor="tags-filled"
                                                        disableAnimation
                                                        shrink={ false }
                                                        margin="dense"
                                                        className="mt-2"
                                                        data-componentid={ `${componentId}-roles-label` }
                                                    >
                                                        {
                                                            t("user:modals." +
                                                            "bulkImportUserWizard.wizardSummary." +
                                                            "manualCreation.groupsLabel")
                                                        }
                                                    </InputLabel>
                                                    <TextField
                                                        id="tags-filled"
                                                        margin="normal"
                                                        InputLabelProps= { {
                                                            required: true
                                                        } }
                                                        { ...params }
                                                        required
                                                        variant="outlined"
                                                        placeholder={
                                                            t("user:modals." +
                                                            "bulkImportUserWizard.wizardSummary." +
                                                            "manualCreation.groupsPlaceholder")
                                                        }
                                                        data-componentid={ `${componentId}-roles-input` }

                                                    />
                                                </>)
                                            }
                                            onChange={ (
                                                event: React.SyntheticEvent<Element, Event>,
                                                value: RolesInterface[]
                                            ) => {
                                                setGroupsData(value);
                                            } }
                                            renderTags={ (
                                                value: RolesInterface[],
                                                getTagProps: AutocompleteRenderGetTagProps
                                            ) =>
                                                value.map((option: RolesInterface, index: number) => (
                                                    <Chip
                                                        key={ index }
                                                        size="small"
                                                        className="oxygen-chip-beta"
                                                        label={
                                                            (<label>
                                                                { option?.displayName }
                                                            </label>)
                                                        }
                                                        { ...getTagProps({ index }) }
                                                    />
                                                ))
                                            }
                                        />)
                                    }
                                </>
                            )
                            : (
                                <>
                                    { manualInviteAlert && (
                                        <Grid.Row columns={ 1 }>
                                            <Grid.Column mobile={ 16 } tablet={ 16 } computer={ 16 }>
                                                { manualInviteAlertComponent }
                                            </Grid.Column>
                                        </Grid.Row>
                                    ) }
                                    <BulkImportResponseList
                                        isLoading={ isSubmitting }
                                        data-componentid={ `${componentId}-manual-response-list` }
                                        hasError={ hasError }
                                        responseList={ manualInviteResponse }
                                        bulkResponseSummary={ manualInviteResponseSummary }
                                        successAlert={ (
                                            <Alert
                                                severity="success"
                                                data-componentid={ `${componentId}-success-alert` }
                                            >
                                                <AlertTitle data-componentid={ `${componentId}-success-alert-title` }>
                                                    {
                                                        t("user:modals.bulkImportUserWizard." +
                                                    "wizardSummary.manualCreation.alerts.creationSuccess.message")
                                                    }
                                                </AlertTitle>
                                                {
                                                    t("user:modals.bulkImportUserWizard." +
                                                "wizardSummary.manualCreation.alerts.creationSuccess.description")
                                                }
                                            </Alert>
                                        ) }
                                    />
                                </>
                            )
                    }
                </>
            );
        } else if (configureMode === MultipleInviteMode.META_FILE) {
            return (
                !showResponseView
                    ? (
                        <>
                            { alert
                                && (
                                    <Grid.Row columns={ 1 }>
                                        <Grid.Column mobile={ 16 } tablet={ 16 } computer={ 16 }>
                                            { alertComponent }
                                        </Grid.Column>
                                    </Grid.Row>
                                )
                            }
                            {
                                !userConfig?.enableBulkImportSecondaryUserStore
                                && (
                                    <Grid.Row columns={ 1 } className="mb-0 pb-0">
                                        <Grid.Column mobile={ 16 }>
                                            <Alert severity="info">
                                                <Trans
                                                    i18nKey={
                                                        "console:manage.features.user.modals.bulkImportUserWizard" +
                                                        ".wizardSummary.userstoreMessage"
                                                    }
                                                    tOptions={ {
                                                        userstore: toUpper(userstore)
                                                    } }
                                                >
                                                    The created users will be added to
                                                    the <b>{ toUpper(userstore) }</b> user store.
                                                </Trans>
                                            </Alert>
                                        </Grid.Column>
                                    </Grid.Row>
                                )
                            }
                            { !isLoading && !hideUserStoreDropdown() &&
                                (
                                    <Grid.Row columns={ 1 } className="mb-0 pb-0">
                                        <Grid.Column mobile={ 16 } tablet={ 16 } computer={ 16 }>
                                            { userStoreDropDown() }
                                        </Grid.Column>
                                    </Grid.Row>
                                )
                            }
                            <Grid.Row columns={ 1 } className="pt-0">
                                <Grid.Column mobile={ 16 }>
                                    <FilePicker
                                        key={ 1 }
                                        fileStrategy={ csvFileProcessingStrategy }
                                        file={ selectedCSVFile }
                                        onChange={ (
                                            result: PickerResult<{
                                            headers: string[];
                                            items: string[][];
                                        }>) => {
                                            setSelectedCSVFile(result.file);
                                            setUserData(result.serialized);
                                            setAlert(null);
                                            setHasError(false);
                                        } }
                                        uploadButtonText="Upload CSV File"
                                        dropzoneText="Drag and drop a CSV file here."
                                        data-testid={ `${componentId}-form-wizard-csv-file-picker` }
                                        data-componentid={ `${componentId}-form-wizard-csv-file-picker` }
                                        icon={ getCertificateIllustrations().uploadPlaceholder }
                                        placeholderIcon={ <Icon name="file code" size="huge" /> }
                                        normalizeStateOnRemoveOperations={ true }
                                        emptyFileError={ false }
                                        hidePasteOption={ true }
                                    />
                                </Grid.Column>
                            </Grid.Row>
                            {
                                <Hint>
                                    { t("user:modals.bulkImportUserWizard.wizardSummary" +
                                    ".fileBased.hint" ) }
                                </Hint>
                            }
                        </>
                    )
                    : (
                        <>
                            { alert &&
                                (
                                    <Grid.Row columns={ 1 }>
                                        <Grid.Column mobile={ 16 } tablet={ 16 } computer={ 16 }>
                                            { alertComponent }
                                        </Grid.Column>
                                    </Grid.Row>

                                )
                            }
                            { !fileModeTimeOutError &&
                                (
                                    <BulkImportResponseList
                                        isLoading={ isSubmitting }
                                        data-componentid={ `${componentId}-response-list` }
                                        hasError={ hasError }
                                        responseList={ response }
                                        bulkResponseSummary={ bulkResponseSummary }
                                    />
                                )
                            }
                        </>
                    )
            );
        }
    };

    /**
     * Renders the help panel containing wizard help.
     *
     * @returns Help Panel.
     */
    const renderHelpPanel = (): ReactElement => {
        return (
            <ModalWithSidePanel.SidePanel>
                <ModalWithSidePanel.Header className="wizard-header help-panel-header muted">
                    <div className="help-panel-header-text">
                        { t("applications:wizards.minimalAppCreationWizard.help.heading") }
                    </div>
                </ModalWithSidePanel.Header>
                <ModalWithSidePanel.Content>
                    <Suspense fallback={ <ContentLoader/> }>
                        <Heading as="h5">
                            { t("user:modals.bulkImportUserWizard.sidePanel.manual") }
                        </Heading>
                        <p>
                            { t("user:modals.bulkImportUserWizard.wizardSummary" +
                                ".manualCreation.hint" ) }
                        </p>
                        <Divider />
                        <Heading as="h5">
                            { t("user:modals.bulkImportUserWizard.sidePanel.fileBased") }
                        </Heading>
                        <p>
                            { t("user:modals.bulkImportUserWizard.wizardSummary" +
                                ".fileBased.hint" ) }
                        </p>
                        <Heading as="h6">
                            { t("user:modals.bulkImportUserWizard.sidePanel." +
                                "fileFormatTitle") }
                        </Heading>
                        <p>
                            {
                                !isSubOrganization()
                                    ? (
                                        <Trans
                                            i18nKey={
                                                "user:modals.bulkImportUserWizard.sidePanel." +
                                            "fileFormatContent"
                                            }
                                        >
                                            Headers of the CSV file should be user attributes that are mapped to
                                            local <Link onClick={ navigateToSCIMAttributesPage }>attribute names</Link>.
                                        </Trans>
                                    )
                                    : (
                                        <Trans
                                            i18nKey={
                                                "user:modals.bulkImportUserWizard.sidePanel." +
                                                "fileFormatContent"
                                            }
                                        >
                                            Headers of the CSV file should be user attributes that are mapped to
                                            <b>local attribute</b> names.
                                        </Trans>
                                    )
                            }

                        </p>
                        <p> { t("user:modals.bulkImportUserWizard.sidePanel." +
                                "fileFormatSampleHeading") }</p>
                        <p>
                            {
                                isAlphanumericUsername ? (
                                    <code>
                                        username,givenname,emailaddress,groups<br />
                                        user1,john,john@test.com,group1|group2<br/>
                                        user2,jake,jake@test.com,group2<br/>
                                        user3,jane,jane@test.com,group1<br/>
                                    </code>
                                ) : (
                                    <code>
                                        username,givenname,groups<br />
                                        user1,john,group1|group2<br/>
                                        user2,jake,group2<br/>
                                        user3,jane,group1<br/>
                                    </code>)
                            }
                        </p>
                    </Suspense>
                </ModalWithSidePanel.Content>
            </ModalWithSidePanel.SidePanel>
        );
    };

    const navigateToSCIMAttributesPage = () => history.push(AppConstants.getPaths()
        .get("ATTRIBUTE_MAPPINGS")
        .replace(":type", ClaimManagementConstants.SCIM));

    return (
        <ModalWithSidePanel
            data-testid={ componentId }
            data-componentid={ componentId }
            open={ true }
            className="wizard application-create-wizard"
            dimmer="blurring"
            size="small"
            onClose={ closeWizard }
            closeOnDimmerClick={ false }
            closeOnEscape
        >
            <ModalWithSidePanel.MainPanel>
                <ModalWithSidePanel.Header className="wizard-header">
                    { t("user:modals.bulkImportUserWizard.title") }
                    <Heading as="h6">
                        { t("user:modals.bulkImportUserWizard.subTitle") }
                        <DocumentationLink
                            link={ getLink("manage.users.bulkUsers.learnMore") }
                        >
                            { t("common:learnMore") }
                        </DocumentationLink>
                    </Heading>
                </ModalWithSidePanel.Header>

                <ModalWithSidePanel.Content className="content-container">
                    <Grid>
                        <>
                            <Grid.Row columns={ 1 }>
                                <Grid.Column>
                                    <Message
                                        icon="mail"
                                        content={ t("user:modals.bulkImportUserWizard" +
                                        ".wizardSummary.inviteEmailInfo") }
                                        hideDefaultIcon
                                    />
                                </Grid.Column>
                            </Grid.Row>
                        </>
                        { resolveMultipleUsersModeSelection() }
                        { resolveMultipleUsersConfiguration() }
                    </Grid>

                </ModalWithSidePanel.Content>
                <ModalWithSidePanel.Actions>
                    <Grid>
                        {
                            configureMode == MultipleInviteMode.MANUAL
                                ? (
                                    <Grid.Row column={ 1 }>
                                        <Grid.Column mobile={ 8 } tablet={ 8 } computer={ 8 }>
                                            <LinkButton
                                                data-testid={ `${componentId}-close-button` }
                                                data-componentid={ `${componentId}-close-button` }
                                                floated="left"
                                                onClick={ () => {
                                                    closeWizard();
                                                    setshowManualInviteTable(false);
                                                } }
                                                disabled={ isSubmitting }
                                            >
                                                { t("common:close") }
                                            </LinkButton>
                                        </Grid.Column>
                                        { !showManualInviteTable || isSubmitting
                                            ? (
                                                <Grid.Column mobile={ 8 } tablet={ 8 } computer={ 8 }>
                                                    <PrimaryButton
                                                        data-testid={ `${componentId}-invite-button` }
                                                        data-componentid={ `${componentId}-invite-button` }
                                                        floated="right"
                                                        onClick={ manualInviteMultipleUsers }
                                                        loading={ isSubmitting }
                                                        disabled={ isManualInviteButtonDisabled() }
                                                    >
                                                        { t("user:modals." +
                                                    "bulkImportUserWizard.wizardSummary.manualCreation.primaryButton") }
                                                    </PrimaryButton>
                                                </Grid.Column>
                                            )
                                            : null
                                        }
                                    </Grid.Row>
                                ) : (
                                    <Grid.Row column={ 1 }>
                                        <Grid.Column mobile={ 8 } tablet={ 8 } computer={ 8 }>
                                            <LinkButton
                                                data-testid={ `${componentId}-cancel-button` }
                                                data-componentid={ `${componentId}-cancel-button` }
                                                floated="left"
                                                onClick={ () => {
                                                    closeWizard();
                                                    setShowResponseView(false);
                                                } }
                                                disabled={ isSubmitting }
                                            >
                                                { t("common:close") }
                                            </LinkButton>
                                        </Grid.Column>
                                        { !showResponseView || isSubmitting
                                            ? (
                                                <Grid.Column mobile={ 8 } tablet={ 8 } computer={ 8 }>
                                                    <PrimaryButton
                                                        data-testid={ `${componentId}-finish-button` }
                                                        data-componentid={ `${componentId}-finish-button` }
                                                        floated="right"
                                                        onClick={ handleBulkUserImport }
                                                        loading={ isSubmitting }
                                                        disabled={ isLoading || isSubmitting || hasError
                                                        || !selectedCSVFile
                                                        }
                                                    >
                                                        { t("user:modals." +
                                                    "bulkImportUserWizard.buttons.import") }
                                                    </PrimaryButton>
                                                </Grid.Column>
                                            )
                                            : null }
                                    </Grid.Row>
                                )
                        }
                    </Grid>
                </ModalWithSidePanel.Actions>
            </ModalWithSidePanel.MainPanel>
            { renderHelpPanel() }
        </ModalWithSidePanel>
    );
};

const initialBulkResponseSummary: BulkResponseSummary = {
    failedUserAssignment: 0,
    failedUserCreation: 0,
    successUserAssignment: 0,
    successUserCreation: 0
};<|MERGE_RESOLUTION|>--- conflicted
+++ resolved
@@ -1,9 +1,5 @@
 /**
-<<<<<<< HEAD
- * Copyright (c) 2023-2024, WSO2 LLC. (https://www.wso2.com).
-=======
  * Copyright (c) 2023-2025, WSO2 LLC. (https://www.wso2.com).
->>>>>>> 31aa1afa
  *
  * WSO2 LLC. licenses this file to you under the Apache License,
  * Version 2.0 (the "License"); you may not use this file except
@@ -1093,15 +1089,9 @@
                     selectedUserStore.toLowerCase() !== PRIMARY_USERSTORE.toLowerCase()
                         ? `${selectedUserStore}/${email}`
                         : email,
-<<<<<<< HEAD
-                [ userstore.toLowerCase() !== PRIMARY_USERSTORE.toLowerCase()
+                [ !StringUtils.isEqualCaseInsensitive(userstore, primaryUserStoreDomainName)
                     ? userSchemaURI
                     : ProfileConstants.SCIM2_SYSTEM_USER_SCHEMA
-=======
-                [ !StringUtils.isEqualCaseInsensitive(userstore, primaryUserStoreDomainName)
-                    ? UserManagementConstants.CUSTOMSCHEMA
-                    : UserManagementConstants.ENTERPRISESCHEMA
->>>>>>> 31aa1afa
                 ]: {
                     askPassword: "true"
                 }
