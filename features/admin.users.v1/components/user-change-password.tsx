--- conflicted
+++ resolved
@@ -1,9 +1,5 @@
 /**
-<<<<<<< HEAD
- * Copyright (c) 2023-2024, WSO2 LLC. (https://www.wso2.com).
-=======
  * Copyright (c) 2023-2025, WSO2 LLC. (https://www.wso2.com).
->>>>>>> 31aa1afa
  *
  * WSO2 LLC. licenses this file to you under the Apache License,
  * Version 2.0 (the "License"); you may not use this file except
@@ -123,12 +119,9 @@
     const [ isSubmitting, setIsSubmitting ] = useState<boolean>(false);
 
     const featureConfig: FeatureConfigInterface = useSelector((state: AppState) => state.config.ui.features);
-<<<<<<< HEAD
     const userSchemaURI: string = useSelector((state: AppState) => state?.config?.ui?.userSchemaURI);
-=======
     const primaryUserStoreDomainName: string = useSelector((state: AppState) =>
         state?.config?.ui?.primaryUserStoreDomainName);
->>>>>>> 31aa1afa
 
     const hasLoginAndRegistrationFeaturePermissions: boolean = useRequiredScopes(
         featureConfig?.loginAndRegistration?.scopes?.feature
