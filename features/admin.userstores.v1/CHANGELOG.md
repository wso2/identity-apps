# @wso2is/admin.userstores.v1

<<<<<<< HEAD
=======
## 2.26.74

### Patch Changes

- Updated dependencies []:
  - @wso2is/admin.core.v1@2.37.23
  - @wso2is/admin.extensions.v1@2.36.40
  - @wso2is/admin.remote-userstores.v1@1.7.71

## 2.26.73

### Patch Changes

- Updated dependencies []:
  - @wso2is/admin.core.v1@2.37.22
  - @wso2is/admin.extensions.v1@2.36.39
  - @wso2is/admin.remote-userstores.v1@1.7.70

## 2.26.72

### Patch Changes

- Updated dependencies [[`b67d22c81d5c8be72c09abd36ed829a88fb22a4b`](https://github.com/wso2/identity-apps/commit/b67d22c81d5c8be72c09abd36ed829a88fb22a4b), [`985c81584c0d9d2a803b3ee12fc80d473249e341`](https://github.com/wso2/identity-apps/commit/985c81584c0d9d2a803b3ee12fc80d473249e341)]:
  - @wso2is/react-components@2.9.0
  - @wso2is/core@2.6.0
  - @wso2is/i18n@2.17.0
  - @wso2is/admin.core.v1@2.37.21
  - @wso2is/admin.extensions.v1@2.36.38
  - @wso2is/admin.remote-userstores.v1@1.7.69
  - @wso2is/dynamic-forms@2.4.28
  - @wso2is/form@2.6.21
  - @wso2is/access-control@3.3.14
  - @wso2is/forms@2.3.15

## 2.26.71

### Patch Changes

- Updated dependencies [[`bbfb046145fb557911950c923dc7dd08507f6822`](https://github.com/wso2/identity-apps/commit/bbfb046145fb557911950c923dc7dd08507f6822)]:
  - @wso2is/admin.extensions.v1@2.36.37
  - @wso2is/i18n@2.16.12
  - @wso2is/admin.core.v1@2.37.20
  - @wso2is/admin.remote-userstores.v1@1.7.68

## 2.26.70

### Patch Changes

- Updated dependencies [[`9b6fe9141f5260d6e3760298badd6e0f6c7ec499`](https://github.com/wso2/identity-apps/commit/9b6fe9141f5260d6e3760298badd6e0f6c7ec499)]:
  - @wso2is/react-components@2.8.27
  - @wso2is/admin.core.v1@2.37.19
  - @wso2is/theme@2.6.3
  - @wso2is/form@2.6.20
  - @wso2is/i18n@2.16.11
  - @wso2is/admin.extensions.v1@2.36.36
  - @wso2is/admin.remote-userstores.v1@1.7.67
  - @wso2is/dynamic-forms@2.4.27

## 2.26.69

### Patch Changes

- Updated dependencies [[`f5eb7968aa0f8482f61b3d3fd8809dc82fb6457f`](https://github.com/wso2/identity-apps/commit/f5eb7968aa0f8482f61b3d3fd8809dc82fb6457f)]:
  - @wso2is/i18n@2.16.10
  - @wso2is/admin.core.v1@2.37.18
  - @wso2is/admin.extensions.v1@2.36.35
  - @wso2is/admin.remote-userstores.v1@1.7.66

## 2.26.68

### Patch Changes

- Updated dependencies []:
  - @wso2is/admin.core.v1@2.37.17
  - @wso2is/admin.extensions.v1@2.36.34
  - @wso2is/admin.remote-userstores.v1@1.7.65

## 2.26.67

### Patch Changes

- Updated dependencies []:
  - @wso2is/admin.core.v1@2.37.16
  - @wso2is/admin.extensions.v1@2.36.33
  - @wso2is/admin.remote-userstores.v1@1.7.64

## 2.26.66

### Patch Changes

- Updated dependencies [[`651f2836dd609e7d87d67549b4d5faef2d7aee14`](https://github.com/wso2/identity-apps/commit/651f2836dd609e7d87d67549b4d5faef2d7aee14)]:
  - @wso2is/i18n@2.16.9
  - @wso2is/admin.core.v1@2.37.15
  - @wso2is/admin.extensions.v1@2.36.32
  - @wso2is/admin.remote-userstores.v1@1.7.63

## 2.26.65

### Patch Changes

- Updated dependencies [[`6a86d803a5997538ab424336e29f7401c7fb3582`](https://github.com/wso2/identity-apps/commit/6a86d803a5997538ab424336e29f7401c7fb3582)]:
  - @wso2is/admin.extensions.v1@2.36.31
  - @wso2is/i18n@2.16.8
  - @wso2is/admin.core.v1@2.37.14
  - @wso2is/admin.remote-userstores.v1@1.7.62

## 2.26.64

### Patch Changes

- Updated dependencies [[`92a6766086071fd5e0986f91803804783b9159bf`](https://github.com/wso2/identity-apps/commit/92a6766086071fd5e0986f91803804783b9159bf)]:
  - @wso2is/core@2.5.9
  - @wso2is/admin.core.v1@2.37.13
  - @wso2is/admin.extensions.v1@2.36.30
  - @wso2is/admin.remote-userstores.v1@1.7.61
  - @wso2is/access-control@3.3.13
  - @wso2is/dynamic-forms@2.4.26
  - @wso2is/form@2.6.19
  - @wso2is/forms@2.3.14
  - @wso2is/i18n@2.16.7
  - @wso2is/react-components@2.8.26

## 2.26.63

### Patch Changes

- Updated dependencies [[`689dcc45ad43831b2805c3b91f04bdd254e1a7ef`](https://github.com/wso2/identity-apps/commit/689dcc45ad43831b2805c3b91f04bdd254e1a7ef)]:
  - @wso2is/theme@2.6.2
  - @wso2is/i18n@2.16.6
  - @wso2is/admin.extensions.v1@2.36.29
  - @wso2is/react-components@2.8.25
  - @wso2is/admin.core.v1@2.37.12
  - @wso2is/admin.remote-userstores.v1@1.7.60
  - @wso2is/dynamic-forms@2.4.25
  - @wso2is/form@2.6.18

## 2.26.62

### Patch Changes

- Updated dependencies [[`897424e026699eb987ff8a0fb473e6bba5f8c117`](https://github.com/wso2/identity-apps/commit/897424e026699eb987ff8a0fb473e6bba5f8c117), [`9e3977c9c5e90cbe454147b42b121aecc28d9ab9`](https://github.com/wso2/identity-apps/commit/9e3977c9c5e90cbe454147b42b121aecc28d9ab9)]:
  - @wso2is/i18n@2.16.5
  - @wso2is/admin.core.v1@2.37.11
  - @wso2is/admin.extensions.v1@2.36.28
  - @wso2is/admin.remote-userstores.v1@1.7.59

>>>>>>> 4d9cfbc9
## 2.26.61

### Patch Changes

- Updated dependencies []:
  - @wso2is/admin.core.v1@2.37.10
  - @wso2is/admin.extensions.v1@2.36.27
  - @wso2is/admin.remote-userstores.v1@1.7.58

## 2.26.60

### Patch Changes

- Updated dependencies [[`0939ecb46c7e1d115924c6da953d2f575ebbf83a`](https://github.com/wso2/identity-apps/commit/0939ecb46c7e1d115924c6da953d2f575ebbf83a)]:
  - @wso2is/i18n@2.16.4
  - @wso2is/admin.core.v1@2.37.9
  - @wso2is/admin.extensions.v1@2.36.26
  - @wso2is/admin.remote-userstores.v1@1.7.57

## 2.26.59

### Patch Changes

- Updated dependencies [[`20852203b5868edd1045c8ea236955076b85cdfc`](https://github.com/wso2/identity-apps/commit/20852203b5868edd1045c8ea236955076b85cdfc)]:
  - @wso2is/admin.core.v1@2.37.8
  - @wso2is/i18n@2.16.3
  - @wso2is/admin.extensions.v1@2.36.25
  - @wso2is/admin.remote-userstores.v1@1.7.56

## 2.26.58

### Patch Changes

- Updated dependencies []:
  - @wso2is/admin.core.v1@2.37.7
  - @wso2is/admin.extensions.v1@2.36.24
  - @wso2is/admin.remote-userstores.v1@1.7.55

## 2.26.57

### Patch Changes

- Updated dependencies []:
  - @wso2is/admin.core.v1@2.37.6
  - @wso2is/admin.extensions.v1@2.36.23
  - @wso2is/admin.remote-userstores.v1@1.7.54

## 2.26.56

### Patch Changes

- Updated dependencies []:
  - @wso2is/admin.core.v1@2.37.5
  - @wso2is/admin.extensions.v1@2.36.22
  - @wso2is/admin.remote-userstores.v1@1.7.53

## 2.26.55

### Patch Changes

- Updated dependencies []:
  - @wso2is/admin.core.v1@2.37.4
  - @wso2is/admin.extensions.v1@2.36.21
  - @wso2is/admin.remote-userstores.v1@1.7.52

## 2.26.54

### Patch Changes

- Updated dependencies [[`31b4e92ae73fea1372a03f9aa0511f062030e44f`](https://github.com/wso2/identity-apps/commit/31b4e92ae73fea1372a03f9aa0511f062030e44f)]:
  - @wso2is/admin.extensions.v1@2.36.20
  - @wso2is/admin.core.v1@2.37.3
  - @wso2is/core@2.5.8
  - @wso2is/admin.remote-userstores.v1@1.7.51
  - @wso2is/access-control@3.3.12
  - @wso2is/dynamic-forms@2.4.24
  - @wso2is/form@2.6.17
  - @wso2is/forms@2.3.13
  - @wso2is/i18n@2.16.2
  - @wso2is/react-components@2.8.24

## 2.26.53

### Patch Changes

- Updated dependencies [[`5d39c0975774564423edebcb268291eb24932e23`](https://github.com/wso2/identity-apps/commit/5d39c0975774564423edebcb268291eb24932e23), [`3811ae3d223db8bf4fa5315f61d19a11aecc32a9`](https://github.com/wso2/identity-apps/commit/3811ae3d223db8bf4fa5315f61d19a11aecc32a9), [`7de99c9b05b5f11e8350796ba370d54e8b2dc181`](https://github.com/wso2/identity-apps/commit/7de99c9b05b5f11e8350796ba370d54e8b2dc181)]:
  - @wso2is/i18n@2.16.1
  - @wso2is/theme@2.6.1
  - @wso2is/admin.core.v1@2.37.2
  - @wso2is/admin.extensions.v1@2.36.19
  - @wso2is/react-components@2.8.23
  - @wso2is/admin.remote-userstores.v1@1.7.50
  - @wso2is/dynamic-forms@2.4.23
  - @wso2is/form@2.6.16

## 2.26.52

### Patch Changes

- Updated dependencies []:
  - @wso2is/admin.core.v1@2.37.1
  - @wso2is/admin.extensions.v1@2.36.18
  - @wso2is/admin.remote-userstores.v1@1.7.49

## 2.26.51

### Patch Changes

- Updated dependencies [[`363aeec4c658628cf89027a9f81f52f545421842`](https://github.com/wso2/identity-apps/commit/363aeec4c658628cf89027a9f81f52f545421842), [`50b9ac91f7ff1da3f2e9d3d4ec99a84ff16f3523`](https://github.com/wso2/identity-apps/commit/50b9ac91f7ff1da3f2e9d3d4ec99a84ff16f3523), [`abf5c953b8f48db5cdb855e75f5c1b847d1e42f0`](https://github.com/wso2/identity-apps/commit/abf5c953b8f48db5cdb855e75f5c1b847d1e42f0)]:
  - @wso2is/admin.core.v1@2.37.0
  - @wso2is/i18n@2.16.0
  - @wso2is/core@2.5.7
  - @wso2is/admin.extensions.v1@2.36.17
  - @wso2is/admin.remote-userstores.v1@1.7.48
  - @wso2is/access-control@3.3.11
  - @wso2is/dynamic-forms@2.4.22
  - @wso2is/form@2.6.15
  - @wso2is/forms@2.3.12
  - @wso2is/react-components@2.8.22

## 2.26.50

### Patch Changes

- Updated dependencies []:
  - @wso2is/admin.core.v1@2.36.1
  - @wso2is/admin.extensions.v1@2.36.16
  - @wso2is/admin.remote-userstores.v1@1.7.47

## 2.26.49

### Patch Changes

- Updated dependencies [[`066e6a556b348a29874119fdd30e7779e644db84`](https://github.com/wso2/identity-apps/commit/066e6a556b348a29874119fdd30e7779e644db84)]:
  - @wso2is/admin.core.v1@2.36.0
  - @wso2is/admin.extensions.v1@2.36.15
  - @wso2is/admin.remote-userstores.v1@1.7.46

## 2.26.48

### Patch Changes

- Updated dependencies [[`cfe475febd8e3972a545cf12bb86e7fd08d344ea`](https://github.com/wso2/identity-apps/commit/cfe475febd8e3972a545cf12bb86e7fd08d344ea), [`f2c7a35ce347d4ac7e3e15f3f50404c9d701d212`](https://github.com/wso2/identity-apps/commit/f2c7a35ce347d4ac7e3e15f3f50404c9d701d212), [`f6939061baec44323111cd5a09164d1e7a441324`](https://github.com/wso2/identity-apps/commit/f6939061baec44323111cd5a09164d1e7a441324)]:
  - @wso2is/admin.core.v1@2.35.27
  - @wso2is/i18n@2.15.2
  - @wso2is/admin.extensions.v1@2.36.14
  - @wso2is/admin.remote-userstores.v1@1.7.45

## 2.26.47

### Patch Changes

- Updated dependencies []:
  - @wso2is/admin.core.v1@2.35.26
  - @wso2is/admin.extensions.v1@2.36.13
  - @wso2is/admin.remote-userstores.v1@1.7.44

## 2.26.46

### Patch Changes

- Updated dependencies []:
  - @wso2is/admin.core.v1@2.35.25
  - @wso2is/admin.extensions.v1@2.36.12
  - @wso2is/admin.remote-userstores.v1@1.7.43

## 2.26.45

### Patch Changes

- Updated dependencies [[`4497e3e2a3ec1ea0ca94aad71d3bd8580e3f1b98`](https://github.com/wso2/identity-apps/commit/4497e3e2a3ec1ea0ca94aad71d3bd8580e3f1b98)]:
  - @wso2is/core@2.5.6
  - @wso2is/i18n@2.15.1
  - @wso2is/admin.core.v1@2.35.24
  - @wso2is/admin.extensions.v1@2.36.11
  - @wso2is/admin.remote-userstores.v1@1.7.42
  - @wso2is/access-control@3.3.10
  - @wso2is/dynamic-forms@2.4.21
  - @wso2is/form@2.6.14
  - @wso2is/forms@2.3.11
  - @wso2is/react-components@2.8.21

## 2.26.44

### Patch Changes

- Updated dependencies []:
  - @wso2is/admin.core.v1@2.35.23
  - @wso2is/admin.extensions.v1@2.36.10
  - @wso2is/admin.remote-userstores.v1@1.7.41

## 2.26.43

### Patch Changes

- [#7318](https://github.com/wso2/identity-apps/pull/7318) [`23bd7d4f6d6d70d789ad7115ffd1fbec742455a6`](https://github.com/wso2/identity-apps/commit/23bd7d4f6d6d70d789ad7115ffd1fbec742455a6) Thanks [@JeethJJ](https://github.com/JeethJJ)! - Bump oxygen version and enable active policy view.

* [#7313](https://github.com/wso2/identity-apps/pull/7313) [`ad63bbe54541ed6b28e1f254f3e7f5e7b6767d7b`](https://github.com/wso2/identity-apps/commit/ad63bbe54541ed6b28e1f254f3e7f5e7b6767d7b) Thanks [@JeethJJ](https://github.com/JeethJJ)! - Bump oxygen version

* Updated dependencies [[`9ecf97c14319c2af32a0ef375c02c4b70cf159d5`](https://github.com/wso2/identity-apps/commit/9ecf97c14319c2af32a0ef375c02c4b70cf159d5), [`23bd7d4f6d6d70d789ad7115ffd1fbec742455a6`](https://github.com/wso2/identity-apps/commit/23bd7d4f6d6d70d789ad7115ffd1fbec742455a6), [`ad63bbe54541ed6b28e1f254f3e7f5e7b6767d7b`](https://github.com/wso2/identity-apps/commit/ad63bbe54541ed6b28e1f254f3e7f5e7b6767d7b), [`5a5577aacf0a12d03246c9b829c8168296b37dcf`](https://github.com/wso2/identity-apps/commit/5a5577aacf0a12d03246c9b829c8168296b37dcf)]:
  - @wso2is/i18n@2.15.0
  - @wso2is/admin.remote-userstores.v1@1.7.40
  - @wso2is/admin.extensions.v1@2.36.9
  - @wso2is/react-components@2.8.20
  - @wso2is/admin.core.v1@2.35.22
  - @wso2is/dynamic-forms@2.4.20
  - @wso2is/form@2.6.13

## 2.26.42

### Patch Changes

- [#7306](https://github.com/wso2/identity-apps/pull/7306) [`f9db643943377216b8525a183f3ad4855a3bd4af`](https://github.com/wso2/identity-apps/commit/f9db643943377216b8525a183f3ad4855a3bd4af) Thanks [@DonOmalVindula](https://github.com/DonOmalVindula)! - Update oxygen-ui to 2.2.0

- Updated dependencies [[`f9db643943377216b8525a183f3ad4855a3bd4af`](https://github.com/wso2/identity-apps/commit/f9db643943377216b8525a183f3ad4855a3bd4af), [`afd3f3bb5aae4dab8dc85ea58fb529af057e9095`](https://github.com/wso2/identity-apps/commit/afd3f3bb5aae4dab8dc85ea58fb529af057e9095)]:
  - @wso2is/admin.remote-userstores.v1@1.7.39
  - @wso2is/admin.extensions.v1@2.36.8
  - @wso2is/react-components@2.8.19
  - @wso2is/admin.core.v1@2.35.21
  - @wso2is/dynamic-forms@2.4.19
  - @wso2is/form@2.6.12

## 2.26.41

### Patch Changes

- Updated dependencies []:
  - @wso2is/admin.core.v1@2.35.20
  - @wso2is/admin.extensions.v1@2.36.7
  - @wso2is/admin.remote-userstores.v1@1.7.38

## 2.26.40

### Patch Changes

- Updated dependencies []:
  - @wso2is/admin.core.v1@2.35.19
  - @wso2is/admin.extensions.v1@2.36.6
  - @wso2is/admin.remote-userstores.v1@1.7.37

## 2.26.39

### Patch Changes

- Updated dependencies [[`cd827d04f98a519804f1f9996a1dc3a831278df1`](https://github.com/wso2/identity-apps/commit/cd827d04f98a519804f1f9996a1dc3a831278df1)]:
  - @wso2is/theme@2.6.0
  - @wso2is/admin.extensions.v1@2.36.5
  - @wso2is/react-components@2.8.18
  - @wso2is/admin.core.v1@2.35.18
  - @wso2is/admin.remote-userstores.v1@1.7.36
  - @wso2is/dynamic-forms@2.4.18
  - @wso2is/form@2.6.11

## 2.26.38

### Patch Changes

- Updated dependencies []:
  - @wso2is/admin.core.v1@2.35.17
  - @wso2is/admin.extensions.v1@2.36.4
  - @wso2is/admin.remote-userstores.v1@1.7.35

## 2.26.37

### Patch Changes

- Updated dependencies [[`e7d200f21f5a9d6113dba7959b07a0b96bc8d118`](https://github.com/wso2/identity-apps/commit/e7d200f21f5a9d6113dba7959b07a0b96bc8d118)]:
  - @wso2is/admin.core.v1@2.35.16
  - @wso2is/forms@2.3.10
  - @wso2is/admin.extensions.v1@2.36.3
  - @wso2is/admin.remote-userstores.v1@1.7.34

## 2.26.36

### Patch Changes

- Updated dependencies []:
  - @wso2is/admin.core.v1@2.35.15
  - @wso2is/admin.extensions.v1@2.36.2
  - @wso2is/admin.remote-userstores.v1@1.7.33

## 2.26.35

### Patch Changes

- Updated dependencies [[`c2568dbe95e01427899dbb6c71c6e04d8941e308`](https://github.com/wso2/identity-apps/commit/c2568dbe95e01427899dbb6c71c6e04d8941e308), [`f1173193bb885f71c7d25fae5bfd011dfb70d79a`](https://github.com/wso2/identity-apps/commit/f1173193bb885f71c7d25fae5bfd011dfb70d79a)]:
  - @wso2is/admin.remote-userstores.v1@1.7.32
  - @wso2is/admin.extensions.v1@2.36.1
  - @wso2is/admin.core.v1@2.35.14
  - @wso2is/i18n@2.14.6
  - @wso2is/theme@2.5.1
  - @wso2is/react-components@2.8.17
  - @wso2is/dynamic-forms@2.4.17
  - @wso2is/form@2.6.10

## 2.26.34

### Patch Changes

- Updated dependencies [[`721be7bcde74a5db48fd4ee981e336e37d35ab00`](https://github.com/wso2/identity-apps/commit/721be7bcde74a5db48fd4ee981e336e37d35ab00), [`c01fab399c1832cfe7551229f608a8ff1020b7e8`](https://github.com/wso2/identity-apps/commit/c01fab399c1832cfe7551229f608a8ff1020b7e8)]:
  - @wso2is/admin.extensions.v1@2.36.0
  - @wso2is/core@2.5.5
  - @wso2is/i18n@2.14.5
  - @wso2is/admin.core.v1@2.35.13
  - @wso2is/admin.remote-userstores.v1@1.7.31
  - @wso2is/access-control@3.3.9
  - @wso2is/dynamic-forms@2.4.16
  - @wso2is/form@2.6.9
  - @wso2is/forms@2.3.9
  - @wso2is/react-components@2.8.16

## 2.26.33

### Patch Changes

- Updated dependencies [[`664b1ec3c513595cdcc91216af4371dbe70ab996`](https://github.com/wso2/identity-apps/commit/664b1ec3c513595cdcc91216af4371dbe70ab996)]:
  - @wso2is/theme@2.5.0
  - @wso2is/admin.extensions.v1@2.35.33
  - @wso2is/react-components@2.8.15
  - @wso2is/admin.core.v1@2.35.12
  - @wso2is/admin.remote-userstores.v1@1.7.30
  - @wso2is/dynamic-forms@2.4.15
  - @wso2is/form@2.6.8

## 2.26.32

### Patch Changes

- Updated dependencies []:
  - @wso2is/admin.extensions.v1@2.35.32
  - @wso2is/admin.core.v1@2.35.11
  - @wso2is/admin.remote-userstores.v1@1.7.29

## 2.26.31

### Patch Changes

- Updated dependencies [[`398c39ec452d460994a3a0a6425115678538e49b`](https://github.com/wso2/identity-apps/commit/398c39ec452d460994a3a0a6425115678538e49b)]:
  - @wso2is/admin.extensions.v1@2.35.31
  - @wso2is/react-components@2.8.14
  - @wso2is/admin.core.v1@2.35.10
  - @wso2is/core@2.5.4
  - @wso2is/admin.remote-userstores.v1@1.7.28
  - @wso2is/dynamic-forms@2.4.14
  - @wso2is/form@2.6.7
  - @wso2is/access-control@3.3.8
  - @wso2is/forms@2.3.8
  - @wso2is/i18n@2.14.4

## 2.26.30

### Patch Changes

- Updated dependencies [[`a7a437f20784d7b7423a195f5f9fe0682bc28235`](https://github.com/wso2/identity-apps/commit/a7a437f20784d7b7423a195f5f9fe0682bc28235)]:
  - @wso2is/admin.core.v1@2.35.9
  - @wso2is/admin.extensions.v1@2.35.30
  - @wso2is/admin.remote-userstores.v1@1.7.27

## 2.26.29

### Patch Changes

- Updated dependencies []:
  - @wso2is/admin.core.v1@2.35.8
  - @wso2is/admin.extensions.v1@2.35.29
  - @wso2is/admin.remote-userstores.v1@1.7.26

## 2.26.28

### Patch Changes

- Updated dependencies [[`224842029dc99ae8b90344a146a5bbd1d4fb5c35`](https://github.com/wso2/identity-apps/commit/224842029dc99ae8b90344a146a5bbd1d4fb5c35)]:
  - @wso2is/admin.core.v1@2.35.7
  - @wso2is/admin.extensions.v1@2.35.28
  - @wso2is/admin.remote-userstores.v1@1.7.25

## 2.26.27

### Patch Changes

- [#7258](https://github.com/wso2/identity-apps/pull/7258) [`403d351f2cb978fc4e2c02d49160af509a50a112`](https://github.com/wso2/identity-apps/commit/403d351f2cb978fc4e2c02d49160af509a50a112) Thanks [@pavinduLakshan](https://github.com/pavinduLakshan)! - Revert pnpm version back to v8.7.4

- Updated dependencies [[`403d351f2cb978fc4e2c02d49160af509a50a112`](https://github.com/wso2/identity-apps/commit/403d351f2cb978fc4e2c02d49160af509a50a112)]:
  - @wso2is/admin.remote-userstores.v1@1.7.24
  - @wso2is/admin.extensions.v1@2.35.27
  - @wso2is/admin.core.v1@2.35.6

## 2.26.26

### Patch Changes

- Updated dependencies []:
  - @wso2is/admin.core.v1@2.35.5
  - @wso2is/admin.extensions.v1@2.35.26
  - @wso2is/admin.remote-userstores.v1@1.7.23

## 2.26.25

### Patch Changes

- [#7238](https://github.com/wso2/identity-apps/pull/7238) [`56322497c76af2999e4945502296bf2257f14c10`](https://github.com/wso2/identity-apps/commit/56322497c76af2999e4945502296bf2257f14c10) Thanks [@pavinduLakshan](https://github.com/pavinduLakshan)! - Move React version to pnpm catalog

- Updated dependencies [[`56322497c76af2999e4945502296bf2257f14c10`](https://github.com/wso2/identity-apps/commit/56322497c76af2999e4945502296bf2257f14c10)]:
  - @wso2is/admin.remote-userstores.v1@1.7.22
  - @wso2is/admin.extensions.v1@2.35.25
  - @wso2is/admin.core.v1@2.35.4

## 2.26.24

### Patch Changes

- Updated dependencies [[`97aae1b9168c49e72cd544ded82d53c8fa16fff0`](https://github.com/wso2/identity-apps/commit/97aae1b9168c49e72cd544ded82d53c8fa16fff0)]:
  - @wso2is/core@2.5.3
  - @wso2is/admin.core.v1@2.35.3
  - @wso2is/admin.extensions.v1@2.35.24
  - @wso2is/admin.remote-userstores.v1@1.7.21
  - @wso2is/access-control@3.3.7
  - @wso2is/dynamic-forms@2.4.13
  - @wso2is/form@2.6.6
  - @wso2is/forms@2.3.7
  - @wso2is/i18n@2.14.3
  - @wso2is/react-components@2.8.13

## 2.26.23

### Patch Changes

- Updated dependencies [[`d4b2298353d0184ac77d5be3b0a7676a8e94e004`](https://github.com/wso2/identity-apps/commit/d4b2298353d0184ac77d5be3b0a7676a8e94e004), [`f0da57190bcbe263e54df65ca04087fb832b70d6`](https://github.com/wso2/identity-apps/commit/f0da57190bcbe263e54df65ca04087fb832b70d6), [`f0da57190bcbe263e54df65ca04087fb832b70d6`](https://github.com/wso2/identity-apps/commit/f0da57190bcbe263e54df65ca04087fb832b70d6), [`f0da57190bcbe263e54df65ca04087fb832b70d6`](https://github.com/wso2/identity-apps/commit/f0da57190bcbe263e54df65ca04087fb832b70d6)]:
  - @wso2is/admin.core.v1@2.35.2
  - @wso2is/admin.extensions.v1@2.35.23
  - @wso2is/i18n@2.14.2
  - @wso2is/theme@2.4.6
  - @wso2is/admin.remote-userstores.v1@1.7.20
  - @wso2is/react-components@2.8.12
  - @wso2is/dynamic-forms@2.4.12
  - @wso2is/form@2.6.5

## 2.26.22

### Patch Changes

- Updated dependencies []:
  - @wso2is/admin.core.v1@2.35.1
  - @wso2is/admin.extensions.v1@2.35.22
  - @wso2is/admin.remote-userstores.v1@1.7.19

## 2.26.21

### Patch Changes

- Updated dependencies [[`8110b4503bc622997af4942727afa5ef65245689`](https://github.com/wso2/identity-apps/commit/8110b4503bc622997af4942727afa5ef65245689), [`0057877859bdf3d91475cf3d1865382a88a1e9e7`](https://github.com/wso2/identity-apps/commit/0057877859bdf3d91475cf3d1865382a88a1e9e7)]:
  - @wso2is/admin.core.v1@2.35.0
  - @wso2is/i18n@2.14.1
  - @wso2is/core@2.5.2
  - @wso2is/admin.extensions.v1@2.35.21
  - @wso2is/admin.remote-userstores.v1@1.7.18
  - @wso2is/access-control@3.3.6
  - @wso2is/dynamic-forms@2.4.11
  - @wso2is/form@2.6.4
  - @wso2is/forms@2.3.6
  - @wso2is/react-components@2.8.11

## 2.26.20

### Patch Changes

- Updated dependencies [[`2840ab6f606b818ad0a1b0427dd88bfce4be986f`](https://github.com/wso2/identity-apps/commit/2840ab6f606b818ad0a1b0427dd88bfce4be986f)]:
  - @wso2is/i18n@2.14.0
  - @wso2is/admin.core.v1@2.34.61
  - @wso2is/admin.extensions.v1@2.35.20
  - @wso2is/admin.remote-userstores.v1@1.7.17

## 2.26.19

### Patch Changes

- Updated dependencies []:
  - @wso2is/admin.core.v1@2.34.60
  - @wso2is/admin.extensions.v1@2.35.19
  - @wso2is/admin.remote-userstores.v1@1.7.16

## 2.26.18

### Patch Changes

- Updated dependencies []:
  - @wso2is/admin.core.v1@2.34.59
  - @wso2is/admin.extensions.v1@2.35.18
  - @wso2is/admin.remote-userstores.v1@1.7.15

## 2.26.17

### Patch Changes

- Updated dependencies []:
  - @wso2is/admin.core.v1@2.34.58
  - @wso2is/admin.extensions.v1@2.35.17
  - @wso2is/admin.remote-userstores.v1@1.7.14

## 2.26.16

### Patch Changes

- Updated dependencies [[`48167e5ce0601e49097deea7c4d7808cf7bbd064`](https://github.com/wso2/identity-apps/commit/48167e5ce0601e49097deea7c4d7808cf7bbd064)]:
  - @wso2is/admin.extensions.v1@2.35.16
  - @wso2is/admin.core.v1@2.34.57
  - @wso2is/admin.remote-userstores.v1@1.7.13

## 2.26.15

### Patch Changes

- Updated dependencies []:
  - @wso2is/admin.core.v1@2.34.56
  - @wso2is/admin.extensions.v1@2.35.15
  - @wso2is/admin.remote-userstores.v1@1.7.12

## 2.26.14

### Patch Changes

- Updated dependencies [[`1d03b454bd2dcd03ea3c9af5fb78a7320e7b47aa`](https://github.com/wso2/identity-apps/commit/1d03b454bd2dcd03ea3c9af5fb78a7320e7b47aa)]:
  - @wso2is/admin.core.v1@2.34.55
  - @wso2is/forms@2.3.5
  - @wso2is/core@2.5.1
  - @wso2is/i18n@2.13.4
  - @wso2is/admin.extensions.v1@2.35.14
  - @wso2is/admin.remote-userstores.v1@1.7.11
  - @wso2is/access-control@3.3.5
  - @wso2is/dynamic-forms@2.4.10
  - @wso2is/form@2.6.3
  - @wso2is/react-components@2.8.10

## 2.26.13

### Patch Changes

- Updated dependencies [[`e698589ee572899b0fa7c4c70407b740d7dbec2d`](https://github.com/wso2/identity-apps/commit/e698589ee572899b0fa7c4c70407b740d7dbec2d)]:
  - @wso2is/theme@2.4.5
  - @wso2is/admin.extensions.v1@2.35.13
  - @wso2is/react-components@2.8.9
  - @wso2is/admin.core.v1@2.34.54
  - @wso2is/admin.remote-userstores.v1@1.7.10
  - @wso2is/dynamic-forms@2.4.9
  - @wso2is/form@2.6.2

## 2.26.12

### Patch Changes

- Updated dependencies []:
  - @wso2is/admin.core.v1@2.34.53
  - @wso2is/admin.extensions.v1@2.35.12
  - @wso2is/admin.remote-userstores.v1@1.7.9

## 2.26.11

### Patch Changes

- Updated dependencies []:
  - @wso2is/admin.core.v1@2.34.52
  - @wso2is/admin.extensions.v1@2.35.11
  - @wso2is/admin.remote-userstores.v1@1.7.8

## 2.26.10

### Patch Changes

- Updated dependencies []:
  - @wso2is/admin.core.v1@2.34.51
  - @wso2is/admin.extensions.v1@2.35.10
  - @wso2is/admin.remote-userstores.v1@1.7.7

## 2.26.9

### Patch Changes

- Updated dependencies []:
  - @wso2is/admin.core.v1@2.34.50
  - @wso2is/admin.extensions.v1@2.35.9
  - @wso2is/admin.remote-userstores.v1@1.7.6

## 2.26.8

### Patch Changes

- Updated dependencies [[`ffd11318ba4fa76ecb54bd0228466c2f0ad3cd7c`](https://github.com/wso2/identity-apps/commit/ffd11318ba4fa76ecb54bd0228466c2f0ad3cd7c)]:
  - @wso2is/admin.remote-userstores.v1@1.7.5
  - @wso2is/i18n@2.13.3
  - @wso2is/admin.extensions.v1@2.35.8
  - @wso2is/admin.core.v1@2.34.49

## 2.26.7

### Patch Changes

- Updated dependencies []:
  - @wso2is/admin.core.v1@2.34.48
  - @wso2is/admin.extensions.v1@2.35.7
  - @wso2is/admin.remote-userstores.v1@1.7.4

## 2.26.6

### Patch Changes

- Updated dependencies []:
  - @wso2is/admin.core.v1@2.34.47
  - @wso2is/admin.extensions.v1@2.35.6
  - @wso2is/admin.remote-userstores.v1@1.7.3

## 2.26.5

### Patch Changes

- Updated dependencies [[`615188993e920b2df3321bad91e7659f9db5b79f`](https://github.com/wso2/identity-apps/commit/615188993e920b2df3321bad91e7659f9db5b79f), [`423eb1ccefc05e0a3d314f49707256af715c6501`](https://github.com/wso2/identity-apps/commit/423eb1ccefc05e0a3d314f49707256af715c6501)]:
  - @wso2is/i18n@2.13.2
  - @wso2is/form@2.6.1
  - @wso2is/admin.core.v1@2.34.46
  - @wso2is/admin.extensions.v1@2.35.5
  - @wso2is/admin.remote-userstores.v1@1.7.2

## 2.26.4

### Patch Changes

- Updated dependencies []:
  - @wso2is/admin.core.v1@2.34.45
  - @wso2is/admin.extensions.v1@2.35.4
  - @wso2is/admin.remote-userstores.v1@1.7.1

## 2.26.3

### Patch Changes

- Updated dependencies [[`c03c909c1b6c2a993a76aad5b1e6c85eccc8d7f6`](https://github.com/wso2/identity-apps/commit/c03c909c1b6c2a993a76aad5b1e6c85eccc8d7f6)]:
  - @wso2is/admin.remote-userstores.v1@1.7.0
  - @wso2is/admin.extensions.v1@2.35.3
  - @wso2is/admin.core.v1@2.34.44

## 2.26.2

### Patch Changes

- Updated dependencies [[`eb2b27a9d56bec6e126f908339f151cab80e0ad5`](https://github.com/wso2/identity-apps/commit/eb2b27a9d56bec6e126f908339f151cab80e0ad5)]:
  - @wso2is/i18n@2.13.1
  - @wso2is/admin.core.v1@2.34.43
  - @wso2is/admin.extensions.v1@2.35.2
  - @wso2is/admin.remote-userstores.v1@1.6.2

## 2.26.1

### Patch Changes

- Updated dependencies [[`556635a4fa2a7c6b115e289d7a1227ba0991ed48`](https://github.com/wso2/identity-apps/commit/556635a4fa2a7c6b115e289d7a1227ba0991ed48)]:
  - @wso2is/admin.remote-userstores.v1@1.6.1
  - @wso2is/admin.extensions.v1@2.35.1
  - @wso2is/admin.core.v1@2.34.42

## 2.26.0

### Minor Changes

- [#7099](https://github.com/wso2/identity-apps/pull/7099) [`9bc415558bc0d26e345b2167799852bccddfb897`](https://github.com/wso2/identity-apps/commit/9bc415558bc0d26e345b2167799852bccddfb897) Thanks [@JayaShakthi97](https://github.com/JayaShakthi97)! - Introduce new remote user store implementation

### Patch Changes

- Updated dependencies [[`9bc415558bc0d26e345b2167799852bccddfb897`](https://github.com/wso2/identity-apps/commit/9bc415558bc0d26e345b2167799852bccddfb897), [`9bc415558bc0d26e345b2167799852bccddfb897`](https://github.com/wso2/identity-apps/commit/9bc415558bc0d26e345b2167799852bccddfb897), [`9bc415558bc0d26e345b2167799852bccddfb897`](https://github.com/wso2/identity-apps/commit/9bc415558bc0d26e345b2167799852bccddfb897)]:
  - @wso2is/admin.remote-userstores.v1@1.6.0
  - @wso2is/admin.extensions.v1@2.35.0
  - @wso2is/core@2.5.0
  - @wso2is/admin.core.v1@2.34.41
  - @wso2is/theme@2.4.4
  - @wso2is/form@2.6.0
  - @wso2is/i18n@2.13.0
  - @wso2is/access-control@3.3.4
  - @wso2is/dynamic-forms@2.4.8
  - @wso2is/forms@2.3.4
  - @wso2is/react-components@2.8.8

## 2.25.40

### Patch Changes

- Updated dependencies []:
  - @wso2is/admin.core.v1@2.34.40
  - @wso2is/admin.extensions.v1@2.34.40
  - @wso2is/admin.remote-userstores.v1@1.5.40

## 2.25.39

### Patch Changes

- Updated dependencies []:
  - @wso2is/admin.core.v1@2.34.39
  - @wso2is/admin.extensions.v1@2.34.39
  - @wso2is/admin.remote-userstores.v1@1.5.39

## 2.25.38

### Patch Changes

- Updated dependencies [[`21a3569af8546401645c85f8f07f06a59ceac8a5`](https://github.com/wso2/identity-apps/commit/21a3569af8546401645c85f8f07f06a59ceac8a5), [`996eb0f85c0b24e6193e18a316f607a8c82f8406`](https://github.com/wso2/identity-apps/commit/996eb0f85c0b24e6193e18a316f607a8c82f8406)]:
  - @wso2is/i18n@2.12.4
  - @wso2is/admin.core.v1@2.34.38
  - @wso2is/admin.extensions.v1@2.34.38
  - @wso2is/admin.remote-userstores.v1@1.5.38

## 2.25.37

### Patch Changes

- Updated dependencies []:
  - @wso2is/admin.core.v1@2.34.37
  - @wso2is/admin.extensions.v1@2.34.37
  - @wso2is/admin.remote-userstores.v1@1.5.37

## 2.25.36

### Patch Changes

- Updated dependencies []:
  - @wso2is/admin.core.v1@2.34.36
  - @wso2is/admin.extensions.v1@2.34.36
  - @wso2is/admin.remote-userstores.v1@1.5.36

## 2.25.35

### Patch Changes

- [#7141](https://github.com/wso2/identity-apps/pull/7141) [`02993f2768c985dd22ec77f39f52a7df3ec628ee`](https://github.com/wso2/identity-apps/commit/02993f2768c985dd22ec77f39f52a7df3ec628ee) Thanks [@pavinduLakshan](https://github.com/pavinduLakshan)! - Define feature dictionary constant for disabled user store features

- Updated dependencies [[`1e0439099500238ef3e6eae0ecfe94ab91ae7c51`](https://github.com/wso2/identity-apps/commit/1e0439099500238ef3e6eae0ecfe94ab91ae7c51)]:
  - @wso2is/admin.extensions.v1@2.34.35
  - @wso2is/admin.core.v1@2.34.35
  - @wso2is/admin.remote-userstores.v1@1.5.35

## 2.25.34

### Patch Changes

- Updated dependencies []:
  - @wso2is/admin.core.v1@2.34.34
  - @wso2is/admin.extensions.v1@2.34.34
  - @wso2is/admin.remote-userstores.v1@1.5.34

## 2.25.33

### Patch Changes

- Updated dependencies []:
  - @wso2is/admin.core.v1@2.34.33
  - @wso2is/admin.extensions.v1@2.34.33
  - @wso2is/admin.remote-userstores.v1@1.5.33

## 2.25.32

### Patch Changes

- Updated dependencies []:
  - @wso2is/admin.core.v1@2.34.32
  - @wso2is/admin.extensions.v1@2.34.32
  - @wso2is/admin.remote-userstores.v1@1.5.32

## 2.25.31

### Patch Changes

- Updated dependencies [[`ce35db51c7bbf9fc894b71ecffd52d20413a4dd9`](https://github.com/wso2/identity-apps/commit/ce35db51c7bbf9fc894b71ecffd52d20413a4dd9), [`4def165b624e0f2533d8ad158158b4909c24913a`](https://github.com/wso2/identity-apps/commit/4def165b624e0f2533d8ad158158b4909c24913a)]:
  - @wso2is/admin.core.v1@2.34.31
  - @wso2is/i18n@2.12.3
  - @wso2is/core@2.4.3
  - @wso2is/admin.extensions.v1@2.34.31
  - @wso2is/admin.remote-userstores.v1@1.5.31
  - @wso2is/access-control@3.3.3
  - @wso2is/dynamic-forms@2.4.7
  - @wso2is/form@2.5.7
  - @wso2is/forms@2.3.3
  - @wso2is/react-components@2.8.7

## 2.25.30

### Patch Changes

- [#7135](https://github.com/wso2/identity-apps/pull/7135) [`798fa126edf561e196e82cf007992b0d335327c8`](https://github.com/wso2/identity-apps/commit/798fa126edf561e196e82cf007992b0d335327c8) Thanks [@PasinduYeshan](https://github.com/PasinduYeshan)! - Hide attribute mappings when no remote users stores

- Updated dependencies []:
  - @wso2is/admin.core.v1@2.34.30
  - @wso2is/admin.extensions.v1@2.34.30
  - @wso2is/admin.remote-userstores.v1@1.5.30

## 2.25.29

### Patch Changes

- Updated dependencies [[`10f5bf644f973552f3c3d155fda410b6e071f147`](https://github.com/wso2/identity-apps/commit/10f5bf644f973552f3c3d155fda410b6e071f147)]:
  - @wso2is/admin.extensions.v1@2.34.29
  - @wso2is/core@2.4.2
  - @wso2is/admin.core.v1@2.34.29
  - @wso2is/admin.remote-userstores.v1@1.5.29
  - @wso2is/access-control@3.3.2
  - @wso2is/dynamic-forms@2.4.6
  - @wso2is/form@2.5.6
  - @wso2is/forms@2.3.2
  - @wso2is/i18n@2.12.2
  - @wso2is/react-components@2.8.6

## 2.25.28

### Patch Changes

- Updated dependencies [[`8773370130811defa922868d08c4f1ac1e006eda`](https://github.com/wso2/identity-apps/commit/8773370130811defa922868d08c4f1ac1e006eda)]:
  - @wso2is/i18n@2.12.1
  - @wso2is/admin.core.v1@2.34.28
  - @wso2is/admin.extensions.v1@2.34.28
  - @wso2is/admin.remote-userstores.v1@1.5.28

## 2.25.27

### Patch Changes

- Updated dependencies [[`825c12b034fa8db01857a10b3fb9ff36314bce1a`](https://github.com/wso2/identity-apps/commit/825c12b034fa8db01857a10b3fb9ff36314bce1a)]:
  - @wso2is/i18n@2.12.0
  - @wso2is/admin.core.v1@2.34.27
  - @wso2is/admin.extensions.v1@2.34.27
  - @wso2is/admin.remote-userstores.v1@1.5.27

## 2.25.26

### Patch Changes

- Updated dependencies [[`cdd3bfb5452ec094b8ab5f2bffc70015ed9d4453`](https://github.com/wso2/identity-apps/commit/cdd3bfb5452ec094b8ab5f2bffc70015ed9d4453), [`7e2588d91b8c20927219c6e6fa36daf87a18a0f6`](https://github.com/wso2/identity-apps/commit/7e2588d91b8c20927219c6e6fa36daf87a18a0f6)]:
  - @wso2is/theme@2.4.3
  - @wso2is/i18n@2.11.0
  - @wso2is/admin.core.v1@2.34.26
  - @wso2is/admin.extensions.v1@2.34.26
  - @wso2is/admin.remote-userstores.v1@1.5.26
  - @wso2is/react-components@2.8.5
  - @wso2is/dynamic-forms@2.4.5
  - @wso2is/form@2.5.5

## 2.25.25

### Patch Changes

- Updated dependencies []:
  - @wso2is/admin.core.v1@2.34.25
  - @wso2is/admin.extensions.v1@2.34.25
  - @wso2is/admin.remote-userstores.v1@1.5.25

## 2.25.24

### Patch Changes

- Updated dependencies [[`7ae5f3a133de1f6f82a50a8e93f5bd9ec3079e70`](https://github.com/wso2/identity-apps/commit/7ae5f3a133de1f6f82a50a8e93f5bd9ec3079e70)]:
  - @wso2is/theme@2.4.2
  - @wso2is/admin.core.v1@2.34.24
  - @wso2is/admin.extensions.v1@2.34.24
  - @wso2is/admin.remote-userstores.v1@1.5.24
  - @wso2is/react-components@2.8.4
  - @wso2is/dynamic-forms@2.4.4
  - @wso2is/form@2.5.4

## 2.25.23

### Patch Changes

- Updated dependencies [[`33dbbd9f8461a6a2001aa8a8189a48d24991e87b`](https://github.com/wso2/identity-apps/commit/33dbbd9f8461a6a2001aa8a8189a48d24991e87b)]:
  - @wso2is/i18n@2.10.6
  - @wso2is/theme@2.4.1
  - @wso2is/admin.core.v1@2.34.23
  - @wso2is/admin.extensions.v1@2.34.23
  - @wso2is/admin.remote-userstores.v1@1.5.23
  - @wso2is/react-components@2.8.3
  - @wso2is/dynamic-forms@2.4.3
  - @wso2is/form@2.5.3

## 2.25.22

### Patch Changes

- Updated dependencies [[`34709e98e3fcc87c0659d49f6a202c190a649cfd`](https://github.com/wso2/identity-apps/commit/34709e98e3fcc87c0659d49f6a202c190a649cfd), [`a1ee2568f3fedfb81a6b24b7cd57022e44e8074c`](https://github.com/wso2/identity-apps/commit/a1ee2568f3fedfb81a6b24b7cd57022e44e8074c)]:
  - @wso2is/admin.core.v1@2.34.22
  - @wso2is/admin.extensions.v1@2.34.22
  - @wso2is/admin.remote-userstores.v1@1.5.22

## 2.25.21

### Patch Changes

- Updated dependencies [[`4b477833d0178b12ceba5c8623505c33c288b3c6`](https://github.com/wso2/identity-apps/commit/4b477833d0178b12ceba5c8623505c33c288b3c6)]:
  - @wso2is/core@2.4.1
  - @wso2is/i18n@2.10.5
  - @wso2is/admin.core.v1@2.34.21
  - @wso2is/admin.extensions.v1@2.34.21
  - @wso2is/admin.remote-userstores.v1@1.5.21
  - @wso2is/access-control@3.3.1
  - @wso2is/dynamic-forms@2.4.2
  - @wso2is/form@2.5.2
  - @wso2is/forms@2.3.1
  - @wso2is/react-components@2.8.2

## 2.25.20

### Patch Changes

- Updated dependencies [[`526596d57622f00f332376ee9a1414c166a7bfd2`](https://github.com/wso2/identity-apps/commit/526596d57622f00f332376ee9a1414c166a7bfd2)]:
  - @wso2is/i18n@2.10.4
  - @wso2is/admin.core.v1@2.34.20
  - @wso2is/admin.extensions.v1@2.34.20
  - @wso2is/admin.remote-userstores.v1@1.5.20

## 2.25.19

### Patch Changes

- [#7091](https://github.com/wso2/identity-apps/pull/7091) [`050facbeac627265737d11bcd18b5ac2f0c32d72`](https://github.com/wso2/identity-apps/commit/050facbeac627265737d11bcd18b5ac2f0c32d72) Thanks [@JayaShakthi97](https://github.com/JayaShakthi97)! - Bump `@oxygen-ui/react` and `@oxygen-ui/react-icons` to v2.0.0

- Updated dependencies [[`050facbeac627265737d11bcd18b5ac2f0c32d72`](https://github.com/wso2/identity-apps/commit/050facbeac627265737d11bcd18b5ac2f0c32d72)]:
  - @wso2is/admin.remote-userstores.v1@1.5.19
  - @wso2is/admin.extensions.v1@2.34.19
  - @wso2is/react-components@2.8.1
  - @wso2is/admin.core.v1@2.34.19
  - @wso2is/dynamic-forms@2.4.1
  - @wso2is/form@2.5.1

## 2.25.18

### Patch Changes

- Updated dependencies []:
  - @wso2is/admin.core.v1@2.34.18
  - @wso2is/admin.extensions.v1@2.34.18
  - @wso2is/admin.remote-userstores.v1@1.5.18

## 2.25.17

### Patch Changes

- Updated dependencies []:
  - @wso2is/admin.core.v1@2.34.17
  - @wso2is/admin.extensions.v1@2.34.17
  - @wso2is/admin.remote-userstores.v1@1.5.17

## 2.25.16

### Patch Changes

- Updated dependencies []:
  - @wso2is/admin.core.v1@2.34.16
  - @wso2is/admin.extensions.v1@2.34.16
  - @wso2is/admin.remote-userstores.v1@1.5.16

## 2.25.15

### Patch Changes

- [#7079](https://github.com/wso2/identity-apps/pull/7079) [`c3691192b4104c569bf9009a51030916fa2e72c8`](https://github.com/wso2/identity-apps/commit/c3691192b4104c569bf9009a51030916fa2e72c8) Thanks [@dasuni-30](https://github.com/dasuni-30)! - Conditionally enable the create user store button

- Updated dependencies []:
  - @wso2is/admin.core.v1@2.34.15
  - @wso2is/admin.extensions.v1@2.34.15
  - @wso2is/admin.remote-userstores.v1@1.5.15

## 2.25.14

### Patch Changes

- Updated dependencies [[`062fb7ee176b7a96a580fbd7171bf94db99c4d2e`](https://github.com/wso2/identity-apps/commit/062fb7ee176b7a96a580fbd7171bf94db99c4d2e)]:
  - @wso2is/i18n@2.10.3
  - @wso2is/admin.core.v1@2.34.14
  - @wso2is/admin.extensions.v1@2.34.14
  - @wso2is/admin.remote-userstores.v1@1.5.14

## 2.25.13

### Patch Changes

- Updated dependencies []:
  - @wso2is/admin.core.v1@2.34.13
  - @wso2is/admin.extensions.v1@2.34.13
  - @wso2is/admin.remote-userstores.v1@1.5.13

## 2.25.12

### Patch Changes

- Updated dependencies []:
  - @wso2is/admin.core.v1@2.34.12
  - @wso2is/admin.extensions.v1@2.34.12
  - @wso2is/admin.remote-userstores.v1@1.5.12

## 2.25.11

### Patch Changes

- [#7031](https://github.com/wso2/identity-apps/pull/7031) [`07379763c3fb80e7c2264b6ebd61b341cf104ff8`](https://github.com/wso2/identity-apps/commit/07379763c3fb80e7c2264b6ebd61b341cf104ff8) Thanks [@dasuni-30](https://github.com/dasuni-30)! - Unify local and remote user stores

- Updated dependencies [[`07379763c3fb80e7c2264b6ebd61b341cf104ff8`](https://github.com/wso2/identity-apps/commit/07379763c3fb80e7c2264b6ebd61b341cf104ff8)]:
  - @wso2is/admin.remote-userstores.v1@1.5.11
  - @wso2is/admin.extensions.v1@2.34.11
  - @wso2is/i18n@2.10.2
  - @wso2is/admin.core.v1@2.34.11

## 2.25.10

### Patch Changes

- Updated dependencies []:
  - @wso2is/admin.core.v1@2.34.10
  - @wso2is/admin.extensions.v1@2.34.10

## 2.25.9

### Patch Changes

- Updated dependencies [[`13fc4b33bed8fe69e53268f82a7c95825a2956b1`](https://github.com/wso2/identity-apps/commit/13fc4b33bed8fe69e53268f82a7c95825a2956b1)]:
  - @wso2is/admin.core.v1@2.34.9
  - @wso2is/admin.extensions.v1@2.34.9

## 2.25.8

### Patch Changes

- Updated dependencies [[`03244f11de49d43a6fc4f19ea646be442683d262`](https://github.com/wso2/identity-apps/commit/03244f11de49d43a6fc4f19ea646be442683d262)]:
  - @wso2is/admin.core.v1@2.34.8
  - @wso2is/admin.extensions.v1@2.34.8

## 2.25.7

### Patch Changes

- Updated dependencies []:
  - @wso2is/admin.core.v1@2.34.7
  - @wso2is/admin.extensions.v1@2.34.7

## 2.25.6

### Patch Changes

- Updated dependencies []:
  - @wso2is/admin.core.v1@2.34.6
  - @wso2is/admin.extensions.v1@2.34.6

## 2.25.5

### Patch Changes

- Updated dependencies []:
  - @wso2is/admin.core.v1@2.34.5
  - @wso2is/admin.extensions.v1@2.34.5

## 2.25.4

### Patch Changes

- Updated dependencies []:
  - @wso2is/admin.core.v1@2.34.4
  - @wso2is/admin.extensions.v1@2.34.4

## 2.25.3

### Patch Changes

- Updated dependencies [[`890bc99c059bb05a70ab1fc27b069fea56600a62`](https://github.com/wso2/identity-apps/commit/890bc99c059bb05a70ab1fc27b069fea56600a62)]:
  - @wso2is/i18n@2.10.1
  - @wso2is/admin.core.v1@2.34.3
  - @wso2is/admin.extensions.v1@2.34.3

## 2.25.2

### Patch Changes

- Updated dependencies []:
  - @wso2is/admin.core.v1@2.34.2
  - @wso2is/admin.extensions.v1@2.34.2

## 2.25.1

### Patch Changes

- Updated dependencies [[`60ebbf89887588e81579d4d5ee786dfb4ec6ea0e`](https://github.com/wso2/identity-apps/commit/60ebbf89887588e81579d4d5ee786dfb4ec6ea0e)]:
  - @wso2is/admin.core.v1@2.34.1
  - @wso2is/admin.extensions.v1@2.34.1

## 2.25.0

### Minor Changes

- [#7022](https://github.com/wso2/identity-apps/pull/7022) [`8ee127818ea4c8aac46296a1c93b45806ee887c2`](https://github.com/wso2/identity-apps/commit/8ee127818ea4c8aac46296a1c93b45806ee887c2) Thanks [@brionmario](https://github.com/brionmario)! - - Update `@oxygen-ui` version to `v1.15.2`.
  - Remove unwanted padding in the Oxygen UI text field in the theme config.
  - Fix typo in tenants feature.

### Patch Changes

- Updated dependencies [[`8ee127818ea4c8aac46296a1c93b45806ee887c2`](https://github.com/wso2/identity-apps/commit/8ee127818ea4c8aac46296a1c93b45806ee887c2)]:
  - @wso2is/admin.extensions.v1@2.34.0
  - @wso2is/react-components@2.8.0
  - @wso2is/admin.core.v1@2.34.0
  - @wso2is/access-control@3.3.0
  - @wso2is/dynamic-forms@2.4.0
  - @wso2is/validation@2.4.0
  - @wso2is/forms@2.3.0
  - @wso2is/theme@2.4.0
  - @wso2is/core@2.4.0
  - @wso2is/form@2.5.0
  - @wso2is/i18n@2.10.0

## 2.24.2

### Patch Changes

- Updated dependencies [[`d65f0c52ae247af4bb49f602d8f5053648f2edbd`](https://github.com/wso2/identity-apps/commit/d65f0c52ae247af4bb49f602d8f5053648f2edbd)]:
  - @wso2is/form@2.4.1
  - @wso2is/admin.core.v1@2.33.2
  - @wso2is/admin.extensions.v1@2.33.2

## 2.24.1

### Patch Changes

- Updated dependencies [[`35dce8701aa17f55ee3c4fd242da972d1a25f9ab`](https://github.com/wso2/identity-apps/commit/35dce8701aa17f55ee3c4fd242da972d1a25f9ab)]:
  - @wso2is/i18n@2.9.1
  - @wso2is/admin.core.v1@2.33.1
  - @wso2is/admin.extensions.v1@2.33.1

## 2.24.0

### Minor Changes

- [#6962](https://github.com/wso2/identity-apps/pull/6962) [`d54b53ec37367ea29b822c29985c95fb75418f52`](https://github.com/wso2/identity-apps/commit/d54b53ec37367ea29b822c29985c95fb75418f52) Thanks [@brionmario](https://github.com/brionmario)! - Introduce Multi-Tenancy feature

### Patch Changes

- Updated dependencies [[`d54b53ec37367ea29b822c29985c95fb75418f52`](https://github.com/wso2/identity-apps/commit/d54b53ec37367ea29b822c29985c95fb75418f52), [`e264222a39f0f7fca07549db634a8ed20348ec53`](https://github.com/wso2/identity-apps/commit/e264222a39f0f7fca07549db634a8ed20348ec53)]:
  - @wso2is/admin.extensions.v1@2.33.0
  - @wso2is/react-components@2.7.0
  - @wso2is/admin.core.v1@2.33.0
  - @wso2is/access-control@3.2.0
  - @wso2is/dynamic-forms@2.3.0
  - @wso2is/validation@2.3.0
  - @wso2is/forms@2.2.0
  - @wso2is/theme@2.3.0
  - @wso2is/core@2.3.0
  - @wso2is/form@2.4.0
  - @wso2is/i18n@2.9.0

## 2.23.2

### Patch Changes

- Updated dependencies []:
  - @wso2is/admin.core.v1@2.32.3
  - @wso2is/admin.extensions.v1@2.32.2

## 2.23.1

### Patch Changes

- Updated dependencies []:
  - @wso2is/admin.core.v1@2.32.2
  - @wso2is/admin.extensions.v1@2.32.1

## 2.23.0

### Minor Changes

- [#7012](https://github.com/wso2/identity-apps/pull/7012) [`2bae555318c94d93b0e38304c2781e0b5cd8b5b1`](https://github.com/wso2/identity-apps/commit/2bae555318c94d93b0e38304c2781e0b5cd8b5b1) Thanks [@brionmario](https://github.com/brionmario)! - Bump `@oxygen-ui` to `v1.15.1`

### Patch Changes

- Updated dependencies [[`2bae555318c94d93b0e38304c2781e0b5cd8b5b1`](https://github.com/wso2/identity-apps/commit/2bae555318c94d93b0e38304c2781e0b5cd8b5b1)]:
  - @wso2is/admin.extensions.v1@2.32.0
  - @wso2is/access-control@3.1.0
  - @wso2is/core@2.2.0
  - @wso2is/dynamic-forms@2.2.0
  - @wso2is/form@2.3.0
  - @wso2is/forms@2.1.0
  - @wso2is/i18n@2.8.0
  - @wso2is/react-components@2.6.0
  - @wso2is/theme@2.2.0
  - @wso2is/validation@2.2.0
  - @wso2is/admin.core.v1@2.32.1

## 2.22.0

### Minor Changes

- [#6985](https://github.com/wso2/identity-apps/pull/6985) [`4fd710e435d292d59de289f4c71293a330a85267`](https://github.com/wso2/identity-apps/commit/4fd710e435d292d59de289f4c71293a330a85267) Thanks [@brionmario](https://github.com/brionmario)! - Bump `@oxygen-ui` version to `v15.x`

### Patch Changes

- Updated dependencies [[`4fd710e435d292d59de289f4c71293a330a85267`](https://github.com/wso2/identity-apps/commit/4fd710e435d292d59de289f4c71293a330a85267), [`86e236e6bb3fb65bbc186b24d39a8bfead33f30a`](https://github.com/wso2/identity-apps/commit/86e236e6bb3fb65bbc186b24d39a8bfead33f30a)]:
  - @wso2is/admin.extensions.v1@2.31.0
  - @wso2is/react-components@2.5.0
  - @wso2is/admin.core.v1@2.32.0
  - @wso2is/dynamic-forms@2.1.0
  - @wso2is/validation@2.1.0
  - @wso2is/form@2.2.0
  - @wso2is/i18n@2.7.0
  - @wso2is/theme@2.1.6

## 2.21.32

### Patch Changes

- Updated dependencies [[`f8efa54ea029a676aa6908369e6736a84ae97d5c`](https://github.com/wso2/identity-apps/commit/f8efa54ea029a676aa6908369e6736a84ae97d5c)]:
  - @wso2is/i18n@2.6.2
  - @wso2is/admin.core.v1@2.31.13
  - @wso2is/admin.extensions.v1@2.30.32

## 2.21.31

### Patch Changes

- Updated dependencies []:
  - @wso2is/admin.core.v1@2.31.12
  - @wso2is/admin.extensions.v1@2.30.31

## 2.21.30

### Patch Changes

- Updated dependencies []:
  - @wso2is/admin.core.v1@2.31.11
  - @wso2is/admin.extensions.v1@2.30.30

## 2.21.29

### Patch Changes

- Updated dependencies []:
  - @wso2is/admin.core.v1@2.31.10
  - @wso2is/admin.extensions.v1@2.30.29

## 2.21.28

### Patch Changes

- Updated dependencies [[`f1e54d9187ebecf488222f32aabc60c1c067ad52`](https://github.com/wso2/identity-apps/commit/f1e54d9187ebecf488222f32aabc60c1c067ad52)]:
  - @wso2is/validation@2.0.10
  - @wso2is/admin.core.v1@2.31.9
  - @wso2is/admin.extensions.v1@2.30.28
  - @wso2is/dynamic-forms@2.0.111
  - @wso2is/form@2.1.19

## 2.21.27

### Patch Changes

- Updated dependencies []:
  - @wso2is/admin.core.v1@2.31.8
  - @wso2is/admin.extensions.v1@2.30.27

## 2.21.26

### Patch Changes

- Updated dependencies []:
  - @wso2is/admin.core.v1@2.31.7
  - @wso2is/admin.extensions.v1@2.30.26

## 2.21.25

### Patch Changes

- Updated dependencies []:
  - @wso2is/admin.core.v1@2.31.6
  - @wso2is/admin.extensions.v1@2.30.25

## 2.21.24

### Patch Changes

- Updated dependencies []:
  - @wso2is/admin.core.v1@2.31.5
  - @wso2is/admin.extensions.v1@2.30.24

## 2.21.23

### Patch Changes

- Updated dependencies []:
  - @wso2is/admin.core.v1@2.31.4
  - @wso2is/admin.extensions.v1@2.30.23

## 2.21.22

### Patch Changes

- Updated dependencies []:
  - @wso2is/admin.core.v1@2.31.3
  - @wso2is/admin.extensions.v1@2.30.22

## 2.21.21

### Patch Changes

- Updated dependencies [[`8cca5da311d6bd96d3492b21156b925f4580bc77`](https://github.com/wso2/identity-apps/commit/8cca5da311d6bd96d3492b21156b925f4580bc77)]:
  - @wso2is/admin.extensions.v1@2.30.21
  - @wso2is/react-components@2.4.17
  - @wso2is/admin.core.v1@2.31.2
  - @wso2is/theme@2.1.5
  - @wso2is/i18n@2.6.1
  - @wso2is/dynamic-forms@2.0.110
  - @wso2is/form@2.1.18

## 2.21.20

### Patch Changes

- Updated dependencies []:
  - @wso2is/admin.core.v1@2.31.1
  - @wso2is/admin.extensions.v1@2.30.20

## 2.21.19

### Patch Changes

- Updated dependencies [[`ffab5ff5c160aa6d462919d22d24e169d3a146f9`](https://github.com/wso2/identity-apps/commit/ffab5ff5c160aa6d462919d22d24e169d3a146f9)]:
  - @wso2is/admin.core.v1@2.31.0
  - @wso2is/i18n@2.6.0
  - @wso2is/admin.extensions.v1@2.30.19

## 2.21.18

### Patch Changes

- Updated dependencies [[`059caf916a569d07cbacbd94b38a6ad696932b73`](https://github.com/wso2/identity-apps/commit/059caf916a569d07cbacbd94b38a6ad696932b73)]:
  - @wso2is/i18n@2.5.36
  - @wso2is/admin.core.v1@2.30.18
  - @wso2is/admin.extensions.v1@2.30.18

## 2.21.17

### Patch Changes

- Updated dependencies []:
  - @wso2is/admin.core.v1@2.30.17
  - @wso2is/admin.extensions.v1@2.30.17

## 2.21.16

### Patch Changes

- Updated dependencies []:
  - @wso2is/admin.core.v1@2.30.16
  - @wso2is/admin.extensions.v1@2.30.16

## 2.21.15

### Patch Changes

- [#6952](https://github.com/wso2/identity-apps/pull/6952) [`15b6ce4fde341d376d15bdfc03a436419d92ee6d`](https://github.com/wso2/identity-apps/commit/15b6ce4fde341d376d15bdfc03a436419d92ee6d) Thanks [@pavinduLakshan](https://github.com/pavinduLakshan)! - Update oxygen ui version

- Updated dependencies [[`15b6ce4fde341d376d15bdfc03a436419d92ee6d`](https://github.com/wso2/identity-apps/commit/15b6ce4fde341d376d15bdfc03a436419d92ee6d)]:
  - @wso2is/admin.extensions.v1@2.30.15
  - @wso2is/react-components@2.4.16
  - @wso2is/dynamic-forms@2.0.109
  - @wso2is/admin.core.v1@2.30.15
  - @wso2is/form@2.1.17

## 2.21.14

### Patch Changes

- Updated dependencies [[`0b0d605e26e4f897713db9c49d880920912fe663`](https://github.com/wso2/identity-apps/commit/0b0d605e26e4f897713db9c49d880920912fe663)]:
  - @wso2is/react-components@2.4.15
  - @wso2is/admin.core.v1@2.30.14
  - @wso2is/admin.extensions.v1@2.30.14
  - @wso2is/dynamic-forms@2.0.108
  - @wso2is/form@2.1.16

## 2.21.13

### Patch Changes

- Updated dependencies [[`5c51848d9d9861e755224cd412982ff412ae30be`](https://github.com/wso2/identity-apps/commit/5c51848d9d9861e755224cd412982ff412ae30be)]:
  - @wso2is/i18n@2.5.35
  - @wso2is/admin.core.v1@2.30.13
  - @wso2is/admin.extensions.v1@2.30.13

## 2.21.12

### Patch Changes

- Updated dependencies []:
  - @wso2is/admin.core.v1@2.30.12
  - @wso2is/admin.extensions.v1@2.30.12

## 2.21.11

### Patch Changes

- Updated dependencies [[`a4d2b3686c77e679bcd42432ecb92b4e1995f9df`](https://github.com/wso2/identity-apps/commit/a4d2b3686c77e679bcd42432ecb92b4e1995f9df)]:
  - @wso2is/i18n@2.5.34
  - @wso2is/admin.core.v1@2.30.11
  - @wso2is/admin.extensions.v1@2.30.11

## 2.21.10

### Patch Changes

- Updated dependencies [[`ba749ecbf7ba9ff9ed06bbd3b7ff1db44222a162`](https://github.com/wso2/identity-apps/commit/ba749ecbf7ba9ff9ed06bbd3b7ff1db44222a162)]:
  - @wso2is/admin.extensions.v1@2.30.10
  - @wso2is/admin.core.v1@2.30.10

## 2.21.9

### Patch Changes

- Updated dependencies []:
  - @wso2is/admin.core.v1@2.30.9
  - @wso2is/admin.extensions.v1@2.30.9

## 2.21.8

### Patch Changes

- Updated dependencies []:
  - @wso2is/admin.core.v1@2.30.8
  - @wso2is/admin.extensions.v1@2.30.8

## 2.21.7

### Patch Changes

- Updated dependencies [[`11e1c9a35285f492abd2aa5990efefd45a1c0f6e`](https://github.com/wso2/identity-apps/commit/11e1c9a35285f492abd2aa5990efefd45a1c0f6e)]:
  - @wso2is/i18n@2.5.33
  - @wso2is/admin.core.v1@2.30.7
  - @wso2is/admin.extensions.v1@2.30.7

## 2.21.6

### Patch Changes

- Updated dependencies []:
  - @wso2is/admin.core.v1@2.30.6
  - @wso2is/admin.extensions.v1@2.30.6

## 2.21.5

### Patch Changes

- Updated dependencies []:
  - @wso2is/admin.core.v1@2.30.5
  - @wso2is/admin.extensions.v1@2.30.5

## 2.21.4

### Patch Changes

- Updated dependencies []:
  - @wso2is/admin.core.v1@2.30.4
  - @wso2is/admin.extensions.v1@2.30.4

## 2.21.3

### Patch Changes

- Updated dependencies [[`2310dde3b346c505cacf0189865c1c0959b65b7a`](https://github.com/wso2/identity-apps/commit/2310dde3b346c505cacf0189865c1c0959b65b7a)]:
  - @wso2is/admin.extensions.v1@2.30.3
  - @wso2is/admin.core.v1@2.30.3
  - @wso2is/i18n@2.5.32

## 2.21.2

### Patch Changes

- Updated dependencies []:
  - @wso2is/admin.core.v1@2.30.2
  - @wso2is/admin.extensions.v1@2.30.2

## 2.21.1

### Patch Changes

- Updated dependencies []:
  - @wso2is/admin.core.v1@2.30.1
  - @wso2is/admin.extensions.v1@2.30.1

## 2.21.0

### Minor Changes

- [#6894](https://github.com/wso2/identity-apps/pull/6894) [`e7bf2ba65101f54e8b32cf75588ce1bf79bb0b07`](https://github.com/wso2/identity-apps/commit/e7bf2ba65101f54e8b32cf75588ce1bf79bb0b07) Thanks [@DonOmalVindula](https://github.com/DonOmalVindula)! - Bump auth-react and auth-spa to latest versions

### Patch Changes

- Updated dependencies [[`e7bf2ba65101f54e8b32cf75588ce1bf79bb0b07`](https://github.com/wso2/identity-apps/commit/e7bf2ba65101f54e8b32cf75588ce1bf79bb0b07)]:
  - @wso2is/admin.extensions.v1@2.30.0
  - @wso2is/admin.core.v1@2.30.0
  - @wso2is/core@2.1.0
  - @wso2is/access-control@3.0.24
  - @wso2is/dynamic-forms@2.0.107
  - @wso2is/form@2.1.15
  - @wso2is/forms@2.0.54
  - @wso2is/i18n@2.5.31
  - @wso2is/react-components@2.4.14

## 2.20.163

### Patch Changes

- [#6887](https://github.com/wso2/identity-apps/pull/6887) [`cf93bd5d1017bea864075ff2cd80247be3fb27ed`](https://github.com/wso2/identity-apps/commit/cf93bd5d1017bea864075ff2cd80247be3fb27ed) Thanks [@DonOmalVindula](https://github.com/DonOmalVindula)! - Downgrade SDK to 5.1.0

- Updated dependencies [[`cf93bd5d1017bea864075ff2cd80247be3fb27ed`](https://github.com/wso2/identity-apps/commit/cf93bd5d1017bea864075ff2cd80247be3fb27ed)]:
  - @wso2is/admin.extensions.v1@2.29.13
  - @wso2is/admin.core.v1@2.29.15
  - @wso2is/core@2.0.63
  - @wso2is/access-control@3.0.23
  - @wso2is/dynamic-forms@2.0.106
  - @wso2is/form@2.1.14
  - @wso2is/forms@2.0.53
  - @wso2is/i18n@2.5.30
  - @wso2is/react-components@2.4.13

## 2.20.162

### Patch Changes

- [#6881](https://github.com/wso2/identity-apps/pull/6881) [`92abc34d6d2586d12b9daa1da208d48451c3c269`](https://github.com/wso2/identity-apps/commit/92abc34d6d2586d12b9daa1da208d48451c3c269) Thanks [@DonOmalVindula](https://github.com/DonOmalVindula)! - Bump auth-react and auth-spa to latest version

- Updated dependencies [[`92abc34d6d2586d12b9daa1da208d48451c3c269`](https://github.com/wso2/identity-apps/commit/92abc34d6d2586d12b9daa1da208d48451c3c269)]:
  - @wso2is/admin.extensions.v1@2.29.12
  - @wso2is/admin.core.v1@2.29.14
  - @wso2is/core@2.0.62
  - @wso2is/access-control@3.0.22
  - @wso2is/dynamic-forms@2.0.105
  - @wso2is/form@2.1.13
  - @wso2is/forms@2.0.52
  - @wso2is/i18n@2.5.29
  - @wso2is/react-components@2.4.12

## 2.20.161

### Patch Changes

- Updated dependencies []:
  - @wso2is/admin.core.v1@2.29.13
  - @wso2is/admin.extensions.v1@2.29.11

## 2.20.160

### Patch Changes

- [#6875](https://github.com/wso2/identity-apps/pull/6875) [`a6b8c8c1dd5496ab6aadb7374d412b74cd70dffd`](https://github.com/wso2/identity-apps/commit/a6b8c8c1dd5496ab6aadb7374d412b74cd70dffd) Thanks [@Achintha444](https://github.com/Achintha444)! - bump oxygen-ui to 1.13.10

- Updated dependencies [[`a6b8c8c1dd5496ab6aadb7374d412b74cd70dffd`](https://github.com/wso2/identity-apps/commit/a6b8c8c1dd5496ab6aadb7374d412b74cd70dffd)]:
  - @wso2is/admin.extensions.v1@2.29.10
  - @wso2is/react-components@2.4.11
  - @wso2is/dynamic-forms@2.0.104
  - @wso2is/admin.core.v1@2.29.12
  - @wso2is/form@2.1.12

## 2.20.159

### Patch Changes

- Updated dependencies []:
  - @wso2is/admin.core.v1@2.29.11
  - @wso2is/admin.extensions.v1@2.29.9

## 2.20.158

### Patch Changes

- Updated dependencies [[`70ab2d6c424442532ce4286efc293651da772657`](https://github.com/wso2/identity-apps/commit/70ab2d6c424442532ce4286efc293651da772657)]:
  - @wso2is/admin.extensions.v1@2.29.8
  - @wso2is/admin.core.v1@2.29.10

## 2.20.157

### Patch Changes

- Updated dependencies [[`fae3342cc1e1e54c44d51ac6deb9e01d2d060720`](https://github.com/wso2/identity-apps/commit/fae3342cc1e1e54c44d51ac6deb9e01d2d060720)]:
  - @wso2is/i18n@2.5.28
  - @wso2is/admin.core.v1@2.29.9
  - @wso2is/admin.extensions.v1@2.29.7

## 2.20.156

### Patch Changes

- Updated dependencies [[`2f1063e00b42e7f5a3886c16812c2240d51f7594`](https://github.com/wso2/identity-apps/commit/2f1063e00b42e7f5a3886c16812c2240d51f7594)]:
  - @wso2is/react-components@2.4.10
  - @wso2is/admin.core.v1@2.29.8
  - @wso2is/admin.extensions.v1@2.29.6
  - @wso2is/dynamic-forms@2.0.103
  - @wso2is/form@2.1.11

## 2.20.155

### Patch Changes

- Updated dependencies [[`26785522cc1c6e675cb91e8976d77b75e9dc3ecf`](https://github.com/wso2/identity-apps/commit/26785522cc1c6e675cb91e8976d77b75e9dc3ecf)]:
  - @wso2is/theme@2.1.4
  - @wso2is/admin.extensions.v1@2.29.5
  - @wso2is/react-components@2.4.9
  - @wso2is/admin.core.v1@2.29.7
  - @wso2is/dynamic-forms@2.0.102
  - @wso2is/form@2.1.10

## 2.20.154

### Patch Changes

- Updated dependencies [[`60c435a2288880cab85bcec41f84ab4f707fa101`](https://github.com/wso2/identity-apps/commit/60c435a2288880cab85bcec41f84ab4f707fa101)]:
  - @wso2is/i18n@2.5.27
  - @wso2is/admin.core.v1@2.29.6
  - @wso2is/admin.extensions.v1@2.29.4

## 2.20.153

### Patch Changes

- Updated dependencies [[`22dcbbe1383cfdb1b388f3f02e51ccc0dab653dd`](https://github.com/wso2/identity-apps/commit/22dcbbe1383cfdb1b388f3f02e51ccc0dab653dd), [`1cb81cec3954eb14d1e294bed089782c0b8fe3b7`](https://github.com/wso2/identity-apps/commit/1cb81cec3954eb14d1e294bed089782c0b8fe3b7)]:
  - @wso2is/admin.extensions.v1@2.29.3
  - @wso2is/theme@2.1.3
  - @wso2is/react-components@2.4.8
  - @wso2is/admin.core.v1@2.29.5
  - @wso2is/dynamic-forms@2.0.101
  - @wso2is/form@2.1.9

## 2.20.152

### Patch Changes

- [#6856](https://github.com/wso2/identity-apps/pull/6856) [`e8b882b2c9837535e53ac032a77bbc4e6a776e13`](https://github.com/wso2/identity-apps/commit/e8b882b2c9837535e53ac032a77bbc4e6a776e13) Thanks [@Achintha444](https://github.com/Achintha444)! - Change filter icon to `HorizontalBarsFilterIcon` and change the search icon to `MagnifyingGlassIcon` in the advanced search

- Updated dependencies [[`e8b882b2c9837535e53ac032a77bbc4e6a776e13`](https://github.com/wso2/identity-apps/commit/e8b882b2c9837535e53ac032a77bbc4e6a776e13)]:
  - @wso2is/admin.extensions.v1@2.29.2
  - @wso2is/react-components@2.4.7
  - @wso2is/dynamic-forms@2.0.100
  - @wso2is/admin.core.v1@2.29.4
  - @wso2is/form@2.1.8

## 2.20.151

### Patch Changes

- Updated dependencies []:
  - @wso2is/admin.core.v1@2.29.3
  - @wso2is/admin.extensions.v1@2.29.1

## 2.20.150

### Patch Changes

- Updated dependencies [[`ca1acd66b5da706b2e2618a6d19a72dc8967d027`](https://github.com/wso2/identity-apps/commit/ca1acd66b5da706b2e2618a6d19a72dc8967d027)]:
  - @wso2is/admin.extensions.v1@2.29.0
  - @wso2is/i18n@2.5.26
  - @wso2is/admin.core.v1@2.29.2

## 2.20.149

### Patch Changes

- Updated dependencies [[`47824646cba3146cf7e6561377ca4e6b293dbda8`](https://github.com/wso2/identity-apps/commit/47824646cba3146cf7e6561377ca4e6b293dbda8)]:
  - @wso2is/i18n@2.5.25
  - @wso2is/admin.core.v1@2.29.1
  - @wso2is/admin.extensions.v1@2.28.1

## 2.20.148

### Patch Changes

- Updated dependencies [[`6f5f708ed4a72a19e45d9f0c3a65f9486bd7166c`](https://github.com/wso2/identity-apps/commit/6f5f708ed4a72a19e45d9f0c3a65f9486bd7166c)]:
  - @wso2is/admin.extensions.v1@2.28.0
  - @wso2is/admin.core.v1@2.29.0

## 2.20.147

### Patch Changes

- Updated dependencies [[`f577960bd1b5f013d95de2888a17076d4134c7c8`](https://github.com/wso2/identity-apps/commit/f577960bd1b5f013d95de2888a17076d4134c7c8)]:
  - @wso2is/admin.extensions.v1@2.27.0
  - @wso2is/admin.core.v1@2.28.3

## 2.20.146

### Patch Changes

- Updated dependencies [[`95468f500f9e7d82b1d62140888f64be52e0cd1f`](https://github.com/wso2/identity-apps/commit/95468f500f9e7d82b1d62140888f64be52e0cd1f)]:
  - @wso2is/admin.extensions.v1@2.26.0
  - @wso2is/admin.core.v1@2.28.2

## 2.20.145

### Patch Changes

- Updated dependencies [[`a4fb4106bace0826911b8a385bd39167d84f9ac0`](https://github.com/wso2/identity-apps/commit/a4fb4106bace0826911b8a385bd39167d84f9ac0)]:
  - @wso2is/theme@2.1.2
  - @wso2is/admin.extensions.v1@2.25.1
  - @wso2is/react-components@2.4.6
  - @wso2is/admin.core.v1@2.28.1
  - @wso2is/dynamic-forms@2.0.99
  - @wso2is/form@2.1.7

## 2.20.144

### Patch Changes

- Updated dependencies [[`862d20ae987422010ba53b3825f86a8ba5685910`](https://github.com/wso2/identity-apps/commit/862d20ae987422010ba53b3825f86a8ba5685910)]:
  - @wso2is/admin.core.v1@2.28.0
  - @wso2is/admin.extensions.v1@2.25.0

## 2.20.143

### Patch Changes

- Updated dependencies [[`47a7d939097403b8374324515efa7a5e52977ecc`](https://github.com/wso2/identity-apps/commit/47a7d939097403b8374324515efa7a5e52977ecc), [`2c5971f384ca9fce857cb74162759b2b785658cb`](https://github.com/wso2/identity-apps/commit/2c5971f384ca9fce857cb74162759b2b785658cb)]:
  - @wso2is/core@2.0.61
  - @wso2is/admin.extensions.v1@2.24.16
  - @wso2is/admin.core.v1@2.27.13
  - @wso2is/access-control@3.0.21
  - @wso2is/dynamic-forms@2.0.98
  - @wso2is/form@2.1.6
  - @wso2is/forms@2.0.51
  - @wso2is/i18n@2.5.24
  - @wso2is/react-components@2.4.5

## 2.20.142

### Patch Changes

- Updated dependencies [[`19751f62ed1923a0c75b342407c9048148489b25`](https://github.com/wso2/identity-apps/commit/19751f62ed1923a0c75b342407c9048148489b25)]:
  - @wso2is/theme@2.1.1
  - @wso2is/admin.core.v1@2.27.12
  - @wso2is/admin.extensions.v1@2.24.15
  - @wso2is/react-components@2.4.4
  - @wso2is/dynamic-forms@2.0.97
  - @wso2is/form@2.1.5

## 2.20.141

### Patch Changes

- Updated dependencies []:
  - @wso2is/admin.core.v1@2.27.11
  - @wso2is/admin.extensions.v1@2.24.14

## 2.20.140

### Patch Changes

- [#6820](https://github.com/wso2/identity-apps/pull/6820) [`24189079ee5159ad4b312a15f0a1d4f3b99e34f8`](https://github.com/wso2/identity-apps/commit/24189079ee5159ad4b312a15f0a1d4f3b99e34f8) Thanks [@shashimalcse](https://github.com/shashimalcse)! - Bump oxygen ui version

- Updated dependencies [[`24189079ee5159ad4b312a15f0a1d4f3b99e34f8`](https://github.com/wso2/identity-apps/commit/24189079ee5159ad4b312a15f0a1d4f3b99e34f8)]:
  - @wso2is/admin.extensions.v1@2.24.13
  - @wso2is/react-components@2.4.3
  - @wso2is/dynamic-forms@2.0.96
  - @wso2is/admin.core.v1@2.27.10
  - @wso2is/form@2.1.4

## 2.20.139

### Patch Changes

- Updated dependencies []:
  - @wso2is/admin.core.v1@2.27.9
  - @wso2is/admin.extensions.v1@2.24.12

## 2.20.138

### Patch Changes

- Updated dependencies []:
  - @wso2is/admin.core.v1@2.27.8
  - @wso2is/admin.extensions.v1@2.24.11

## 2.20.137

### Patch Changes

- Updated dependencies []:
  - @wso2is/admin.core.v1@2.27.7
  - @wso2is/admin.extensions.v1@2.24.10

## 2.20.136

### Patch Changes

- Updated dependencies [[`1d8f2a9b051645e69100e76bf49b452fc0ff0f8e`](https://github.com/wso2/identity-apps/commit/1d8f2a9b051645e69100e76bf49b452fc0ff0f8e)]:
  - @wso2is/admin.extensions.v1@2.24.9
  - @wso2is/admin.core.v1@2.27.6

## 2.20.135

### Patch Changes

- Updated dependencies []:
  - @wso2is/admin.extensions.v1@2.24.8
  - @wso2is/admin.core.v1@2.27.5

## 2.20.134

### Patch Changes

- Updated dependencies [[`b2af4ec80a8e2d58b82ef855636ef4fb51d442b5`](https://github.com/wso2/identity-apps/commit/b2af4ec80a8e2d58b82ef855636ef4fb51d442b5)]:
  - @wso2is/admin.extensions.v1@2.24.7
  - @wso2is/admin.core.v1@2.27.4

## 2.20.133

### Patch Changes

- Updated dependencies []:
  - @wso2is/admin.core.v1@2.27.3
  - @wso2is/admin.extensions.v1@2.24.6

## 2.20.132

### Patch Changes

- Updated dependencies []:
  - @wso2is/admin.core.v1@2.27.2
  - @wso2is/admin.extensions.v1@2.24.5

## 2.20.131

### Patch Changes

- Updated dependencies [[`087a548e2f5c4565b6da489ff1632154c566772f`](https://github.com/wso2/identity-apps/commit/087a548e2f5c4565b6da489ff1632154c566772f)]:
  - @wso2is/i18n@2.5.23
  - @wso2is/admin.core.v1@2.27.1
  - @wso2is/admin.extensions.v1@2.24.4

## 2.20.130

### Patch Changes

- Updated dependencies [[`6fd5b32c01294438785c9f6ac9ad15ad310036f8`](https://github.com/wso2/identity-apps/commit/6fd5b32c01294438785c9f6ac9ad15ad310036f8)]:
  - @wso2is/admin.core.v1@2.27.0
  - @wso2is/admin.extensions.v1@2.24.3

## 2.20.129

### Patch Changes

- Updated dependencies [[`c35e28e3d811841b3bc4762486b80c255e82a54e`](https://github.com/wso2/identity-apps/commit/c35e28e3d811841b3bc4762486b80c255e82a54e)]:
  - @wso2is/admin.core.v1@2.26.1
  - @wso2is/i18n@2.5.22
  - @wso2is/admin.extensions.v1@2.24.2

## 2.20.128

### Patch Changes

- Updated dependencies [[`b7ba328bd2a29881c5cbb06b9d3bc8968c5b3da2`](https://github.com/wso2/identity-apps/commit/b7ba328bd2a29881c5cbb06b9d3bc8968c5b3da2)]:
  - @wso2is/admin.core.v1@2.26.0
  - @wso2is/admin.extensions.v1@2.24.1

## 2.20.127

### Patch Changes

- Updated dependencies [[`0d0fcfee8dd4a48a69ae12690c9382b49bfd0f2a`](https://github.com/wso2/identity-apps/commit/0d0fcfee8dd4a48a69ae12690c9382b49bfd0f2a)]:
  - @wso2is/admin.extensions.v1@2.24.0
  - @wso2is/admin.core.v1@2.25.0
  - @wso2is/theme@2.1.0
  - @wso2is/react-components@2.4.2
  - @wso2is/dynamic-forms@2.0.95
  - @wso2is/form@2.1.3

## 2.20.126

### Patch Changes

- Updated dependencies []:
  - @wso2is/admin.core.v1@2.24.19
  - @wso2is/admin.extensions.v1@2.23.1

## 2.20.125

### Patch Changes

- Updated dependencies [[`c29b2f1a11930a4ddf06d5f91828122139df0891`](https://github.com/wso2/identity-apps/commit/c29b2f1a11930a4ddf06d5f91828122139df0891)]:
  - @wso2is/admin.extensions.v1@2.23.0
  - @wso2is/admin.core.v1@2.24.18

## 2.20.124

### Patch Changes

- Updated dependencies []:
  - @wso2is/admin.core.v1@2.24.17
  - @wso2is/admin.extensions.v1@2.22.12

## 2.20.123

### Patch Changes

- Updated dependencies [[`6349ffa59c542b1be0304aabad766455fceabf25`](https://github.com/wso2/identity-apps/commit/6349ffa59c542b1be0304aabad766455fceabf25)]:
  - @wso2is/i18n@2.5.21
  - @wso2is/admin.core.v1@2.24.16
  - @wso2is/admin.extensions.v1@2.22.11

## 2.20.122

### Patch Changes

- Updated dependencies [[`ec3fae95750df6503d6d6286c4e700e3b66cd18f`](https://github.com/wso2/identity-apps/commit/ec3fae95750df6503d6d6286c4e700e3b66cd18f)]:
  - @wso2is/admin.core.v1@2.24.15
  - @wso2is/i18n@2.5.20
  - @wso2is/admin.extensions.v1@2.22.10

## 2.20.121

### Patch Changes

- Updated dependencies []:
  - @wso2is/admin.core.v1@2.24.14
  - @wso2is/admin.extensions.v1@2.22.9

## 2.20.120

### Patch Changes

- Updated dependencies [[`74e82b2f465d11c02969f7fef52f83a1956214b8`](https://github.com/wso2/identity-apps/commit/74e82b2f465d11c02969f7fef52f83a1956214b8)]:
  - @wso2is/admin.extensions.v1@2.22.8
  - @wso2is/admin.core.v1@2.24.13
  - @wso2is/i18n@2.5.19

## 2.20.119

### Patch Changes

- Updated dependencies [[`dec724ba75c4937cd84ec7afcd2ec0bc00058d2e`](https://github.com/wso2/identity-apps/commit/dec724ba75c4937cd84ec7afcd2ec0bc00058d2e)]:
  - @wso2is/admin.extensions.v1@2.22.7
  - @wso2is/theme@2.0.99
  - @wso2is/admin.core.v1@2.24.12
  - @wso2is/react-components@2.4.1
  - @wso2is/dynamic-forms@2.0.94
  - @wso2is/form@2.1.2

## 2.20.118

### Patch Changes

- Updated dependencies []:
  - @wso2is/admin.core.v1@2.24.11
  - @wso2is/admin.extensions.v1@2.22.6

## 2.20.117

### Patch Changes

- Updated dependencies [[`1669568cf17b4aa9dda387194bd38cdf32ac3212`](https://github.com/wso2/identity-apps/commit/1669568cf17b4aa9dda387194bd38cdf32ac3212)]:
  - @wso2is/admin.extensions.v1@2.22.5
  - @wso2is/admin.core.v1@2.24.10

## 2.20.116

### Patch Changes

- Updated dependencies []:
  - @wso2is/admin.core.v1@2.24.9
  - @wso2is/admin.extensions.v1@2.22.4

## 2.20.115

### Patch Changes

- Updated dependencies [[`1281af1dca7078ba22cbab3323b281e84b80a3d7`](https://github.com/wso2/identity-apps/commit/1281af1dca7078ba22cbab3323b281e84b80a3d7)]:
  - @wso2is/admin.extensions.v1@2.22.3
  - @wso2is/admin.core.v1@2.24.8

## 2.20.114

### Patch Changes

- Updated dependencies [[`327e4a7a1462e5529d53fb63bf7247d9ec40d043`](https://github.com/wso2/identity-apps/commit/327e4a7a1462e5529d53fb63bf7247d9ec40d043)]:
  - @wso2is/admin.extensions.v1@2.22.2
  - @wso2is/admin.core.v1@2.24.7

## 2.20.113

### Patch Changes

- Updated dependencies [[`d5b3f7c8d61759691a8fd6e271fbb145d39b68d3`](https://github.com/wso2/identity-apps/commit/d5b3f7c8d61759691a8fd6e271fbb145d39b68d3), [`d646c0baa3e0cdba239cc9fd8b4acf60ca336f84`](https://github.com/wso2/identity-apps/commit/d646c0baa3e0cdba239cc9fd8b4acf60ca336f84)]:
  - @wso2is/admin.core.v1@2.24.6
  - @wso2is/admin.extensions.v1@2.22.1
  - @wso2is/form@2.1.1
  - @wso2is/i18n@2.5.18

## 2.20.112

### Patch Changes

- Updated dependencies [[`00ee3fbc87f646c936fcda1534d75f9359ad03db`](https://github.com/wso2/identity-apps/commit/00ee3fbc87f646c936fcda1534d75f9359ad03db), [`00ee3fbc87f646c936fcda1534d75f9359ad03db`](https://github.com/wso2/identity-apps/commit/00ee3fbc87f646c936fcda1534d75f9359ad03db), [`00ee3fbc87f646c936fcda1534d75f9359ad03db`](https://github.com/wso2/identity-apps/commit/00ee3fbc87f646c936fcda1534d75f9359ad03db), [`48e1d0d66298fe8cd0ae822d5dc85abfc64cb610`](https://github.com/wso2/identity-apps/commit/48e1d0d66298fe8cd0ae822d5dc85abfc64cb610)]:
  - @wso2is/admin.extensions.v1@2.22.0
  - @wso2is/admin.core.v1@2.24.5
  - @wso2is/i18n@2.5.17
  - @wso2is/react-components@2.4.0
  - @wso2is/form@2.1.0
  - @wso2is/dynamic-forms@2.0.93

## 2.20.111

### Patch Changes

- Updated dependencies []:
  - @wso2is/admin.core.v1@2.24.4
  - @wso2is/admin.extensions.v1@2.21.81

## 2.20.110

### Patch Changes

- Updated dependencies [[`19af0c45fd8fb2c5255b3486ef192710851d11a7`](https://github.com/wso2/identity-apps/commit/19af0c45fd8fb2c5255b3486ef192710851d11a7), [`6da9bb307f8b0168777a7d8ea44f67619c99d493`](https://github.com/wso2/identity-apps/commit/6da9bb307f8b0168777a7d8ea44f67619c99d493)]:
  - @wso2is/admin.extensions.v1@2.21.80
  - @wso2is/react-components@2.3.1
  - @wso2is/admin.core.v1@2.24.3
  - @wso2is/dynamic-forms@2.0.92
  - @wso2is/form@2.0.93

## 2.20.109

### Patch Changes

- Updated dependencies [[`21b2c8b62090ab72135c91a531af8d34af1d8101`](https://github.com/wso2/identity-apps/commit/21b2c8b62090ab72135c91a531af8d34af1d8101)]:
  - @wso2is/admin.core.v1@2.24.2
  - @wso2is/admin.extensions.v1@2.21.79

## 2.20.108

### Patch Changes

- Updated dependencies []:
  - @wso2is/admin.core.v1@2.24.1
  - @wso2is/admin.extensions.v1@2.21.78

## 2.20.107

### Patch Changes

- Updated dependencies [[`dc9ac2782b9faa497d06d376c1e1fcf63168ee85`](https://github.com/wso2/identity-apps/commit/dc9ac2782b9faa497d06d376c1e1fcf63168ee85)]:
  - @wso2is/react-components@2.3.0
  - @wso2is/admin.core.v1@2.24.0
  - @wso2is/i18n@2.5.16
  - @wso2is/admin.extensions.v1@2.21.77
  - @wso2is/dynamic-forms@2.0.91
  - @wso2is/form@2.0.92

## 2.20.106

### Patch Changes

- Updated dependencies [[`8d2e9fced7e60158fb1fcdc35ab09bf93271d3e6`](https://github.com/wso2/identity-apps/commit/8d2e9fced7e60158fb1fcdc35ab09bf93271d3e6)]:
  - @wso2is/react-components@2.2.32
  - @wso2is/admin.core.v1@2.23.36
  - @wso2is/admin.extensions.v1@2.21.76
  - @wso2is/dynamic-forms@2.0.90
  - @wso2is/form@2.0.91

## 2.20.105

### Patch Changes

- Updated dependencies [[`f814c6b981e11bbc2c98b04f8a123b54d087b82c`](https://github.com/wso2/identity-apps/commit/f814c6b981e11bbc2c98b04f8a123b54d087b82c)]:
  - @wso2is/admin.extensions.v1@2.21.75
  - @wso2is/admin.core.v1@2.23.35

## 2.20.104

### Patch Changes

- Updated dependencies [[`64d1d40cf664987e22e18a3cd7983a5e845829f3`](https://github.com/wso2/identity-apps/commit/64d1d40cf664987e22e18a3cd7983a5e845829f3)]:
  - @wso2is/admin.extensions.v1@2.21.74
  - @wso2is/react-components@2.2.31
  - @wso2is/admin.core.v1@2.23.34
  - @wso2is/dynamic-forms@2.0.89
  - @wso2is/form@2.0.90

## 2.20.103

### Patch Changes

- Updated dependencies [[`b073a12775ff5acf9b2d8247e2e1b5d7bff24fd2`](https://github.com/wso2/identity-apps/commit/b073a12775ff5acf9b2d8247e2e1b5d7bff24fd2)]:
  - @wso2is/admin.extensions.v1@2.21.73
  - @wso2is/admin.core.v1@2.23.33

## 2.20.102

### Patch Changes

- Updated dependencies []:
  - @wso2is/admin.core.v1@2.23.32
  - @wso2is/admin.extensions.v1@2.21.72

## 2.20.101

### Patch Changes

- [#6715](https://github.com/wso2/identity-apps/pull/6715) [`afeb344ddbc6a674f342893b3f8135977e52a468`](https://github.com/wso2/identity-apps/commit/afeb344ddbc6a674f342893b3f8135977e52a468) Thanks [@ashanthamara](https://github.com/ashanthamara)! - Bump oxygen ui version

- Updated dependencies [[`afeb344ddbc6a674f342893b3f8135977e52a468`](https://github.com/wso2/identity-apps/commit/afeb344ddbc6a674f342893b3f8135977e52a468)]:
  - @wso2is/admin.extensions.v1@2.21.71
  - @wso2is/react-components@2.2.30
  - @wso2is/admin.core.v1@2.23.31
  - @wso2is/dynamic-forms@2.0.88
  - @wso2is/form@2.0.89

## 2.20.100

### Patch Changes

- Updated dependencies [[`3533ef2c2cc693af44884f32e42e506d462704aa`](https://github.com/wso2/identity-apps/commit/3533ef2c2cc693af44884f32e42e506d462704aa)]:
  - @wso2is/admin.extensions.v1@2.21.70
  - @wso2is/admin.core.v1@2.23.30

## 2.20.99

### Patch Changes

- Updated dependencies [[`1f7f75c007d4c8c562c0d72d29db6760f20a15e6`](https://github.com/wso2/identity-apps/commit/1f7f75c007d4c8c562c0d72d29db6760f20a15e6)]:
  - @wso2is/admin.extensions.v1@2.21.69
  - @wso2is/admin.core.v1@2.23.29

## 2.20.98

### Patch Changes

- Updated dependencies [[`198c2432e6eacdc2bcf1bb9e7432ea7d700f7534`](https://github.com/wso2/identity-apps/commit/198c2432e6eacdc2bcf1bb9e7432ea7d700f7534)]:
  - @wso2is/react-components@2.2.29
  - @wso2is/admin.core.v1@2.23.28
  - @wso2is/admin.extensions.v1@2.21.68
  - @wso2is/dynamic-forms@2.0.87
  - @wso2is/form@2.0.88

## 2.20.97

### Patch Changes

- Updated dependencies [[`51f97383095dd3c797c596bb67027a35b92b15cf`](https://github.com/wso2/identity-apps/commit/51f97383095dd3c797c596bb67027a35b92b15cf)]:
  - @wso2is/admin.extensions.v1@2.21.67
  - @wso2is/admin.core.v1@2.23.27

## 2.20.96

### Patch Changes

- Updated dependencies [[`40fee44a8d9ca90909c0470fe1b38b8a919318c5`](https://github.com/wso2/identity-apps/commit/40fee44a8d9ca90909c0470fe1b38b8a919318c5)]:
  - @wso2is/admin.extensions.v1@2.21.66
  - @wso2is/admin.core.v1@2.23.26

## 2.20.95

### Patch Changes

- [#6689](https://github.com/wso2/identity-apps/pull/6689) [`8a642b219422f09a4be1d105bcf8521cd7957128`](https://github.com/wso2/identity-apps/commit/8a642b219422f09a4be1d105bcf8521cd7957128) Thanks [@NipuniBhagya](https://github.com/NipuniBhagya)! - Bump React SDK version

- Updated dependencies [[`d9615827f6e7c2f087c1debdb377e02e66ac4e62`](https://github.com/wso2/identity-apps/commit/d9615827f6e7c2f087c1debdb377e02e66ac4e62), [`8a642b219422f09a4be1d105bcf8521cd7957128`](https://github.com/wso2/identity-apps/commit/8a642b219422f09a4be1d105bcf8521cd7957128)]:
  - @wso2is/admin.extensions.v1@2.21.65
  - @wso2is/admin.core.v1@2.23.25
  - @wso2is/theme@2.0.98
  - @wso2is/react-components@2.2.28
  - @wso2is/dynamic-forms@2.0.86
  - @wso2is/form@2.0.87

## 2.20.94

### Patch Changes

- Updated dependencies []:
  - @wso2is/admin.core.v1@2.23.24
  - @wso2is/admin.extensions.v1@2.21.64

## 2.20.93

### Patch Changes

- Updated dependencies [[`d742d26e18b04f96ec63d9bf54361a537402a3dc`](https://github.com/wso2/identity-apps/commit/d742d26e18b04f96ec63d9bf54361a537402a3dc)]:
  - @wso2is/admin.core.v1@2.23.23
  - @wso2is/admin.extensions.v1@2.21.63

## 2.20.92

### Patch Changes

- Updated dependencies [[`f30d2e0962fb1ee35063f9baf2f80490d6ff62e4`](https://github.com/wso2/identity-apps/commit/f30d2e0962fb1ee35063f9baf2f80490d6ff62e4)]:
  - @wso2is/admin.core.v1@2.23.22
  - @wso2is/admin.extensions.v1@2.21.62

## 2.20.91

### Patch Changes

- Updated dependencies []:
  - @wso2is/admin.core.v1@2.23.21
  - @wso2is/admin.extensions.v1@2.21.61

## 2.20.90

### Patch Changes

- Updated dependencies [[`6cea776ef17bfc5ffce4590bb2785153408528b1`](https://github.com/wso2/identity-apps/commit/6cea776ef17bfc5ffce4590bb2785153408528b1)]:
  - @wso2is/admin.extensions.v1@2.21.60
  - @wso2is/admin.core.v1@2.23.20

## 2.20.89

### Patch Changes

- [#6676](https://github.com/wso2/identity-apps/pull/6676) [`43c13ae8c8067f87b65c95f8ec8416cd297024da`](https://github.com/wso2/identity-apps/commit/43c13ae8c8067f87b65c95f8ec8416cd297024da) Thanks [@Achintha444](https://github.com/Achintha444)! - Update oxygen-ui to `1.13.3`

- Updated dependencies [[`43c13ae8c8067f87b65c95f8ec8416cd297024da`](https://github.com/wso2/identity-apps/commit/43c13ae8c8067f87b65c95f8ec8416cd297024da)]:
  - @wso2is/admin.extensions.v1@2.21.59
  - @wso2is/react-components@2.2.27
  - @wso2is/admin.core.v1@2.23.19
  - @wso2is/access-control@3.0.20
  - @wso2is/dynamic-forms@2.0.85
  - @wso2is/validation@2.0.9
  - @wso2is/forms@2.0.50
  - @wso2is/theme@2.0.97
  - @wso2is/core@2.0.60
  - @wso2is/form@2.0.86
  - @wso2is/i18n@2.5.15

## 2.20.88

### Patch Changes

- Updated dependencies [[`5711502923725307d3c3dfb6e3953e493e9a3ab6`](https://github.com/wso2/identity-apps/commit/5711502923725307d3c3dfb6e3953e493e9a3ab6)]:
  - @wso2is/admin.extensions.v1@2.21.58
  - @wso2is/admin.core.v1@2.23.18

## 2.20.87

### Patch Changes

- Updated dependencies [[`ee0dc227a7e86ad7356ec222c1284e66d634d935`](https://github.com/wso2/identity-apps/commit/ee0dc227a7e86ad7356ec222c1284e66d634d935), [`ee0dc227a7e86ad7356ec222c1284e66d634d935`](https://github.com/wso2/identity-apps/commit/ee0dc227a7e86ad7356ec222c1284e66d634d935)]:
  - @wso2is/core@2.0.59
  - @wso2is/admin.extensions.v1@2.21.57
  - @wso2is/admin.core.v1@2.23.17
  - @wso2is/access-control@3.0.19
  - @wso2is/dynamic-forms@2.0.84
  - @wso2is/form@2.0.85
  - @wso2is/forms@2.0.49
  - @wso2is/i18n@2.5.14
  - @wso2is/react-components@2.2.26

## 2.20.86

### Patch Changes

- Updated dependencies []:
  - @wso2is/admin.core.v1@2.23.16
  - @wso2is/admin.extensions.v1@2.21.56

## 2.20.85

### Patch Changes

- Updated dependencies []:
  - @wso2is/admin.core.v1@2.23.15
  - @wso2is/admin.extensions.v1@2.21.55

## 2.20.84

### Patch Changes

- Updated dependencies []:
  - @wso2is/admin.core.v1@2.23.14
  - @wso2is/admin.extensions.v1@2.21.54

## 2.20.83

### Patch Changes

- [#6651](https://github.com/wso2/identity-apps/pull/6651) [`6bdf8d9c726e3ee2bf575af014098ee5768ee672`](https://github.com/wso2/identity-apps/commit/6bdf8d9c726e3ee2bf575af014098ee5768ee672) Thanks [@Achintha444](https://github.com/Achintha444)! - Update the oxygen version to 1.13.2

- Updated dependencies [[`6bdf8d9c726e3ee2bf575af014098ee5768ee672`](https://github.com/wso2/identity-apps/commit/6bdf8d9c726e3ee2bf575af014098ee5768ee672)]:
  - @wso2is/admin.extensions.v1@2.21.53
  - @wso2is/react-components@2.2.25
  - @wso2is/admin.core.v1@2.23.13
  - @wso2is/access-control@3.0.18
  - @wso2is/dynamic-forms@2.0.83
  - @wso2is/validation@2.0.8
  - @wso2is/forms@2.0.48
  - @wso2is/theme@2.0.96
  - @wso2is/core@2.0.58
  - @wso2is/form@2.0.84
  - @wso2is/i18n@2.5.13

## 2.20.82

### Patch Changes

- Updated dependencies [[`6eea3816bd7cabfbf2137a9a8390ef72d8fe7b9d`](https://github.com/wso2/identity-apps/commit/6eea3816bd7cabfbf2137a9a8390ef72d8fe7b9d)]:
  - @wso2is/admin.extensions.v1@2.21.52
  - @wso2is/admin.core.v1@2.23.12

## 2.20.81

### Patch Changes

- Updated dependencies []:
  - @wso2is/admin.core.v1@2.23.11
  - @wso2is/admin.extensions.v1@2.21.51

## 2.20.80

### Patch Changes

- Updated dependencies []:
  - @wso2is/admin.core.v1@2.23.10
  - @wso2is/admin.extensions.v1@2.21.50

## 2.20.79

### Patch Changes

- Updated dependencies [[`9f8577942314da8308aeae398f6d7d0eaf1b93ed`](https://github.com/wso2/identity-apps/commit/9f8577942314da8308aeae398f6d7d0eaf1b93ed), [`196e3426e7f99b6741e5aada839d2ee3000f005a`](https://github.com/wso2/identity-apps/commit/196e3426e7f99b6741e5aada839d2ee3000f005a)]:
  - @wso2is/i18n@2.5.12
  - @wso2is/theme@2.0.95
  - @wso2is/admin.core.v1@2.23.9
  - @wso2is/admin.extensions.v1@2.21.49
  - @wso2is/react-components@2.2.24
  - @wso2is/dynamic-forms@2.0.82
  - @wso2is/form@2.0.83

## 2.20.78

### Patch Changes

- [#6635](https://github.com/wso2/identity-apps/pull/6635) [`411658f1efc46cf71ea40b6bae511f42891c7a43`](https://github.com/wso2/identity-apps/commit/411658f1efc46cf71ea40b6bae511f42891c7a43) Thanks [@pavinduLakshan](https://github.com/pavinduLakshan)! - Fix some eslint warnings not being shown in vscode editor

* [#6487](https://github.com/wso2/identity-apps/pull/6487) [`0683e51ac6194dfa54c2a5f508d0a33b487b6ebf`](https://github.com/wso2/identity-apps/commit/0683e51ac6194dfa54c2a5f508d0a33b487b6ebf) Thanks [@pavinduLakshan](https://github.com/pavinduLakshan)! - Remove unnecessary legacy mode configs and its usage

* Updated dependencies [[`411658f1efc46cf71ea40b6bae511f42891c7a43`](https://github.com/wso2/identity-apps/commit/411658f1efc46cf71ea40b6bae511f42891c7a43), [`0683e51ac6194dfa54c2a5f508d0a33b487b6ebf`](https://github.com/wso2/identity-apps/commit/0683e51ac6194dfa54c2a5f508d0a33b487b6ebf)]:
  - @wso2is/admin.extensions.v1@2.21.48
  - @wso2is/react-components@2.2.23
  - @wso2is/admin.core.v1@2.23.8
  - @wso2is/access-control@3.0.17
  - @wso2is/dynamic-forms@2.0.81
  - @wso2is/validation@2.0.7
  - @wso2is/forms@2.0.47
  - @wso2is/theme@2.0.94
  - @wso2is/core@2.0.57
  - @wso2is/form@2.0.82
  - @wso2is/i18n@2.5.11

## 2.20.77

### Patch Changes

- [#6632](https://github.com/wso2/identity-apps/pull/6632) [`9ad69fa0a41cc3e6ecbfbe26ecdb7f615242ef8a`](https://github.com/wso2/identity-apps/commit/9ad69fa0a41cc3e6ecbfbe26ecdb7f615242ef8a) Thanks [@Achintha444](https://github.com/Achintha444)! - Update the oxygen version to `1.13.1` to fix the issue in the design of the default Chip design.

- Updated dependencies [[`9ad69fa0a41cc3e6ecbfbe26ecdb7f615242ef8a`](https://github.com/wso2/identity-apps/commit/9ad69fa0a41cc3e6ecbfbe26ecdb7f615242ef8a)]:
  - @wso2is/admin.extensions.v1@2.21.47
  - @wso2is/react-components@2.2.22
  - @wso2is/admin.core.v1@2.23.7
  - @wso2is/access-control@3.0.16
  - @wso2is/dynamic-forms@2.0.80
  - @wso2is/forms@2.0.46
  - @wso2is/theme@2.0.93
  - @wso2is/core@2.0.56
  - @wso2is/form@2.0.81
  - @wso2is/i18n@2.5.10

## 2.20.76

### Patch Changes

- Updated dependencies [[`7071e4f719bbd10ae62f7bfc18fc12e6d9127bc3`](https://github.com/wso2/identity-apps/commit/7071e4f719bbd10ae62f7bfc18fc12e6d9127bc3)]:
  - @wso2is/admin.core.v1@2.23.6
  - @wso2is/i18n@2.5.9
  - @wso2is/admin.extensions.v1@2.21.46

## 2.20.75

### Patch Changes

- Updated dependencies [[`98ae1e51e5e4c1bbaf52ac814af1da1722efb596`](https://github.com/wso2/identity-apps/commit/98ae1e51e5e4c1bbaf52ac814af1da1722efb596)]:
  - @wso2is/theme@2.0.92
  - @wso2is/admin.core.v1@2.23.5
  - @wso2is/admin.extensions.v1@2.21.45
  - @wso2is/react-components@2.2.21
  - @wso2is/dynamic-forms@2.0.79
  - @wso2is/form@2.0.80

## 2.20.74

### Patch Changes

- Updated dependencies []:
  - @wso2is/admin.core.v1@2.23.4
  - @wso2is/admin.extensions.v1@2.21.44

## 2.20.73

### Patch Changes

- Updated dependencies [[`0981cd4b6901ae53119de1bd63f36fba79ebd533`](https://github.com/wso2/identity-apps/commit/0981cd4b6901ae53119de1bd63f36fba79ebd533)]:
  - @wso2is/i18n@2.5.8
  - @wso2is/admin.core.v1@2.23.3
  - @wso2is/admin.extensions.v1@2.21.43

## 2.20.72

### Patch Changes

- [#6617](https://github.com/wso2/identity-apps/pull/6617) [`7e3bfd46f7a76dc74727dfe23ebbca66675dff85`](https://github.com/wso2/identity-apps/commit/7e3bfd46f7a76dc74727dfe23ebbca66675dff85) Thanks [@Achintha444](https://github.com/Achintha444)! - update the design of the Chip component

- Updated dependencies [[`7e3bfd46f7a76dc74727dfe23ebbca66675dff85`](https://github.com/wso2/identity-apps/commit/7e3bfd46f7a76dc74727dfe23ebbca66675dff85)]:
  - @wso2is/admin.extensions.v1@2.21.42
  - @wso2is/react-components@2.2.20
  - @wso2is/admin.core.v1@2.23.2
  - @wso2is/access-control@3.0.15
  - @wso2is/dynamic-forms@2.0.78
  - @wso2is/forms@2.0.45
  - @wso2is/theme@2.0.91
  - @wso2is/core@2.0.55
  - @wso2is/form@2.0.79
  - @wso2is/i18n@2.5.7

## 2.20.71

### Patch Changes

- [#6616](https://github.com/wso2/identity-apps/pull/6616) [`768bb7367149129d198d65d69f07e6f97a6a2ed7`](https://github.com/wso2/identity-apps/commit/768bb7367149129d198d65d69f07e6f97a6a2ed7) Thanks [@pavinduLakshan](https://github.com/pavinduLakshan)! - Upgrade asgardeo react sdk version

- Updated dependencies [[`768bb7367149129d198d65d69f07e6f97a6a2ed7`](https://github.com/wso2/identity-apps/commit/768bb7367149129d198d65d69f07e6f97a6a2ed7)]:
  - @wso2is/admin.extensions.v1@2.21.41
  - @wso2is/admin.core.v1@2.23.1
  - @wso2is/core@2.0.54
  - @wso2is/access-control@3.0.14
  - @wso2is/dynamic-forms@2.0.77
  - @wso2is/form@2.0.78
  - @wso2is/forms@2.0.44
  - @wso2is/i18n@2.5.6
  - @wso2is/react-components@2.2.19

## 2.20.70

### Patch Changes

- Updated dependencies [[`5fc75427e1f0533085be5eea41f5eb1ada894b67`](https://github.com/wso2/identity-apps/commit/5fc75427e1f0533085be5eea41f5eb1ada894b67)]:
  - @wso2is/admin.core.v1@2.23.0
  - @wso2is/admin.extensions.v1@2.21.40

## 2.20.69

### Patch Changes

- [#6608](https://github.com/wso2/identity-apps/pull/6608) [`5d49c2defe346f4e2a4391f20689f5039d9b6066`](https://github.com/wso2/identity-apps/commit/5d49c2defe346f4e2a4391f20689f5039d9b6066) Thanks [@pavinduLakshan](https://github.com/pavinduLakshan)! - Update asgardeo react sdk version

- Updated dependencies [[`5d49c2defe346f4e2a4391f20689f5039d9b6066`](https://github.com/wso2/identity-apps/commit/5d49c2defe346f4e2a4391f20689f5039d9b6066)]:
  - @wso2is/admin.extensions.v1@2.21.39
  - @wso2is/admin.core.v1@2.22.11
  - @wso2is/core@2.0.53
  - @wso2is/access-control@3.0.13
  - @wso2is/dynamic-forms@2.0.76
  - @wso2is/form@2.0.77
  - @wso2is/forms@2.0.43
  - @wso2is/i18n@2.5.5
  - @wso2is/react-components@2.2.18

## 2.20.68

### Patch Changes

- Updated dependencies [[`91db151942242a5829066d4b1d42cf8ce4feafe9`](https://github.com/wso2/identity-apps/commit/91db151942242a5829066d4b1d42cf8ce4feafe9)]:
  - @wso2is/i18n@2.5.4
  - @wso2is/admin.core.v1@2.22.10
  - @wso2is/admin.extensions.v1@2.21.38

## 2.20.67

### Patch Changes

- Updated dependencies [[`c958ec82e451e0b7b30eb6fa2a25de59abefe31e`](https://github.com/wso2/identity-apps/commit/c958ec82e451e0b7b30eb6fa2a25de59abefe31e)]:
  - @wso2is/admin.extensions.v1@2.21.37
  - @wso2is/admin.core.v1@2.22.9

## 2.20.66

### Patch Changes

- Updated dependencies []:
  - @wso2is/admin.core.v1@2.22.8
  - @wso2is/admin.extensions.v1@2.21.36

## 2.20.65

### Patch Changes

- Updated dependencies [[`898d86fa22f8819db0961c6de429484c097bb3ab`](https://github.com/wso2/identity-apps/commit/898d86fa22f8819db0961c6de429484c097bb3ab)]:
  - @wso2is/admin.extensions.v1@2.21.35
  - @wso2is/react-components@2.2.17
  - @wso2is/admin.core.v1@2.22.7
  - @wso2is/core@2.0.52
  - @wso2is/dynamic-forms@2.0.75
  - @wso2is/form@2.0.76
  - @wso2is/access-control@3.0.12
  - @wso2is/forms@2.0.42
  - @wso2is/i18n@2.5.3

## 2.20.64

### Patch Changes

- Updated dependencies [[`e5b95f9ed5ab1c50c8339364f15dfab1eb0ee27d`](https://github.com/wso2/identity-apps/commit/e5b95f9ed5ab1c50c8339364f15dfab1eb0ee27d)]:
  - @wso2is/i18n@2.5.2
  - @wso2is/admin.core.v1@2.22.6
  - @wso2is/admin.extensions.v1@2.21.34

## 2.20.63

### Patch Changes

- Updated dependencies [[`b0e396cc7b02051c9191337dc207a851d1aea360`](https://github.com/wso2/identity-apps/commit/b0e396cc7b02051c9191337dc207a851d1aea360)]:
  - @wso2is/theme@2.0.90
  - @wso2is/admin.core.v1@2.22.5
  - @wso2is/admin.extensions.v1@2.21.33
  - @wso2is/react-components@2.2.16
  - @wso2is/dynamic-forms@2.0.74
  - @wso2is/form@2.0.75

## 2.20.62

### Patch Changes

- Updated dependencies [[`2cb42f81fd5acddb6dcb534183f6c0332ec53bff`](https://github.com/wso2/identity-apps/commit/2cb42f81fd5acddb6dcb534183f6c0332ec53bff)]:
  - @wso2is/admin.core.v1@2.22.4
  - @wso2is/admin.extensions.v1@2.21.32

## 2.20.61

### Patch Changes

- Updated dependencies [[`6500ca1be1c4bbc939c7a0024b80f2aa5be123f1`](https://github.com/wso2/identity-apps/commit/6500ca1be1c4bbc939c7a0024b80f2aa5be123f1)]:
  - @wso2is/react-components@2.2.15
  - @wso2is/admin.core.v1@2.22.3
  - @wso2is/admin.extensions.v1@2.21.31
  - @wso2is/dynamic-forms@2.0.73
  - @wso2is/form@2.0.74

## 2.20.60

### Patch Changes

- Updated dependencies [[`3392011ce0dddf65ac9072a1a153f28c0e7e846f`](https://github.com/wso2/identity-apps/commit/3392011ce0dddf65ac9072a1a153f28c0e7e846f)]:
  - @wso2is/admin.core.v1@2.22.2
  - @wso2is/admin.extensions.v1@2.21.30

## 2.20.59

### Patch Changes

- Updated dependencies [[`7f50838d255ffeea0d8c65e1a696f6a923738146`](https://github.com/wso2/identity-apps/commit/7f50838d255ffeea0d8c65e1a696f6a923738146)]:
  - @wso2is/react-components@2.2.14
  - @wso2is/i18n@2.5.1
  - @wso2is/admin.core.v1@2.22.1
  - @wso2is/admin.extensions.v1@2.21.29
  - @wso2is/dynamic-forms@2.0.72
  - @wso2is/form@2.0.73

## 2.20.58

### Patch Changes

- Updated dependencies [[`a7d0c020b04ba382733280407fc202910f4fc8f4`](https://github.com/wso2/identity-apps/commit/a7d0c020b04ba382733280407fc202910f4fc8f4)]:
  - @wso2is/admin.core.v1@2.22.0
  - @wso2is/i18n@2.5.0
  - @wso2is/admin.extensions.v1@2.21.28

## 2.20.57

### Patch Changes

- Updated dependencies [[`f1d9b7ccbe14f1a42b6d3360da664acf39ba6909`](https://github.com/wso2/identity-apps/commit/f1d9b7ccbe14f1a42b6d3360da664acf39ba6909)]:
  - @wso2is/theme@2.0.89
  - @wso2is/admin.extensions.v1@2.21.27
  - @wso2is/react-components@2.2.13
  - @wso2is/admin.core.v1@2.21.27
  - @wso2is/dynamic-forms@2.0.71
  - @wso2is/form@2.0.72

## 2.20.56

### Patch Changes

- Updated dependencies []:
  - @wso2is/admin.core.v1@2.21.26
  - @wso2is/admin.extensions.v1@2.21.26

## 2.20.55

### Patch Changes

- Updated dependencies [[`82bbbf2303853076342ef80ef7d987bed16df01f`](https://github.com/wso2/identity-apps/commit/82bbbf2303853076342ef80ef7d987bed16df01f)]:
  - @wso2is/admin.core.v1@2.21.25
  - @wso2is/i18n@2.4.8
  - @wso2is/admin.extensions.v1@2.21.25

## 2.20.54

### Patch Changes

- Updated dependencies [[`1820d54f7dd5fa826c4747964fd2c1af9b7c3d8c`](https://github.com/wso2/identity-apps/commit/1820d54f7dd5fa826c4747964fd2c1af9b7c3d8c)]:
  - @wso2is/admin.core.v1@2.21.24
  - @wso2is/admin.extensions.v1@2.21.24

## 2.20.53

### Patch Changes

- Updated dependencies [[`a533e58d21d759f0a27d804f17b042a2819a8955`](https://github.com/wso2/identity-apps/commit/a533e58d21d759f0a27d804f17b042a2819a8955)]:
  - @wso2is/admin.extensions.v1@2.21.23
  - @wso2is/i18n@2.4.7
  - @wso2is/admin.core.v1@2.21.23

## 2.20.52

### Patch Changes

- Updated dependencies [[`1201f1179cda981617c35b6d9839abe768d5a394`](https://github.com/wso2/identity-apps/commit/1201f1179cda981617c35b6d9839abe768d5a394)]:
  - @wso2is/admin.extensions.v1@2.21.22
  - @wso2is/theme@2.0.88
  - @wso2is/admin.core.v1@2.21.22
  - @wso2is/react-components@2.2.12
  - @wso2is/dynamic-forms@2.0.70
  - @wso2is/form@2.0.71

## 2.20.51

### Patch Changes

- Updated dependencies [[`8fa06039e0791823d9de3c290cb4e93557f77f81`](https://github.com/wso2/identity-apps/commit/8fa06039e0791823d9de3c290cb4e93557f77f81)]:
  - @wso2is/admin.extensions.v1@2.21.21
  - @wso2is/admin.core.v1@2.21.21

## 2.20.50

### Patch Changes

- Updated dependencies [[`d376f489cceae4ab415dcf6ae1ffd536baa47f9a`](https://github.com/wso2/identity-apps/commit/d376f489cceae4ab415dcf6ae1ffd536baa47f9a)]:
  - @wso2is/admin.extensions.v1@2.21.20
  - @wso2is/admin.core.v1@2.21.20

## 2.20.49

### Patch Changes

- Updated dependencies []:
  - @wso2is/admin.core.v1@2.21.19
  - @wso2is/admin.extensions.v1@2.21.19

## 2.20.48

### Patch Changes

- Updated dependencies [[`1e079568c0ba1f4e158ec9a666df58c2f7c17d02`](https://github.com/wso2/identity-apps/commit/1e079568c0ba1f4e158ec9a666df58c2f7c17d02)]:
  - @wso2is/admin.extensions.v1@2.21.18
  - @wso2is/admin.core.v1@2.21.18

## 2.20.47

### Patch Changes

- Updated dependencies [[`c58df1f13afd6ccc28cc129518ac86bab6419744`](https://github.com/wso2/identity-apps/commit/c58df1f13afd6ccc28cc129518ac86bab6419744)]:
  - @wso2is/admin.extensions.v1@2.21.17
  - @wso2is/admin.core.v1@2.21.17

## 2.20.46

### Patch Changes

- Updated dependencies [[`85600f55bcb1db924b28681c903a4e98b9558116`](https://github.com/wso2/identity-apps/commit/85600f55bcb1db924b28681c903a4e98b9558116)]:
  - @wso2is/react-components@2.2.11
  - @wso2is/access-control@3.0.11
  - @wso2is/dynamic-forms@2.0.69
  - @wso2is/validation@2.0.6
  - @wso2is/forms@2.0.41
  - @wso2is/theme@2.0.87
  - @wso2is/core@2.0.51
  - @wso2is/form@2.0.70
  - @wso2is/i18n@2.4.6
  - @wso2is/admin.core.v1@2.21.16
  - @wso2is/admin.extensions.v1@2.21.16

## 2.20.45

### Patch Changes

- Updated dependencies []:
  - @wso2is/admin.core.v1@2.21.15
  - @wso2is/admin.extensions.v1@2.21.15

## 2.20.44

### Patch Changes

- Updated dependencies [[`2ba92ddb826fded335a6264d598a5183dc5d79d0`](https://github.com/wso2/identity-apps/commit/2ba92ddb826fded335a6264d598a5183dc5d79d0)]:
  - @wso2is/admin.extensions.v1@2.21.14
  - @wso2is/admin.core.v1@2.21.14

## 2.20.43

### Patch Changes

- Updated dependencies [[`f19ab7f15f718590204385c8522e3fc83a6055b3`](https://github.com/wso2/identity-apps/commit/f19ab7f15f718590204385c8522e3fc83a6055b3)]:
  - @wso2is/admin.extensions.v1@2.21.13
  - @wso2is/admin.core.v1@2.21.13

## 2.20.42

### Patch Changes

- Updated dependencies []:
  - @wso2is/admin.core.v1@2.21.12
  - @wso2is/admin.extensions.v1@2.21.12

## 2.20.41

### Patch Changes

- Updated dependencies [[`df3842a93f108a90146d8e8b9b1bb90fc6a32465`](https://github.com/wso2/identity-apps/commit/df3842a93f108a90146d8e8b9b1bb90fc6a32465), [`fb99538a3379188e56c3a537281a2ba880c34804`](https://github.com/wso2/identity-apps/commit/fb99538a3379188e56c3a537281a2ba880c34804)]:
  - @wso2is/admin.extensions.v1@2.21.11
  - @wso2is/i18n@2.4.5
  - @wso2is/admin.core.v1@2.21.11

## 2.20.40

### Patch Changes

- Updated dependencies [[`dea861307c887c802107a741662d0413399aba03`](https://github.com/wso2/identity-apps/commit/dea861307c887c802107a741662d0413399aba03)]:
  - @wso2is/admin.extensions.v1@2.21.10
  - @wso2is/admin.core.v1@2.21.10

## 2.20.39

### Patch Changes

- Updated dependencies [[`2a0f4df1570a146aaf079cfc50b2fb52ff3c9465`](https://github.com/wso2/identity-apps/commit/2a0f4df1570a146aaf079cfc50b2fb52ff3c9465)]:
  - @wso2is/i18n@2.4.4
  - @wso2is/admin.core.v1@2.21.9
  - @wso2is/admin.extensions.v1@2.21.9

## 2.20.38

### Patch Changes

- Updated dependencies [[`6cbe0406657561063905c5c35e6981f16ef87387`](https://github.com/wso2/identity-apps/commit/6cbe0406657561063905c5c35e6981f16ef87387)]:
  - @wso2is/admin.extensions.v1@2.21.8
  - @wso2is/admin.core.v1@2.21.8

## 2.20.37

### Patch Changes

- Updated dependencies []:
  - @wso2is/admin.core.v1@2.21.7
  - @wso2is/admin.extensions.v1@2.21.7

## 2.20.36

### Patch Changes

- Updated dependencies [[`e44d40bd90aeb8b04042aa3b4836f9b4883d0e34`](https://github.com/wso2/identity-apps/commit/e44d40bd90aeb8b04042aa3b4836f9b4883d0e34)]:
  - @wso2is/i18n@2.4.3
  - @wso2is/admin.core.v1@2.21.6
  - @wso2is/admin.extensions.v1@2.21.6

## 2.20.35

### Patch Changes

- Updated dependencies [[`b1e9c3064894e54fce5dcaa9c5afcf3be68cde49`](https://github.com/wso2/identity-apps/commit/b1e9c3064894e54fce5dcaa9c5afcf3be68cde49)]:
  - @wso2is/admin.extensions.v1@2.21.5
  - @wso2is/admin.core.v1@2.21.5
  - @wso2is/theme@2.0.86
  - @wso2is/react-components@2.2.10
  - @wso2is/dynamic-forms@2.0.68
  - @wso2is/form@2.0.69

## 2.20.34

### Patch Changes

- Updated dependencies [[`724b808017d8ed4649eb672ba53d95dc59251741`](https://github.com/wso2/identity-apps/commit/724b808017d8ed4649eb672ba53d95dc59251741)]:
  - @wso2is/admin.extensions.v1@2.21.4
  - @wso2is/admin.core.v1@2.21.4

## 2.20.33

### Patch Changes

- Updated dependencies [[`6cd6be837b6bee2ba92bb745bf9470f47d080a90`](https://github.com/wso2/identity-apps/commit/6cd6be837b6bee2ba92bb745bf9470f47d080a90)]:
  - @wso2is/admin.extensions.v1@2.21.3
  - @wso2is/admin.core.v1@2.21.3

## 2.20.32

### Patch Changes

- Updated dependencies [[`d6a846aec10597470a11ecce90c27cdf0c6b240d`](https://github.com/wso2/identity-apps/commit/d6a846aec10597470a11ecce90c27cdf0c6b240d), [`1e59bc54a206b22f49ddeae4ef3645e5ca351188`](https://github.com/wso2/identity-apps/commit/1e59bc54a206b22f49ddeae4ef3645e5ca351188)]:
  - @wso2is/admin.extensions.v1@2.21.2
  - @wso2is/admin.core.v1@2.21.2
  - @wso2is/access-control@3.0.10
  - @wso2is/core@2.0.50
  - @wso2is/i18n@2.4.2
  - @wso2is/dynamic-forms@2.0.67
  - @wso2is/form@2.0.68
  - @wso2is/forms@2.0.40
  - @wso2is/react-components@2.2.9

## 2.20.31

### Patch Changes

- Updated dependencies [[`2539cb9a769fdeedb6c44985dd76fee91114ced6`](https://github.com/wso2/identity-apps/commit/2539cb9a769fdeedb6c44985dd76fee91114ced6), [`0215c1a74a2f8940d7049e54ec2425b996e50d78`](https://github.com/wso2/identity-apps/commit/0215c1a74a2f8940d7049e54ec2425b996e50d78)]:
  - @wso2is/i18n@2.4.1
  - @wso2is/core@2.0.49
  - @wso2is/admin.core.v1@2.21.1
  - @wso2is/admin.extensions.v1@2.21.1
  - @wso2is/access-control@3.0.9
  - @wso2is/dynamic-forms@2.0.66
  - @wso2is/form@2.0.67
  - @wso2is/forms@2.0.39
  - @wso2is/react-components@2.2.8

## 2.20.30

### Patch Changes

- Updated dependencies [[`5fb9e9e3037d4f04e586e4fd9c39d577b994c4b1`](https://github.com/wso2/identity-apps/commit/5fb9e9e3037d4f04e586e4fd9c39d577b994c4b1), [`b339d3a607f060015b115a90219989d663ec02bf`](https://github.com/wso2/identity-apps/commit/b339d3a607f060015b115a90219989d663ec02bf)]:
  - @wso2is/admin.extensions.v1@2.21.0
  - @wso2is/admin.core.v1@2.21.0
  - @wso2is/i18n@2.4.0

## 2.20.29

### Patch Changes

- Updated dependencies []:
  - @wso2is/admin.core.v1@2.20.29
  - @wso2is/admin.extensions.v1@2.20.29

## 2.20.28

### Patch Changes

- Updated dependencies [[`6f31b8cffa067bfd9c6df26ef425375c528985a6`](https://github.com/wso2/identity-apps/commit/6f31b8cffa067bfd9c6df26ef425375c528985a6), [`0d2c754bd252c3933db2709a5220240efa8bdd96`](https://github.com/wso2/identity-apps/commit/0d2c754bd252c3933db2709a5220240efa8bdd96), [`3bd1bdc4d403f3d4cd06a05813394fba91721e85`](https://github.com/wso2/identity-apps/commit/3bd1bdc4d403f3d4cd06a05813394fba91721e85)]:
  - @wso2is/admin.extensions.v1@2.20.28
  - @wso2is/admin.core.v1@2.20.28

## 2.20.27

### Patch Changes

- Updated dependencies [[`4b2a916ee2a152d9158f2f6746da35c5f0ec1e0d`](https://github.com/wso2/identity-apps/commit/4b2a916ee2a152d9158f2f6746da35c5f0ec1e0d)]:
  - @wso2is/admin.extensions.v1@2.20.27
  - @wso2is/admin.core.v1@2.20.27

## 2.20.26

### Patch Changes

- Updated dependencies [[`31d2e8976ff8d02de3409840b979301ae8a2ea27`](https://github.com/wso2/identity-apps/commit/31d2e8976ff8d02de3409840b979301ae8a2ea27), [`70604ae98b23ca3d9c061c56c5bad7a6d144c0f4`](https://github.com/wso2/identity-apps/commit/70604ae98b23ca3d9c061c56c5bad7a6d144c0f4), [`305f37225bcb656a16ce616e0a48b3c27c7da3ab`](https://github.com/wso2/identity-apps/commit/305f37225bcb656a16ce616e0a48b3c27c7da3ab)]:
  - @wso2is/admin.extensions.v1@2.20.26
  - @wso2is/i18n@2.3.9
  - @wso2is/admin.core.v1@2.20.26

## 2.20.25

### Patch Changes

- Updated dependencies [[`9b3e0fdb829ec2f4bb9000f599ad2b1153a03642`](https://github.com/wso2/identity-apps/commit/9b3e0fdb829ec2f4bb9000f599ad2b1153a03642), [`76d6a48c92070eb6716197c5488f16fce7dc8bf2`](https://github.com/wso2/identity-apps/commit/76d6a48c92070eb6716197c5488f16fce7dc8bf2)]:
  - @wso2is/admin.core.v1@2.20.25
  - @wso2is/admin.extensions.v1@2.20.25

## 2.20.24

### Patch Changes

- Updated dependencies [[`1aedc77eff0290d8263e290fef298039e4c98e34`](https://github.com/wso2/identity-apps/commit/1aedc77eff0290d8263e290fef298039e4c98e34)]:
  - @wso2is/admin.extensions.v1@2.20.24
  - @wso2is/admin.core.v1@2.20.24

## 2.20.23

### Patch Changes

- Updated dependencies []:
  - @wso2is/admin.core.v1@2.20.23
  - @wso2is/admin.extensions.v1@2.20.23

## 2.20.22

### Patch Changes

- Updated dependencies [[`7b935a53556b71947711536e95f548b28aa69eaf`](https://github.com/wso2/identity-apps/commit/7b935a53556b71947711536e95f548b28aa69eaf)]:
  - @wso2is/admin.core.v1@2.20.22
  - @wso2is/admin.extensions.v1@2.20.22

## 2.20.21

### Patch Changes

- Updated dependencies []:
  - @wso2is/admin.core.v1@2.20.21
  - @wso2is/admin.extensions.v1@2.20.21

## 2.20.20

### Patch Changes

- Updated dependencies [[`bcbc6964f411192de78ed35f10d8628fa14f2c49`](https://github.com/wso2/identity-apps/commit/bcbc6964f411192de78ed35f10d8628fa14f2c49)]:
  - @wso2is/admin.extensions.v1@2.20.20
  - @wso2is/admin.core.v1@2.20.20

## 2.20.19

### Patch Changes

- Updated dependencies [[`873362943e2514b84759027c10a555827f12a1ef`](https://github.com/wso2/identity-apps/commit/873362943e2514b84759027c10a555827f12a1ef)]:
  - @wso2is/admin.extensions.v1@2.20.19
  - @wso2is/admin.core.v1@2.20.19

## 2.20.18

### Patch Changes

- Updated dependencies [[`2ed2890039a51739721918c224da1b0ffc51d7d0`](https://github.com/wso2/identity-apps/commit/2ed2890039a51739721918c224da1b0ffc51d7d0)]:
  - @wso2is/i18n@2.3.8
  - @wso2is/admin.core.v1@2.20.18
  - @wso2is/admin.extensions.v1@2.20.18

## 2.20.17

### Patch Changes

- Updated dependencies [[`1777f087c138d37bc23104e6fe23302ccd561953`](https://github.com/wso2/identity-apps/commit/1777f087c138d37bc23104e6fe23302ccd561953)]:
  - @wso2is/admin.extensions.v1@2.20.17
  - @wso2is/admin.core.v1@2.20.17

## 2.20.16

### Patch Changes

- Updated dependencies [[`e96de7f6afc24c3117a2e833eb5229ca1ebb88e4`](https://github.com/wso2/identity-apps/commit/e96de7f6afc24c3117a2e833eb5229ca1ebb88e4), [`5906e411dd31ceb41711159eddfdea025781288d`](https://github.com/wso2/identity-apps/commit/5906e411dd31ceb41711159eddfdea025781288d)]:
  - @wso2is/admin.extensions.v1@2.20.16
  - @wso2is/admin.core.v1@2.20.16
  - @wso2is/i18n@2.3.7

## 2.20.15

### Patch Changes

- Updated dependencies []:
  - @wso2is/admin.core.v1@2.20.15
  - @wso2is/admin.extensions.v1@2.20.15

## 2.20.14

### Patch Changes

- Updated dependencies []:
  - @wso2is/admin.core.v1@2.20.14
  - @wso2is/admin.extensions.v1@2.20.14

## 2.20.13

### Patch Changes

- Updated dependencies []:
  - @wso2is/admin.core.v1@2.20.13
  - @wso2is/admin.extensions.v1@2.20.13

## 2.20.12

### Patch Changes

- Updated dependencies []:
  - @wso2is/admin.core.v1@2.20.12
  - @wso2is/admin.extensions.v1@2.20.12

## 2.20.11

### Patch Changes

- Updated dependencies [[`5f2605962390d4a6055d744e138c5daf10f72b91`](https://github.com/wso2/identity-apps/commit/5f2605962390d4a6055d744e138c5daf10f72b91)]:
  - @wso2is/admin.extensions.v1@2.20.11
  - @wso2is/admin.core.v1@2.20.11

## 2.20.10

### Patch Changes

- Updated dependencies [[`aaee6df156311d50d3852ee332d6894fa5bfd2cf`](https://github.com/wso2/identity-apps/commit/aaee6df156311d50d3852ee332d6894fa5bfd2cf)]:
  - @wso2is/admin.extensions.v1@2.20.10
  - @wso2is/admin.core.v1@2.20.10

## 2.20.9

### Patch Changes

- Updated dependencies []:
  - @wso2is/admin.core.v1@2.20.9
  - @wso2is/admin.extensions.v1@2.20.9

## 2.20.8

### Patch Changes

- Updated dependencies []:
  - @wso2is/admin.core.v1@2.20.8
  - @wso2is/admin.extensions.v1@2.20.8

## 2.20.7

### Patch Changes

- Updated dependencies []:
  - @wso2is/admin.core.v1@2.20.7
  - @wso2is/admin.extensions.v1@2.20.7

## 2.20.6

### Patch Changes

- Updated dependencies [[`e01cad085da65461dce7337ef71a1ace2fbfff85`](https://github.com/wso2/identity-apps/commit/e01cad085da65461dce7337ef71a1ace2fbfff85)]:
  - @wso2is/i18n@2.3.6
  - @wso2is/admin.core.v1@2.20.6
  - @wso2is/admin.extensions.v1@2.20.6

## 2.20.5

### Patch Changes

- Updated dependencies [[`12c6333330c4e22d30f5644800dc9b57b4ca4471`](https://github.com/wso2/identity-apps/commit/12c6333330c4e22d30f5644800dc9b57b4ca4471)]:
  - @wso2is/i18n@2.3.5
  - @wso2is/admin.core.v1@2.20.5
  - @wso2is/admin.extensions.v1@2.20.5

## 2.20.4

### Patch Changes

- Updated dependencies [[`d615c10f5fd308dbfc8b5e14149dd29fcec1b99e`](https://github.com/wso2/identity-apps/commit/d615c10f5fd308dbfc8b5e14149dd29fcec1b99e)]:
  - @wso2is/theme@2.0.85
  - @wso2is/react-components@2.2.7
  - @wso2is/admin.extensions.v1@2.20.4
  - @wso2is/admin.core.v1@2.20.4
  - @wso2is/dynamic-forms@2.0.65
  - @wso2is/form@2.0.66

## 2.20.3

### Patch Changes

- [#6348](https://github.com/wso2/identity-apps/pull/6348) [`de4201d75c779ee49c5bea1a63955f88f4b6b966`](https://github.com/wso2/identity-apps/commit/de4201d75c779ee49c5bea1a63955f88f4b6b966) Thanks [@JayaShakthi97](https://github.com/JayaShakthi97)! - Remove unused dependencies and fix version inconsistencies

- Updated dependencies [[`de4201d75c779ee49c5bea1a63955f88f4b6b966`](https://github.com/wso2/identity-apps/commit/de4201d75c779ee49c5bea1a63955f88f4b6b966)]:
  - @wso2is/admin.extensions.v1@2.20.3
  - @wso2is/admin.core.v1@2.20.3

## 2.20.2

### Patch Changes

- Updated dependencies [[`6cee2b738be4d56d8eba01a78d7e3549ca54b717`](https://github.com/wso2/identity-apps/commit/6cee2b738be4d56d8eba01a78d7e3549ca54b717)]:
  - @wso2is/core@2.0.48
  - @wso2is/admin.core.v1@2.20.2
  - @wso2is/admin.extensions.v1@2.20.2
  - @wso2is/access-control@3.0.8
  - @wso2is/dynamic-forms@2.0.64
  - @wso2is/form@2.0.65
  - @wso2is/forms@2.0.38
  - @wso2is/i18n@2.3.4
  - @wso2is/react-components@2.2.6

## 2.20.1

### Patch Changes

- Updated dependencies []:
  - @wso2is/admin.core.v1@2.20.1
  - @wso2is/admin.extensions.v1@2.20.1

## 2.20.0

### Minor Changes

- [#6328](https://github.com/wso2/identity-apps/pull/6328) [`a48348d610accf5e6d946579c71475a79bb7a0f8`](https://github.com/wso2/identity-apps/commit/a48348d610accf5e6d946579c71475a79bb7a0f8) Thanks [@jathushan-r](https://github.com/jathushan-r)! - Standardize import paths by changing relative paths to package names for consistency across features.

### Patch Changes

- Updated dependencies [[`a48348d610accf5e6d946579c71475a79bb7a0f8`](https://github.com/wso2/identity-apps/commit/a48348d610accf5e6d946579c71475a79bb7a0f8)]:
  - @wso2is/admin.extensions.v1@2.20.0
  - @wso2is/admin.core.v1@2.20.0<|MERGE_RESOLUTION|>--- conflicted
+++ resolved
@@ -1,7 +1,5 @@
 # @wso2is/admin.userstores.v1
 
-<<<<<<< HEAD
-=======
 ## 2.26.74
 
 ### Patch Changes
@@ -148,7 +146,6 @@
   - @wso2is/admin.extensions.v1@2.36.28
   - @wso2is/admin.remote-userstores.v1@1.7.59
 
->>>>>>> 4d9cfbc9
 ## 2.26.61
 
 ### Patch Changes
