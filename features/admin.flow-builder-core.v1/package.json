{
    "private": true,
    "name": "@wso2is/admin.flow-builder-core.v1",
    "version": "0.9.13",
    "description": "Flow builder base package for the WSO2 Identity Server admin portal.",
    "author": "WSO2",
    "license": "Apache-2.0",
    "dependencies": {
        "@dnd-kit/abstract": "^0.1.19",
        "@dnd-kit/collision": "^0.1.19",
        "@dnd-kit/dom": "^0.1.19",
        "@dnd-kit/helpers": "^0.1.19",
        "@dnd-kit/react": "^0.1.19",
        "@emotion/react": "^11.11.0",
        "@emotion/styled": "^11.11.0",
        "@lexical/html": "^0.21.0",
        "@lexical/link": "^0.21.0",
        "@lexical/react": "^0.21.0",
        "@lexical/rich-text": "^0.21.0",
        "@lexical/selection": "^0.21.0",
        "@lexical/utils": "^0.21.0",
        "@monaco-editor/react": "^4.5.1",
        "@mui/icons-material": "^5.11.16",
        "@mui/lab": "5.0.0-alpha.129",
        "@mui/material": "^5.13.0",
        "@mui/system": "^5.12.3",
        "@mui/utils": "^5.12.3",
<<<<<<< HEAD
        "@oxygen-ui/react": "^2.4.5",
        "@oxygen-ui/react-icons": "^2.4.5",
        "@wso2is/admin.branding.v1": "workspace:^",
        "@wso2is/admin.core.v1": "^2.46.26",
=======
        "@oxygen-ui/react": "^2.4.6",
        "@oxygen-ui/react-icons": "^2.4.6",
        "@wso2is/admin.core.v1": "^2.49.1",
>>>>>>> 30d4e773
        "@wso2is/admin.flows.v1": "workspace:^",
        "@wso2is/admin.organizations.v1": "workspace:^",
        "@wso2is/common.ai.v1": "^2.27.3",
        "@wso2is/common.branding.v1": "workspace:^",
        "@wso2is/core": "^2.9.5",
        "@xyflow/react": "^12.3.2",
        "@xyflow/system": "^0.0.52",
        "classnames": "^2.2.6",
        "dompurify": "^3.0.9",
        "i18next": "^21.9.1",
        "lexical": "^0.21.0",
        "lodash-es": "^4.17.21",
        "plugins": "link:@dnd-kit/dom/plugins",
        "react-i18next": "^11.18.5",
        "react-redux": "^7.2.9",
        "redux": "^4.0.4",
        "semantic-ui-react": "^2.1.3",
        "uuid": "^8.3.0"
    },
    "devDependencies": {
        "@rollup/plugin-commonjs": "^25.0.7",
        "@rollup/plugin-dynamic-import-vars": "^2.1.2",
        "@rollup/plugin-image": "^3.0.3",
        "@rollup/plugin-json": "^6.1.0",
        "@rollup/plugin-node-resolve": "^15.2.3",
        "@rollup/plugin-typescript": "^11.1.6",
        "@svgr/rollup": "^6.2.1",
        "@testing-library/jest-dom": "^5.11.9",
        "@types/lodash-es": "^4.17.4",
        "@types/react": "^18.0.18",
        "@types/react-redux": "^7.1.25",
        "@types/testing-library__jest-dom": "^5.14.3",
        "rollup": "^4.17.2",
        "rollup-plugin-dts": "^6.1.1",
        "rollup-plugin-generate-package-json": "^3.2.0",
        "rollup-plugin-polyfill-node": "^0.13.0",
        "rollup-plugin-scss": "^4.0.0",
        "rollup-plugin-styles": "^4.0.0",
        "rollup-plugin-svg": "^2.0.0",
        "typescript": "^4.6.4"
    },
    "peerDependencies": {
        "react": "^18.2.0",
        "react-dom": "^18.2.0"
    },
    "browserslist": [
        "> 0.2%"
    ]
}<|MERGE_RESOLUTION|>--- conflicted
+++ resolved
@@ -25,16 +25,10 @@
         "@mui/material": "^5.13.0",
         "@mui/system": "^5.12.3",
         "@mui/utils": "^5.12.3",
-<<<<<<< HEAD
-        "@oxygen-ui/react": "^2.4.5",
-        "@oxygen-ui/react-icons": "^2.4.5",
-        "@wso2is/admin.branding.v1": "workspace:^",
-        "@wso2is/admin.core.v1": "^2.46.26",
-=======
         "@oxygen-ui/react": "^2.4.6",
         "@oxygen-ui/react-icons": "^2.4.6",
-        "@wso2is/admin.core.v1": "^2.49.1",
->>>>>>> 30d4e773
+        "@wso2is/admin.branding.v1": "workspace:^",
+        "@wso2is/admin.core.v1": "workspace:^",
         "@wso2is/admin.flows.v1": "workspace:^",
         "@wso2is/admin.organizations.v1": "workspace:^",
         "@wso2is/common.ai.v1": "^2.27.3",
