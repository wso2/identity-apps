--- conflicted
+++ resolved
@@ -690,11 +690,7 @@
             });
         }
 
-<<<<<<< HEAD
-        if (hasOrganizationReadPermissions) {
-=======
-        if (isOrgDisplayNameFeatureEnabled) {
->>>>>>> 311fb5d5
+        if (isOrgDisplayNameFeatureEnabled && hasOrganizationReadPermissions) {
             options.push(
                 <Dropdown.Item
                     className="action-panel"
