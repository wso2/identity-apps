--- conflicted
+++ resolved
@@ -8,12 +8,8 @@
     "dependencies": {
         "@oxygen-ui/react": "^2.4.3",
         "@oxygen-ui/react-icons": "^2.4.3",
-<<<<<<< HEAD
         "@wso2is/admin.claims.v1": "^2.29.15",
-        "@wso2is/admin.core.v1": "^2.49.115",
-=======
         "@wso2is/admin.core.v1": "^2.49.116",
->>>>>>> 9ff96bbb
         "@wso2is/admin.feature-gate.v1": "workspace:^",
         "@wso2is/admin.flow-builder-core.v1": "workspace:^",
         "@wso2is/admin.registration-flow-builder.v1": "^0.10.68",
