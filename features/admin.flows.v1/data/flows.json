{
    "flows": [
        {
            "id": "registration",
            "heading": "Self Registration",
            "description": "Design and customize the user registration journey with a flexible, no-code flow composer.",
            "featureStatusKey": "flows.types.list.registration",
            "path": "REGISTRATION_FLOW_BUILDER",
            "type": "REGISTRATION",
            "disabled": false
        },
        {
            "id": "password-recovery",
            "heading": "Password Recovery",
            "description": "Design and customize the user password recovery journey with a flexible, no-code flow composer.",
            "featureStatusKey": "flows.types.list.passwordRecovery",
            "path": "PASSWORD_RECOVERY_FLOW_BUILDER",
            "type": "PASSWORD_RECOVERY",
            "disabled": false
        },
        {
            "id": "invite-user-to-set-password",
            "heading": "Invite User to Set Password",
            "description": "Design and customize the invite-user password setup journey with a flexible, no-code flow composer.",
            "featureStatusKey": "flows.types.list.inviteUserToSetPassword",
            "path": "INVITE_USER_PASSWORD_SETUP_FLOW_BUILDER",
            "type": "INVITED_USER_REGISTRATION",
<<<<<<< HEAD
            "disabled": true
=======
            "disabled": false
>>>>>>> bc6c4592
        }
    ]
}<|MERGE_RESOLUTION|>--- conflicted
+++ resolved
@@ -25,11 +25,7 @@
             "featureStatusKey": "flows.types.list.inviteUserToSetPassword",
             "path": "INVITE_USER_PASSWORD_SETUP_FLOW_BUILDER",
             "type": "INVITED_USER_REGISTRATION",
-<<<<<<< HEAD
-            "disabled": true
-=======
             "disabled": false
->>>>>>> bc6c4592
         }
     ]
 }