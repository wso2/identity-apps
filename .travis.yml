--- conflicted
+++ resolved
@@ -1,14 +1,6 @@
 language: java
-<<<<<<< HEAD
 cache:
   directories:
-  - .autoconf
-  - $HOME/.m2
-=======
-# cache:
-#   directories:
-#   - .autoconf
-#   - $HOME/.m2
->>>>>>> 13ef1e1e
-script: mvn clean install -q
-sudo: true+    - .autoconf
+    - $HOME/.m2
+script: mvn clean install -q