--- conflicted
+++ resolved
@@ -206,9 +206,7 @@
            }
 
       }
-<<<<<<< HEAD
-=======
-
+      
       .column {
           &.resource-item-column {
               display: flex;
@@ -219,11 +217,7 @@
                   flex-shrink: 0;
               }
           }
-      }
-}
->>>>>>> 56b3fca9
-
-      .column {
+          
           &.overflow-wrap {
               overflow-wrap: break-word;
           }
