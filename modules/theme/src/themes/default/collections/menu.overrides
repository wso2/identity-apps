/*!
 * Copyright (c) 2019, WSO2 Inc. (http://www.wso2.org) All Rights Reserved.
 *
 * WSO2 Inc. licenses this file to you under the Apache License,
 * Version 2.0 (the "License"); you may not use this file except
 * in compliance with the License.
 * You may obtain a copy of the License at
 *
 *     http://www.apache.org/licenses/LICENSE-2.0
 *
 * Unless required by applicable law or agreed to in writing,
 * software distributed under the License is distributed on an
 * "AS IS" BASIS, WITHOUT WARRANTIES OR CONDITIONS OF ANY
 * KIND, either express or implied. See the License for the
 * specific language governing permissions and limitations
 * under the License.
 *
 */

/*******************************
         Theme Overrides
*******************************/

.ui.menu {
    &.app-header, &.app-footer {
        .item {
            &:hover, &:active, &:focus, &:visited {
                background: transparent;
            }
        }
    }
    &.app-header {
        display: @appHeaderDisplay;
        background: @appHeaderBackground;
        height: @appHeaderHeight;
        box-shadow: @appHeaderBoxShadow;
        border-bottom: @appHeaderBorderBottom;

        .app-header-container {
            background: @appHeaderContainerBackground;

            .icon.bars {
                color: @appHeaderHamburgerIconColor;
            }
            display: flex;
            justify-content: space-between;
        }
        &.has-announcement {
            display: block;
            height: auto;
        }
        .header-extensions {
            .header-link {
                .header-link-inner {
                    background: @appHeaderExtensionLinkBackground;
                    padding: 10px 15px;
                    border-radius: @defaultBorderRadius;
                    color: @appHeaderExtensionLinkColor;

                    &:hover {
                        cursor: pointer;
                        background: @appHeaderExtensionLinkHoverBackground;
                    }
                }
            }
            .item.secondary-panel-item {
                background: @appHeaderPortalSwitchExtensionBackgroundColor;
                color: @appHeaderPortalSwitchExtensionColor;

                &.active {
                    color: @appHeaderPortalSwitchExtensionActiveColor;
                    border-bottom: @appHeaderPortalSwitchExtensionActiveBorderBottom;
                }
            }
            &.right {
                >.item {
                    &:not(:last-child) {
                        padding-left: @appHeaderExtensionItemPaddingLeft;
                        padding-right: @appHeaderExtensionItemPaddingRight;
                    }
    
                    >.item {
                        padding: @appHeaderExtensionInnerItemPadding;
                    }
                    
                    .theme-icon {
                        i {
                            width: 100%;
                            height: 100%;
                        }
                    }
                }
            }
        }
        .header-container {
            display: flex;
            justify-content: space-between;
        }
        // Common styles for header drop-downs.
        .header-dropdown {
            .header-dropdown-menu {
                padding: @userDropdownPadding;

                .header-dropdown-item {
                    border: none;
                    margin: @userDropdownLinkMargin;
                    padding: 1.2em 1em!important;
                    border-radius: @defaultBorderRadius !important;

                    &:last-child {
                        margin-bottom: 0 !important;
                    }
                    
                    .header-dropdown-item-inner {
                        padding: 0;
                        
                        &.flex {
                            display: flex !important;
                        }
                        
                        .header {
                            font-weight: 400;
                        }
                        .meta {
                            color: @nobel;
                        }
                    }
                }
            }

            // App switch dropdown overrides.
            &.app-switch-dropdown {
                .header-dropdown-menu {
                    .header-dropdown-item {
                        &:first-child {
                            margin-top: 0 !important;
                        }
                    }
                }
            }
        }
        .user-dropdown {
            &:hover, &:active, &:focus {
                background: transparent;
            }
            .divider {
                margin: 0;
            }
            .user-dropdown-trigger {
                display: contents;

                .username {
                    color: @userDropdownTriggerTextColor;
                    display: inline-block;
                    margin-right: 0.7em;
                    text-align: right;
                    display: inline-block;
                    max-width: 100px;
                    overflow: hidden;
                    text-overflow: ellipsis;
                    white-space: nowrap;
                }
            }
            .menu {
                min-width: @userDropdownMinWidth !important;
                padding: @userDropdownPadding;

                .header {
                    border-bottom: 1px solid @defaultBorderColor;

                    .content{
                        padding-left: 15px;

                        .description {
                            margin-top: 0;

                            &.linked {
                                cursor: pointer;
                            }

                            .name {
                                font-weight: bold;
                                min-width: 100px;
                            }
                            .email {
                                color: @nobel;
                                min-width: 100px;
                            }
                        }
                    }
                }
                .linked-accounts-list {
                    max-height: 200px;
                    overflow: auto;
                    border-bottom: 1px solid @defaultBorderColor;

                    .linked-account {
                        border-radius: 0 !important;
                        margin: @userDropdownLinkedAccountMargin;
                        border: none;
                        transition: none !important;
                        &:hover {
                            cursor: pointer;
                            background: darken(@whiteSmoke, 2);
                        }
                        .name {
                            font-weight: 400;
                        }
                        .email {
                            color: @nobel;
                        }
                    }
                }
                .action-panel {
                    border: none;
                    margin: @userDropdownLinkMargin;
                    padding: 14px 20px !important;
                    border-radius: 0;

                    &:last-child {
                        margin-bottom: 0 !important;
                    }
                    &.no-hover {
                        &:hover {
                            background: transparent !important;
                        }
                    }
                    .link-icon {
                        color: @textColor;
                    }
                    .link-text {
                        color: @textColor;
                        text-decoration: none;
                    }
                    .action-button {
                        background: #f8f8f8;
                        border: 1px solid #c6c6c6;
                        line-height: 28px;
                        padding: 6px 20px;
                        color: #666;

                        &, &:hover {
                            text-decoration: none;
                        }
                    }
                }
            }
        }
        &:not(.fluid-header) {
            .user-dropdown {
                padding-right: 0;
            }
        }
        .ui.dropdown.item.user-dropdown .menu .item.linked-account {
            &, &:not(.filtered) {
                display: flex;
                padding: @relativeMini @relativeLarge;
            }
        }
        .ui.dropdown.item.user-dropdown .menu .item.header {
            &, &:not(.filtered) {
                display: flex;
                padding: @relativeMini @relativeLarge;
            }
            .ui.divider {
                margin: 0.5rem 0rem;
            }
        }
        .secondary-panel {
            display: @appHeaderSecondaryPanelDisplay;
            box-shadow: @appHeaderSecondaryPanelBoxShadow;
            border-left: @appHeaderSecondaryPanelBorderLeft;
            border-right: @appHeaderSecondaryPanelBorderRight;
            border-bottom: @appHeaderSecondaryPanelBorderBottom;
            border-top: @appHeaderSecondaryPanelBorderTop;
            background: @appHeaderSecondaryPanelBackground;
            height: @appHeaderSecondaryPanelHeight;

            .ui.container {
                height: @appHeaderSecondaryPanelContainerHeight;
            }
            .inner-menu {
                box-shadow: @appHeaderSecondaryPanelInnerMenuBoxShadow;
                border: @appHeaderSecondaryPanelInnerMenuBorder;
                border-radius: @appHeaderSecondaryPanelInnerMenuBorderRadius;
                background: @appHeaderSecondaryPanelInnerMenuBackground;
                height: @appHeaderSecondaryPanelInnerMenuHeight;
                
                .item.secondary-panel-item {
                    background: @appHeaderSecondaryPanelPortalSwitchBackground;
                    color: @appHeaderSecondaryPanelPortalSwitchColor;
                    border-bottom: @appHeaderSecondaryPanelPortalSwitchBorderBottom;
                    
                    &.active {
                        background: @appHeaderSecondaryPanelPortalSwitchActiveBackground;
                        color: @appHeaderSecondaryPanelPortalSwitchActiveColor;
                        border-bottom: @appHeaderSecondaryPanelPortalSwitchActiveBorderBottom;
                    }

                    &:not(.active) {
                        border-bottom: @appHeaderSecondaryPanelPortalSwitchInactiveBorderBottom;
                    }
                    
                    &:first-child {
                        margin-left: @appHeaderSecondaryPanelPortalSwitchesLeftSpacing;
                    }
                }
            }
        }
    }

    &.app-footer {
        background: @appFooterBackground;
        height: @appFooterHeight;

        .footer-link, .footer-dropdown .dropdown-trigger.link {
            color: @appFooterLinkColor;

            &:hover {
                text-decoration: @appFooterLinkTextDecoration;
                cursor: pointer;
            }
        }
    }
}

/*-------------------------------
         User Dropdown
--------------------------------*/

.ui.menu {
    .user-dropdown-menu-trigger {
        padding-left: @userDropdownMenuTriggerPaddingLeft;
    }
    .user-dropdown {
        .user-dropdown-trigger-with-bars-wrapper {
            border-radius: 25px;
            padding: 6px 7px;
            background: @userDropdownTriggerWrapperBackground;

            &:hover, &:active, &:focus {
                background: @userDropdownTriggerHoverWrapperBackground;
            }
            .bars {
                font-size: 1.3em;
                margin: 0 7px;
            }
            .ui-avatar {
                box-shadow: 0 0 0px 2px @white;
            }
        }
        .user-dropdown-menu {
            .authenticated-user {
                &:hover {
                    cursor: pointer;
                    background: @transparentBlack;
                }
            }
            .user-dropdown-links-category-header {
                text-transform: none;
                border-bottom: none !important;
                font-weight: 500;
                color: @lightFontColor;
                padding: 0 20px !important;
                margin-bottom: 8px;
            }
            .user-dropdown-link {
                display: flex !important;
                margin: 0 !important;
                min-height: @userDropdownLinkMinHeight;
            }
            .organization-label {
<<<<<<< HEAD
                background: #e7f0fe;
                margin: 5px;
                min-width: 272px !important;
                text-align: center;
=======
                background: #ffebd2;
                margin: 5px;
                min-width: 272px !important;
                text-align: center;
                width: calc(100% - 10px);
>>>>>>> 25e61423
            }
        }
    }
}

.ui.vertical.menu {
    &.governance-connector-categories {
        width: @governanceConnectorCategoriesMenuWidth;

        .item.active {
            border-left: @activeBorderWidth @primaryColor solid;
        }
    }

    &.side-panel {
        // override the box shadow and border in the semantic ui menu component
        box-shadow: none;
        border-radius: 0;

        &.desktop {
            border: none;

            .side-panel-item {
                &:before {
                    display: none;
                }
            }
        }

        &.mobile {
            border-top: none;
            border-left: none;
            border-right: none;

            .side-panel-item {
                .caret {
                    margin-right: 0;
                }
            }
        }

        .side-panel-category {
            font-size: @sidePanelCategoryFontSize;
            text-transform: @sidePanelCategoryTextTransform;
            color: @lightFontColor;
            padding-left: @itemHorizontalPadding;
            margin-bottom: @sidePanelCategoryMarginBottom;

            &.with-dividers {
                &:not(:first-child) {
                    &:before {
                        content: "";
                        display: block;
                        width: 100%;
                        background-color: @defaultBorderColor;
                        height: 1px;
                        margin: @sidePanelCategoryDividerMargin;
                    }
                }
            }
        }

        .side-panel-item {
            border-radius: @defaultBorderRadius;
            padding: @sidePanelItemPadding;

            .route-name {
                cursor: pointer;
                color: @sidePanelDefaultFontColor;
                padding: 10px 5px;

                .feature-status-label {
                    padding: 3px 6px;
                    margin-left: 6px;
                    font-size: 0.6em;
                    font-weight: 600;
                }
            }

            svg, .icon {
                display: inline-block;
                vertical-align: middle;
                line-height: 1;

                path, .path {
                    fill: @sidePanelDefaultFontColor;
                }
            }

            .left-icon {
                margin-top: -2px;
            }

            .caret {
                margin-right: -4px;
                margin-top: 2px;
                transition: transform .3s ease-in-out;

                svg.icon {
                    height: 10px;
                    width: 10px;
                }
                &.down {
                    transform: rotate(90deg);
                }
            }

            &.hover-background {
                margin-top: @sidePanelBackgroundHoveredItemMarginTop;
            }

            &.active {
                &.hover-highlighted {
                    // override semantic ui menu item active background color
                    background-color: transparent;

                    .route-name {
                        color: @sidePanelActiveFontColor;
                    }
                    svg, .icon {
                        .path {
                            fill: @sidePanelActiveFontColor;
                        }
                    }
                }
            }

            &:hover {
                &.hover-highlighted {
                    // override semantic ui menu item hover background color
                    background-color: transparent;

                    .route-name {
                        color: @sidePanelHoverFontColor;
                    }
                    svg, .icon {
                        .path {
                            fill: @sidePanelHoverFontColor;
                        }
                    }
                }
            }
        }

        &.relaxed {
            .side-panel-category {
                margin-bottom: @sidePanelCategoryRelaxedMarginBottom;
            }

            .side-panel-item {
                &.hover-background {
                    margin-bottom: @sidePanelBackgroundHoveredItemRelaxedMarginBottom;
                }
            }
        }

        .child-routes {
            padding-left: @sidePanelChildItemGroupLeftPadding;
            max-height: 0;
            visibility: hidden;
            overflow: hidden;
            transition: max-height 0.5s ease 0s, visibility 0.5s ease 0s;

            &.open {
                visibility: visible;
            }
            .item {
                font-size: inherit;
                padding: @sidePanelChildItemPadding;

                .left-icon {
                    height: 8px;
                    width: 8px;
                    margin-top: 3px;
                }
            }
            .categorized {
                &:first-child {
                    margin-top: 0;
                }
            }
        }
    }
}

// Fix for the unstackable list item images getting weird sizes on mobile.
@media only screen and (max-width: @tabletBreakpoint) {
    .ui.menu {
        &.app-header {
            .user-dropdown {
                .authenticated-user {
                    .ui.image.user-image.x60 {
                        width: 60px !important;
                    }
                }
                .linked-accounts-list {
                    .ui.image.user-image.little {
                        width: @littleWidth !important;
                    }
                }
            }
            // Fix for username and avatar in the header being pushed right to the right edge in tablet view
            &:not(.fluid-header) {
                .user-dropdown {
                    padding-right: 0.92857143em;
                }
            }
        }
    }
}

/*-------------------
      Pagination
--------------------*/

.ui.pagination.menu {
    &.list-pagination {
        box-shadow: @listPaginationBoxShadow;
        border: @listPaginationBorder;
        background: @listPaginationBackground;
        font-size: @listPaginationFontSize;

        > .item {
            border: @listPaginationItemBorder;
            border-radius: @listPaginationItemBorderRadius;
            background: @listPaginationItemBackground;
            color: @listPaginationItemColor;

            &:hover {
                color: @listPaginationItemHoverColor;
                border-color: @listPaginationItemHoverBorderColor;
                background: @listPaginationItemHoverBackground;
            }
            &.active {
                color: @listPaginationItemActiveColor;
                border-color: @listPaginationItemActiveBorderColor;
                background: @listPaginationItemActiveBackground;
            }
            &:not(:last-child) {
                margin-right: @listPaginationMarginRight;
            }
            &:before {
                display: none;
            }
            &:focus {
                outline: none;
            }
        }
    }
}

/*-------------------
   Secrets Dropdown
--------------------*/

.ui.menu {
    .ui.dropdown {
        .menu {
            &.create-button-item {
                .item {
                    .text {
                        color: @primaryColor;
                    }
                }
            }
            &.custom-dropdown {
                max-height: 200px;
                max-width: 50px;

                .item {
                    height: 43px;

                    .theme-icon {
                        padding-right: 0;
                        padding-left: 0;
                        background: 0 0!important;
                    }

                    .icon:hover {
                        cursor: pointer;
                    }
                }
                .item:hover {
                    background: 0 0!important;
                    cursor: default;
                }
            }
        }
    }
}<|MERGE_RESOLUTION|>--- conflicted
+++ resolved
@@ -370,18 +370,11 @@
                 min-height: @userDropdownLinkMinHeight;
             }
             .organization-label {
-<<<<<<< HEAD
-                background: #e7f0fe;
-                margin: 5px;
-                min-width: 272px !important;
-                text-align: center;
-=======
                 background: #ffebd2;
                 margin: 5px;
                 min-width: 272px !important;
                 text-align: center;
                 width: calc(100% - 10px);
->>>>>>> 25e61423
             }
         }
     }
