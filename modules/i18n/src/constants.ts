/**
 * Copyright (c) 2020-2024, WSO2 LLC. (https://www.wso2.com).
 *
 * WSO2 LLC. licenses this file to you under the Apache License,
 * Version 2.0 (the "License"); you may not use this file except
 * in compliance with the License.
 * You may obtain a copy of the License at
 *
 *     http://www.apache.org/licenses/LICENSE-2.0
 *
 * Unless required by applicable law or agreed to in writing,
 * software distributed under the License is distributed on an
 * "AS IS" BASIS, WITHOUT WARRANTIES OR CONDITIONS OF ANY
 * KIND, either express or implied. See the License for the
 * specific language governing permissions and limitations
 * under the License.
 */

/**
 * Class containing i18n module constants.
 */
export class I18nModuleConstants {

    /**
     * Private constructor to avoid object instantiation from outside
     * the class.
     *
     * @hideconstructor
     */
    // eslint-disable-next-line @typescript-eslint/no-empty-function
    private constructor() { }

    /**
     * Name of the i18n module.
     * @constant
     * @type {string}
     * @default
     */
    public static readonly MODULE_NAME: string = "@wso2is/i18n";

    /**
     * Common namespace.
     * @constant
     * @type {string}
     * @default
     */
    public static readonly COMMON_NAMESPACE: string = "common";

    /**
     * User portal namespace.
     * @constant
     * @type {string}
     * @default
     */
    public static readonly MY_ACCOUNT_NAMESPACE: string = "myAccount";

    /**
     * Console portal namespace.
     * @constant
     * @type {string}
     * @default
     */
    public static readonly CONSOLE_PORTAL_NAMESPACE: string = "console";

    /**
     * Extensions namespace.
     * @constant
     * @type {string}
     * @default
     */
    public static readonly EXTENSIONS_NAMESPACE: string = "extensions";

    /**
     * Default fallback language.
     * @constant
     * @type {string}
     * @default
     */
    public static readonly DEFAULT_FALLBACK_LANGUAGE: string = "en-US";

    /**
     * Metadata file name.
     * @constant
     * @type {string}
     * @default
     */
    public static readonly META_FILENAME: string = "meta.json";

    /**
<<<<<<< HEAD
     * Branding namespace.
=======
     * emailTemplates namespace.
>>>>>>> df965238
     * @constant
     * @type {string}
     * @default
     */
<<<<<<< HEAD
    public static readonly BRANDING_NAMESPACE: string = "branding";
=======
    public static readonly EMAIL_TEMPLATES_NAMESPACE: string = "emailTemplates";

    /**
     * Certificate namespace.
     * @constant
     */
    public static readonly CERTIFICATES_NAMESPACE: string = "certificates";

    /**
     * authenticationProvider namespace.
     * @constant
     */
    public static readonly AUTHENTICATION_PROVIDER_NAMESPACE: string = "authenticationProvider";
>>>>>>> df965238
}<|MERGE_RESOLUTION|>--- conflicted
+++ resolved
@@ -87,18 +87,15 @@
     public static readonly META_FILENAME: string = "meta.json";
 
     /**
-<<<<<<< HEAD
      * Branding namespace.
-=======
+     * @constant
+     */
+    public static readonly BRANDING_NAMESPACE: string = "branding";
+  
+    /**
      * emailTemplates namespace.
->>>>>>> df965238
      * @constant
-     * @type {string}
-     * @default
      */
-<<<<<<< HEAD
-    public static readonly BRANDING_NAMESPACE: string = "branding";
-=======
     public static readonly EMAIL_TEMPLATES_NAMESPACE: string = "emailTemplates";
 
     /**
@@ -112,5 +109,4 @@
      * @constant
      */
     public static readonly AUTHENTICATION_PROVIDER_NAMESPACE: string = "authenticationProvider";
->>>>>>> df965238
 }