/**
 * Copyright (c) 2020-2024, WSO2 LLC. (https://www.wso2.com).
 *
 * WSO2 LLC. licenses this file to you under the Apache License,
 * Version 2.0 (the "License"); you may not use this file except
 * in compliance with the License.
 * You may obtain a copy of the License at
 *
 *     http://www.apache.org/licenses/LICENSE-2.0
 *
 * Unless required by applicable law or agreed to in writing,
 * software distributed under the License is distributed on an
 * "AS IS" BASIS, WITHOUT WARRANTIES OR CONDITIONS OF ANY
 * KIND, either express or implied. See the License for the
 * specific language governing permissions and limitations
 * under the License.
 */

/**
 * Class containing i18n module constants.
 */
export class I18nModuleConstants {

    /**
     * Private constructor to avoid object instantiation from outside
     * the class.
     *
     * @hideconstructor
     */
    // eslint-disable-next-line @typescript-eslint/no-empty-function
    private constructor() { }

    /**
     * Name of the i18n module.
     * @constant
     * @type {string}
     * @default
     */
    public static readonly MODULE_NAME: string = "@wso2is/i18n";

    /**
     * Common namespace.
     * @constant
     * @type {string}
     * @default
     */
    public static readonly COMMON_NAMESPACE: string = "common";

    /**
     * User portal namespace.
     * @constant
     * @type {string}
     * @default
     */
    public static readonly MY_ACCOUNT_NAMESPACE: string = "myAccount";

    /**
     * Console portal namespace.
     * @constant
     * @type {string}
     * @default
     */
    public static readonly CONSOLE_PORTAL_NAMESPACE: string = "console";

    /**
     * Extensions namespace.
     * @constant
     * @type {string}
     * @default
     */
    public static readonly EXTENSIONS_NAMESPACE: string = "extensions";

    /**
     * Default fallback language.
     * @constant
     * @type {string}
     * @default
     */
    public static readonly DEFAULT_FALLBACK_LANGUAGE: string = "en-US";

    /**
     * Metadata file name.
     * @constant
     * @type {string}
     * @default
     */
    public static readonly META_FILENAME: string = "meta.json";

    /**
<<<<<<< HEAD
     * pages namespace.
     * @constant
     * @type {string}
     * @default
     */
    public static readonly PAGES_NAMESPACE: string = "pages";
=======
     * Identity Verification Provider namespace.
     */
    public static readonly IDVP_NAMESPACE: string = "idvp";
  
    /**
     * Invite namespace.
     */
    public static readonly INVITE_NAMESPACE: string = "invite";

    /**
     * Parent org invitations namespace.
     */
    public static readonly PARENT_ORG_INVITATIONS_NAMESPACE: string = "parentOrgInvitations";

    /**
     * OIDC scopes namespace.
     */
    public static readonly OIDC_SCOPES_NAMESPACE: string = "oidcScopes";
  
    /**
     * Onboarded namespace.
     */
    public static readonly ONBOARDED_NAMESPACE: string = "onboarded";

    /**
     * Organization discovery namespace.
     */
    public static readonly ORGANIZATION_DISCOVERY_NAMESPACE: string = "organizationDiscovery";

    /**
     * Organizations namespace.
     */
    public static readonly ORGANIZATIONS_NAMESPACE: string = "organizations";
  
    /**
     * Authentication flow namespace.
     */
    public static readonly AUTHENTICATION_FLOW_NAMESPACE: string = "authenticationFlow";
  
    /**
     * remoteFetch namespace.
     */
    public static readonly REMOTE_FETCH_NAMESPACE: string = "remoteFetch";

    /**
     * Roles namespace.
     */
    public static readonly ROLES_NAMESPACE: string = "roles";

    /**
     * Server configurations namespace.
     */
    public static readonly SERVER_CONFIGS_NAMESPACE: string = "serverConfigs";
  
    /**
     * SAML 2.0 Configuration namespace.
     */
    public static readonly SAML2_CONFIG_NAMESPACE: string = "saml2Config";

    /**
     * Session management namespace.
     */
    public static readonly SESSION_MANAGEMENT_NAMESPACE: string = "sessionManagement";

    /**
     * WS-Federation Configuration namespace.
     */
    public static readonly WS_FEDERATION_CONFIG_NAMESPACE: string = "wsFederationConfig";
  
    /**
     * insights namespace.
     */
    public static readonly INSIGHTS_NAMESPACE: string = "insights";

    /**
     * SMS Providers namespace.
     */
    public static readonly SMS_PROVIDERS_NAMESPACE: string = "smsProviders";
  
    /**
     * Claims namespace.
     * @constant
     */
    public static readonly CLAIMS_NAMESPACE: string = "claims";

    /**
     * Email locale namespace.
     * @constant
     */
    public static readonly EMAIL_LOCALE_NAMESPACE: string = "emailLocale";
  
    /**
     * Help panel namespace.
     * @constant
     */
    public static readonly HELP_PANEL_NAMESPACE: string = "helpPanel";
  
    /**
     * Suborganizations namespace.
     * @constant
     */
    public static readonly SUBORGANIZATIONS_NAMESPACE: string = "suborganizations";
  
    /**
     * Console settings namespace.
     * @constant
     */
    public static readonly CONSOLE_SETTINGS_NAMESPACE: string = "consoleSettings";
  
    /**
     * Secrets namespace.
     * @constant
     */
    public static readonly SECRETS_NAMESPACE: string = "secrets";
  
    /**
     * Branding namespace.
     * @constant
     */
    public static readonly BRANDING_NAMESPACE: string = "branding";
  
    /**
     * emailTemplates namespace.
     * @constant
     */
    public static readonly EMAIL_TEMPLATES_NAMESPACE: string = "emailTemplates";

    /**
     * Certificate namespace.
     * @constant
     */
    public static readonly CERTIFICATES_NAMESPACE: string = "certificates";

    /**
     * authenticationProvider namespace.
     * @constant
     */
    public static readonly AUTHENTICATION_PROVIDER_NAMESPACE: string = "authenticationProvider";
>>>>>>> f1642739
}<|MERGE_RESOLUTION|>--- conflicted
+++ resolved
@@ -87,14 +87,11 @@
     public static readonly META_FILENAME: string = "meta.json";
 
     /**
-<<<<<<< HEAD
      * pages namespace.
-     * @constant
-     * @type {string}
-     * @default
      */
     public static readonly PAGES_NAMESPACE: string = "pages";
-=======
+  
+    /**
      * Identity Verification Provider namespace.
      */
     public static readonly IDVP_NAMESPACE: string = "idvp";
@@ -233,5 +230,4 @@
      * @constant
      */
     public static readonly AUTHENTICATION_PROVIDER_NAMESPACE: string = "authenticationProvider";
->>>>>>> f1642739
 }