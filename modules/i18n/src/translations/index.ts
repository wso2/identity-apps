/**
 * Copyright (c) 2020, WSO2 LLC. (https://www.wso2.com). All Rights Reserved.
 *
 * WSO2 LLC. licenses this file to you under the Apache License,
 * Version 2.0 (the "License"); you may not use this file except
 * in compliance with the License.
 * You may obtain a copy of the License at
 *
 *     http://www.apache.org/licenses/LICENSE-2.0
 *
 * Unless required by applicable law or agreed to in writing,
 * software distributed under the License is distributed on an
 * "AS IS" BASIS, WITHOUT WARRANTIES OR CONDITIONS OF ANY
 * KIND, either express or implied. See the License for the
 * specific language governing permissions and limitations
 * under the License.
 */

export * from "./tr-TR";
export * from "./en-US";
<<<<<<< HEAD
export * from "./tr-TR";
export * from "./en-UK";
export * from "./de-DE";
export * from "./fr-FR";
export * from "./es-ES";
export * from "./pt-BR";
export * from "./ta-IN";
=======
export * from "./en-UK";
export * from "./de-DE";
export * from "./es-ES";
export * from "./fr-FR";
export * from "./pt-BR";
export * from "./ta-IN";
// export * from "./si-LK";
>>>>>>> 1366b5cd
<|MERGE_RESOLUTION|>--- conflicted
+++ resolved
@@ -18,15 +18,6 @@
 
 export * from "./tr-TR";
 export * from "./en-US";
-<<<<<<< HEAD
-export * from "./tr-TR";
-export * from "./en-UK";
-export * from "./de-DE";
-export * from "./fr-FR";
-export * from "./es-ES";
-export * from "./pt-BR";
-export * from "./ta-IN";
-=======
 export * from "./en-UK";
 export * from "./de-DE";
 export * from "./es-ES";
@@ -34,4 +25,3 @@
 export * from "./pt-BR";
 export * from "./ta-IN";
 // export * from "./si-LK";
->>>>>>> 1366b5cd
