--- conflicted
+++ resolved
@@ -19,12 +19,9 @@
 export * from "./common";
 export * from "./console";
 export * from "./myaccount";
-<<<<<<< HEAD
 export * from "./console-settings";
-=======
 export * from "./secrets";
 export * from "./branding";
 export * from "./email-templates";
 export * from "./certificates";
-export * from "./authentication-provider";
->>>>>>> d0a3de45
+export * from "./authentication-provider";