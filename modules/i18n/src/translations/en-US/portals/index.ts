--- conflicted
+++ resolved
@@ -19,10 +19,8 @@
 export * from "./common";
 export * from "./console";
 export * from "./myaccount";
-<<<<<<< HEAD
 export * from "./claims";
 export * from "./email-locale";
-=======
 export * from "./help-panel";
 export * from "./suborganizations";
 export * from "./console-settings";
@@ -30,5 +28,4 @@
 export * from "./branding";
 export * from "./email-templates";
 export * from "./certificates";
-export * from "./authentication-provider";
->>>>>>> a05ed9d1
+export * from "./authentication-provider";