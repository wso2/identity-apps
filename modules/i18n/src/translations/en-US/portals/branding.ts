--- conflicted
+++ resolved
@@ -172,13 +172,12 @@
         "sms-otp": "SMS OTP",
         "totp": "TOTP"
     },
-<<<<<<< HEAD
     variations: {
         "sms-otp": "SMS OTP",
         "email-link": "Email Link",
         "base": "Base",
         "multi": "Multi Option"
-=======
+    },
     ai: {
         banner: {
             full: {
@@ -238,7 +237,6 @@
                 }
             }
         }
->>>>>>> 7e3e902b
     },
     tabs: {
         preview: {
