--- conflicted
+++ resolved
@@ -7946,13 +7946,12 @@
                 },
                 profile: {
                     fields: {
-<<<<<<< HEAD
-                        userId: "User ID",
-=======
                         addresses_home: "Home Address",
                         addresses_work: "Work Address",
->>>>>>> 875e00ff
                         emails: "Email",
+                        emails_home: "Home Email",
+                        emails_other: "Other Email",
+                        emails_work: "Work Email",
                         generic: {
                             default: "Add {{fieldName}}"
                         },
@@ -7960,6 +7959,10 @@
                         name_givenName: "First Name",
                         oneTimePassword: "One Time Password",
                         phoneNumbers: "Phone Number",
+                        phoneNumbers_home: "Home Phone Number",
+                        phoneNumbers_mobile: "Mobile Number",
+                        phoneNumbers_other: "Other Phone Number",
+                        phoneNumbers_work: "Work Phone Number",
                         photos: "Photos",
                         profileUrl: "URL",
                         userId: "User ID",
