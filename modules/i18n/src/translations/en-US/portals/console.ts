--- conflicted
+++ resolved
@@ -1065,11 +1065,7 @@
                                 placeholder: "https://myapp.io/login",
                                 validations: {
                                     empty: "Please add a valid URI.",
-<<<<<<< HEAD
-                                    required: "Note: This field is required for a functional app. " +
-=======
                                     required: "This field is required for a functional app. " +
->>>>>>> 264320c5
                                         "However, if you are planning to integrate a sample, " +
                                         "this field can be skipped."
                                 }
