/**
 * Copyright (c) 2020-2024, WSO2 LLC. (https://www.wso2.com).
 *
 * WSO2 LLC. licenses this file to you under the Apache License,
 * Version 2.0 (the "License"); you may not use this file except
 * in compliance with the License.
 * You may obtain a copy of the License at
 *
 *     http://www.apache.org/licenses/LICENSE-2.0
 *
 * Unless required by applicable law or agreed to in writing,
 * software distributed under the License is distributed on an
 * "AS IS" BASIS, WITHOUT WARRANTIES OR CONDITIONS OF ANY
 * KIND, either express or implied. See the License for the
 * specific language governing permissions and limitations
 * under the License.
 */

import {
    Confirmation,
    DangerZone,
    EditPage,
    FormAttributes,
    FormField,
    HelpPanelInterface,
    InfoModal,
    Message,
    ModalInterface,
    Notification,
    NotificationItem,
    Page,
    Placeholder,
    Popup,
    TransferList
} from "../common";

/**
 * Model for the Console namespace
 */
export interface ConsoleNS {
    common: {
        advancedSearch: {
            form: {
                inputs: {
                    filterAttribute: {
                        label: string;
                        placeholder: string;
                        validations: {
                            empty: string;
                        };
                    };
                    filterCondition: {
                        label: string;
                        placeholder: string;
                        validations: {
                            empty: string;
                        };
                    };
                    filterValue: {
                        label: string;
                        placeholder: string;
                        validations: {
                            empty: string;
                        };
                    };
                };
            };
            hints: {
                querySearch: {
                    actionKeys: string;
                    label: string;
                };
            };
            options: {
                header: string;
            };
            placeholder: string;
            popups: {
                clear: string;
                dropdown: string;
            };
            resultsIndicator: string;
        };
        cookieConsent: {
            content: string;
            confirmButton: string;
        };
        dateTime: {
            humanizedDateString: string;
        };
        header: {
            appSwitch: {
                console: {
                    name: string;
                    description: string;
                };
                myAccount: {
                    name: string;
                    description: string;
                };
                tooltip: string;
            };
            featureAnnouncements: {
                organizations: {
                    message: string;
                    buttons: {
                        tryout: string;
                    };
                };
            };
            organizationSwitch: {
                emptyOrgListMessage: string;
                orgSearchPlaceholder: string;
                breadcrumbError: {
                    message: string;
                    description: string;
                };
            };
        };
        modals: {
            editAvatarModal: {
                description: string;
                heading: string;
                content: Record<string, unknown>;
                primaryButton: string;
                secondaryButton: string;
            };
            sessionTimeoutModal: {
                description: string;
                heading: string;
                primaryButton: string;
                secondaryButton: string;
                loginAgainButton: string;
                sessionTimedOutHeading: string;
                sessionTimedOutDescription: string;
            };
        };
        notifications: {
            invalidPEMFile: {
                error: {
                    message: string;
                    description: string;
                };
                genericError: {
                    message: string;
                    description: string;
                };
                success: {
                    message: string;
                    description: string;
                };
            };
        };
        placeholders: {
            404: {
                action: string;
                title: string;
                subtitles: {
                    0: string;
                    1: string;
                };
            };
            accessDenied: {
                action: string;
                title: string;
                subtitles: {
                    0: string;
                    1: string;
                };
            };
            brokenPage: {
                action: string;
                title: string;
                subtitles: {
                    0: string;
                    1: string;
                };
            };
            consentDenied: {
                action: string;
                title: string;
                subtitles: {
                    0: string;
                    1: string;
                };
            };
            genericError: {
                action: string;
                title: string;
                subtitles: {
                    0: string;
                    1: string;
                };
            };
            loginError: {
                action: string;
                title: string;
                subtitles: {
                    0: string;
                    1: string;
                };
            };
            sessionStorageDisabled: {
                title: string;
                subtitles: {
                    0: string;
                    1: string;
                };
            };
            unauthorized: {
                action: string;
                title: string;
                subtitles: {
                    0: string;
                    1: string;
                };
            };
        };
        privacy: {
            about: {
                description: string;
                heading: string;
            };
            privacyPolicy: {
                collectionOfPersonalInfo: {
                    description: {
                        list1: {
                            0: string;
                            1: string;
                            2: string;
                        };
                        para1: string;
                    };
                    heading: string;
                    trackingTechnologies: {
                        description: {
                            list1: {
                                0: string;
                                1: string;
                                2: string;
                                3: string;
                            };
                            para1: string;
                        };
                        heading: string;
                    };
                };
                description: {
                    para1: string;
                    para2: string;
                    para3: string;
                };
                disclaimer: {
                    description: {
                        list1: {
                            0: string;
                            1: string;
                        };
                    };
                    heading: string;
                };
                disclosureOfPersonalInfo: {
                    description: string;
                    heading: string;
                    legalProcess: {
                        description: string;
                        heading: string;
                    };
                };
                heading: string;
                moreInfo: {
                    changesToPolicy: {
                        description: {
                            para1: string;
                            para2: string;
                        };
                        heading: string;
                    };
                    contactUs: {
                        description: {
                            para1: string;
                        };
                        heading: string;
                    };
                    heading: string;
                    yourChoices: {
                        description: {
                            para1: string;
                            para2: string;
                        };
                        heading: string;
                    };
                };
                storageOfPersonalInfo: {
                    heading: string;
                    howLong: {
                        description: {
                            list1: {
                                0: string;
                                1: string;
                            };
                            para1: string;
                            para2: string;
                        };
                        heading: string;
                    };
                    requestRemoval: {
                        description: {
                            para1: string;
                            para2: string;
                        };
                        heading: string;
                    };
                    where: {
                        description: {
                            para1: string;
                            para2: string;
                        };
                        heading: string;
                    };
                };
                useOfPersonalInfo: {
                    description: {
                        list1: {
                            0: string;
                            1: string;
                            2: string;
                        };
                        para1: string;
                        para2: string;
                        subList1: {
                            heading: string;
                            list: {
                                0: string;
                                1: string;
                                2: string;
                            };
                        };
                        subList2: {
                            heading: string;
                            list: {
                                0: string;
                                1: string;
                            };
                        };
                    };
                    heading: string;
                };
                whatIsPersonalInfo: {
                    description: {
                        list1: {
                            0: string;
                            1: string;
                            2: string;
                            3: string;
                        };
                        list2: {
                            0: string;
                            1: string;
                            2: string;
                            3: string;
                        };
                        para1: string;
                        para2: string;
                    };
                    heading: string;
                };
            };
        };
        validations: {
            inSecureURL: {
                heading: string;
                description: string;
            };
            unrecognizedURL: {
                heading: string;
                description: string;
            };
        };
        sidePanel: {
            privacy: string;
            loginAndRegistration: {
                label: string;
                description: string;
            };
            userAttributesAndStores: string;
            userManagement: string;
            branding: string;
        };
    };
    apiResources: {
        confirmations: {
            deleteAPIResource: {
                assertionHint: string;
                content: string;
                header: string;
                message: string;
            };
            deleteAPIResourcePermission: {
                assertionHint: string;
                content: string;
                header: string;
                message: string;
            };
        };
        tabs: {
            scopes: {
                button: string;
                label: string;
                title: string;
                subTitle: string;
                learnMore: string;
                search: string;
                empty: {
                    title: string;
                    subTitle: string;
                };
                emptySearch: {
                    title: string;
                    subTitle: {
                        0: string;
                        1: string;
                    },
                    viewAll: string;
                };
                copyPopupText: string;
                copiedPopupText: string;
                removeScopePopupText: string;
                form: {
                    button: string;
                    cancelButton: string;
                    submitButton: string;
                    title: string;
                    subTitle: string;
                    fields: {
                        displayName: {
                            emptyValidate: string;
                            label: string;
                            placeholder: string;
                        };
                        scope: {
                            emptyValidate: string;
                            label: string;
                            placeholder: string;
                        };
                        description: {
                            label: string;
                            placeholder: string;
                        };
                    };
                };
            };
        };
        wizard: {
            addApiResource: {
                steps: {
                    scopes: {
                        empty: {
                            title: string;
                            subTitle: string;
                        };
                        stepTitle: string;
                        form: {
                            button: string;
                            fields: {
                                displayName: {
                                    emptyValidate: string;
                                    label: string;
                                    placeholder: string;
                                    hint: string;
                                };
                                permission: {
                                    emptyValidate: string;
                                    uniqueValidate: string;
                                    invalid: string;
                                    label: string;
                                    placeholder: string;
                                    hint: string;
                                };
                                permissionList: {
                                    label: string;
                                }
                                description: {
                                    label: string;
                                    placeholder: string;
                                    hint: string;
                                };
                            };
                        };
                        removeScopePopupText: string;
                    };
                };
            };
        };
    };
    branding: {
        form: {
            actions: {
                save: string;
                resetAll: string;
            }
        };
        tabs: {
            text: {
                label: string;
            };
            preview: {
                label: string;
            }
        };
        screens: {
            common: string;
            login: string;
            "sms-otp": string;
            "email-otp": string;
            "email-template": string;
            "sign-up": string;
            "totp": string;
            myaccount: string;
            "password-recovery": string;
            "password-reset": string;
            "password-reset-success": string;
        }
    };
    brandingCustomText: {
        revertScreenConfirmationModal: {
            content: string;
            heading: string;
            message: string;
        };
        revertUnsavedConfirmationModal: {
            content: string;
            heading: string;
            message: string;
        };
        form: {
            genericFieldResetTooltip: string;
            genericFieldPlaceholder: string;
            fields: {
                copyright: {
                    hint: string;
                };
                "privacy.policy": {
                    hint: string;
                };
                "site.title": {
                    hint: string;
                };
                "terms.of.service": {
                    hint: string;
                };
                "login.button": {
                    hint: string;
                };
                "login.heading": {
                    hint: string;
                };
                "sms.otp.heading": {
                    hint: string;
                };
                "email.otp.heading": {
                    hint: string;
                };
                "totp.heading": {
                    hint: string;
                };
                "sign.up.button": {
                    hint: string;
                };
                "sign.up.heading": {
                    hint: string;
                };
                "password.recovery.body": {
                    hint: string;
                };
                "password.recovery.button": {
                    hint: string;
                };
                "password.recovery.heading": {
                    hint: string;
                };
                "password.reset.button": {
                    hint: string;
                };
                "password.reset.heading": {
                    hint: string;
                };
                "password.reset.success.action": {
                    hint: string;
                };
                "password.reset.success.body": {
                    hint: string;
                };
                "password.reset.success.heading": {
                    hint: string;
                };
            }
        };
        localeSelectDropdown: {
            label: string;
            placeholder: string;
        };
        modes: {
            text: {
                label: string;
            };
            json: {
                label: string;
            }
        };
        notifications: {
            getPreferenceError: {
                description: string;
                message: string;
            };
            revertError: {
                description: string;
                message: string;
            };
            resetSuccess: {
                description: string;
                message: string;
            };
            updateError: {
                description: string;
                message: string;
            };
            updateSuccess: {
                description: string;
                message: string;
            };
        };
        screenSelectDropdown: {
            label: string;
            placeholder: string;
        };
    };
    consoleSettings: {
        administrators: {
            add: {
                action: string;
                options: {
                    addExistingUser: string;
                    inviteNewUser: string;
                }
            },
            edit: {
                backButton: string;
            };
            tabLabel: string;
        };
        loginFlow: {
            tabLabel: string;
        };
        protocol: {
            tabLabel: string;
        };
        roles: {
            add: {
                organizationPermissions: {
                    label: string;
                };
                tenantPermissions: {
                    label: string;
                };
            };
            tabLabel: string;
            permissionLevels: {
                edit: string;
                view: string;
            };
        };
    };
    featureGate: {
        enabledFeatures: {
            tags: {
                premium: {
                    warning: string
                }
            }
        }
    };
    develop: {
        features: {
            URLInput: {
                withLabel: {
                    positive: {
                        header: string;
                        content: string;
                        detailedContent: {
                            0: string;
                            1: string;
                        };
                    };
                    negative: {
                        header: string;
                        content: string;
                        detailedContent: {
                            0: string;
                            1: string;
                        };
                        leftAction: string;
                    };
                };
            };
            applications: {
                addWizard: {
                    steps: {
                        generalSettings: {
                            heading: string;
                        };
                        protocolConfig: {
                            heading: string;
                        };
                        protocolSelection: {
                            heading: string;
                        };
                        summary: {
                            heading: string;
                            sections: {
                                accessURL: {
                                    heading: string;
                                };
                                applicationQualifier: {
                                    heading: string;
                                };
                                assertionURLs: {
                                    heading: string;
                                };
                                audience: {
                                    heading: string;
                                };
                                callbackURLs: {
                                    heading: string;
                                };
                                certificateAlias: {
                                    heading: string;
                                };
                                discoverable: {
                                    heading: string;
                                };
                                grantType: {
                                    heading: string;
                                };
                                issuer: {
                                    heading: string;
                                };
                                metaFile: {
                                    heading: string;
                                };
                                metadataURL: {
                                    heading: string;
                                };
                                public: {
                                    heading: string;
                                };
                                realm: {
                                    heading: string;
                                };
                                renewRefreshToken: {
                                    heading: string;
                                };
                                replyTo: {
                                    heading: string;
                                };
                            };
                        };
                    };
                };
                advancedSearch: {
                    form: {
                        inputs: {
                            filterAttribute: {
                                placeholder: string;
                            };
                            filterCondition: {
                                placeholder: string;
                            };
                            filterValue: {
                                placeholder: string;
                            };
                        };
                    };
                    placeholder: string;
                };
                confirmations: {
                    addSocialLogin: Popup;
                    changeProtocol: Confirmation;
                    deleteApplication: Confirmation;
                    deleteChoreoApplication: Confirmation;
                    deleteOutboundProvisioningIDP: Confirmation;
                    deleteProtocol: Confirmation;
                    handlerAuthenticatorAddition: Confirmation;
                    backupCodeAuthenticatorDelete: Confirmation;
                    lowOIDCExpiryTimes: Confirmation;
                    regenerateSecret: Confirmation;
                    reactivateSPA: Confirmation;
                    reactivateOIDC: Confirmation;
                    removeApplicationUserAttribute: Popup;
                    removeApplicationUserAttributeMapping: Popup;
                    revokeApplication: Confirmation;
                    clientSecretHashDisclaimer: {
                        modal: Confirmation;
                        forms: {
                           clientIdSecretForm: {
                               clientId: FormAttributes;
                               clientSecret: FormAttributes;
                           };
                        };
                    };
                    certificateDelete: Confirmation & Record<string, string>;
                };
                dangerZoneGroup: {
                    header: string;
                    deleteApplication: DangerZone;
                };
                edit: {
                    sections: {
                        access: {
                            addProtocolWizard: {
                                heading: string;
                                subHeading: string;
                                steps: {
                                    protocolSelection: {
                                        manualSetup: {
                                            emptyPlaceholder: Placeholder;
                                            heading: string;
                                            subHeading: string;
                                        };
                                        quickSetup: {
                                            emptyPlaceholder: Placeholder;
                                            heading: string;
                                            subHeading: string;
                                        };
                                    };
                                };
                            };
                            tabName: string;
                            protocolLanding: {
                                heading: string;
                                subHeading: string;
                            }
                        };
                        advanced: {
                            tabName: string;
                        };
                        attributes: {
                            forms: {
                                fields: {
                                    dynamic: {
                                        localRole: FormAttributes;
                                        applicationRole: FormAttributes;
                                    };
                                };
                            };
                            selection: {
                                addWizard: {
                                    header: string;
                                    subHeading: string;
                                    steps: {
                                        select: {
                                            transfer: TransferList;
                                        };
                                    };
                                };
                                heading: string;
                                scopelessAttributes: {
                                    description: string;
                                    displayName: string;
                                    name: string;
                                    hint: string;
                                },
                                selectedScopesComponentHint: string;
                                howToUseScopesHint: string;
                                attributeComponentHint: string;
                                attributeComponentHintAlt: string;
                                description: string;
                                mandatoryAttributeHint: string;
                                mappingTable: {
                                    actions: {
                                        enable: string;
                                    };
                                    columns: {
                                        appAttribute: string;
                                        attribute: string;
                                        mandatory: string;
                                        requested: string;
                                    };
                                    mappedAtributeHint: string;
                                    mappingRevert: {
                                        confirmationHeading: string;
                                        confirmationMessage: string;
                                        confirmationContent: string;
                                        confirmPrimaryAction: string;
                                        confirmSecondaryAction: string;
                                    };
                                    listItem: {
                                        actions: {
                                            makeMandatory: string;
                                            makeRequested: string;
                                            makeScopeRequested: string;
                                            removeMandatory: string;
                                            removeRequested: string;
                                            removeScopeRequested: string;
                                            subjectDisabledSelection: string;
                                        };
                                        faultyAttributeMapping: string;
                                        faultyAttributeMappingHint: string;
                                        fields: {
                                            claim: FormAttributes;
                                        };
                                    };
                                    searchPlaceholder: string;
                                };
                                selectAll: string;
                            };
                            attributeMappingChange: Notification;
                            emptySearchResults: {
                                subtitles: {
                                    0: string,
                                    1: string
                                },
                                title: string;
                            },
                            roleMapping: {
                                heading: string;
                            };
                            tabName: string;
                        };
                        info: {
                            oidcHeading: string;
                            oidcSubHeading: string;
                            samlHeading: string;
                            samlSubHeading: string;
                            wsFedHeading: string;
                            wsFedSubHeading: string;
                            tabName: string;
                        };
                        general: {
                            tabName: string;
                        };
                        protocol: {
                            title: string;
                            subtitle: string;
                            button: string;
                        };
                        provisioning: {
                            tabName: string;
                            inbound: {
                                heading: string;
                                subHeading: string;
                            };
                            outbound: {
                                actions: {
                                    addIdp: string;
                                };
                                addIdpWizard: {
                                    heading: string;
                                    subHeading: string;
                                    steps: {
                                        details: string;
                                    };
                                    errors: {
                                        noProvisioningConnector: string;
                                    };
                                };
                                heading: string;
                                subHeading: string;
                            };
                        };
                        signOnMethod: {
                            tabName: string;
                            sections: {
                                authenticationFlow: {
                                    heading: string;
                                    sections: {
                                        scriptBased: {
                                            accordion: {
                                                title: {
                                                    description: string;
                                                    heading: string;
                                                };
                                            };
                                            conditionalAuthTour: {
                                                steps: {
                                                    0: {
                                                        heading: string;
                                                        content: {
                                                            0: string;
                                                            1: string;
                                                        };
                                                    };
                                                    1: {
                                                        heading: string;
                                                        content: {
                                                            0: string;
                                                        };
                                                    };
                                                    2: {
                                                        heading: string;
                                                        content: {
                                                            0: string;
                                                        };
                                                    };
                                                };
                                            },
                                            heading: string;
                                            hint: string;
                                            editor: {
                                                apiDocumentation: string;
                                                changeConfirmation: {
                                                    content: string;
                                                    heading: string;
                                                    message: string;
                                                };
                                                goToApiDocumentation: string;
                                                resetConfirmation: {
                                                    content: string;
                                                    heading: string;
                                                    message: string;
                                                };
                                                templates: {
                                                    heading: string;
                                                    darkMode: string;
                                                };
                                            };
                                            secretsList: {
                                                create: string;
                                                emptyPlaceholder: string;
                                                search: string;
                                                tooltips: {
                                                    keyIcon: string;
                                                    plusIcon: string;
                                                }
                                            }
                                        };
                                        stepBased: {
                                            actions: {
                                                addAuthentication: string;
                                                addNewStep: string;
                                                addStep: string;
                                                selectAuthenticator: string;
                                            };
                                            addAuthenticatorModal: ModalInterface;
                                            heading: string;
                                            hint: string;
                                            forms: {
                                                fields: {
                                                    attributesFrom: FormAttributes;
                                                    subjectIdentifierFrom: FormAttributes;
                                                    enableBackupCodes: FormAttributes;
                                                };
                                            };
                                            secondFactorDisabled: string;
                                            secondFactorDisabledDueToProxyMode: string;
                                            secondFactorDisabledInFirstStep: string;
                                            backupCodesDisabled: string;
                                            backupCodesDisabledInFirstStep: string;
                                            authenticatorDisabled: string;
                                            firstFactorDisabled: string;
                                            federatedSMSOTPConflictNote: {
                                                multipleIdps: string;
                                                singleIdp: string;
                                            };
                                            sessionExecutorDisabledInFirstStep: string;
                                            sessionExecutorDisabledInMultiOptionStep: string;
                                        };
                                    };
                                };
                                customization: {
                                    heading: string;
                                    revertToDefaultButton: {
                                        hint: string;
                                        label: string;
                                    };
                                };
                                landing: {
                                    defaultConfig: {
                                        description: {
                                            0: string;
                                            1: string;
                                        },
                                        heading: string;
                                    },
                                    flowBuilder: {
                                        addMissingSocialAuthenticatorModal: ModalInterface;
                                        duplicateSocialAuthenticatorSelectionModal: ModalInterface;
                                        heading: string;
                                        headings: {
                                            default: string;
                                            socialLogin: string;
                                            multiFactorLogin: string;
                                            passwordlessLogin: string;
                                        }
                                        types: {
                                            apple: {
                                                description: string;
                                                heading: string;
                                            },
                                            defaultConfig: {
                                                description: string;
                                                heading: string;
                                            },
                                            facebook: {
                                                description: string;
                                                heading: string;
                                            },
                                            github: {
                                                description: string;
                                                heading: string;
                                            },
                                            google: {
                                                description: string;
                                                heading: string;
                                            },
                                            idf: {
                                                tooltipText: string;
                                            },
                                            totp: {
                                                description: string;
                                                heading: string;
                                            },
                                            usernameless: {
                                                description: string;
                                                heading: string;
                                                info: string;
                                            },
                                            passkey: {
                                                description: string;
                                                heading: string;
                                                info: {
                                                    progressiveEnrollmentEnabled: string;
                                                    passkeyAsFirstStepWhenprogressiveEnrollmentEnabled: string;
                                                    passkeyIsNotFirstStepWhenprogressiveEnrollmentEnabled: string;
                                                    progressiveEnrollmentEnabledCheckbox: string;
                                                    progressiveEnrollmentDisabled: string;
                                                }
                                            }
                                            magicLink: {
                                                description: string;
                                                heading: string;
                                            },
                                            microsoft: {
                                                description: string;
                                                heading: string;
                                            },
                                            emailOTP: {
                                                description: string,
                                                heading: string,
                                            },
                                            smsOTP: {
                                                description: string;
                                                heading: string;
                                            },
                                            emailOTPFirstFactor: {
                                                description: string;
                                                heading: string;
                                            }
                                        }
                                    }
                                },
                                requestPathAuthenticators: {
                                    title: string;
                                    subTitle: string;
                                    notifications: {
                                        getRequestPathAuthenticators: Notification;
                                    };
                                };
                                templateDescription: {
                                    popupContent: string;
                                    description: {
                                        prerequisites: string;
                                        parameters: string;
                                        description: string;
                                        defaultSteps: string;
                                        helpReference: string;
                                        code: string;
                                    };
                                };
                            };
                        };
                        sharedAccess: {
                            subTitle: string;
                            tabName: string;
                        };
                        shareApplication: {
                            heading: string;
                            shareApplication: string;
                            addSharingNotification: Notification;
                            stopSharingNotification: Notification;
                            getSharedOrganizations: Notification;
                            stopAllSharingNotification: Notification;
                            switchToSelectiveShareFromSharingWithAllSuborgsWarning: string;
                        };
                        apiAuthorization: {
                            m2mPolicyMessage: string;
                        };
                        roles: {
                            createApplicationRoleWizard: {
                                title: string;
                                subTitle: string;
                                button: string;
                            };
                        }
                    };
                };
                forms: {
                    advancedAttributeSettings: {
                        sections: {
                            linkedAccounts: {
                                errorAlert: {
                                    message: string;
                                    description: string;
                                }
                                heading: string;
                                descriptionFederated: string;
                                fields: {
                                    validateLocalAccount: FormAttributes;
                                    mandateLocalAccount: FormAttributes;
                                }
                            }
                            subject: {
                                fields: {
                                    alternateSubjectAttribute: FormAttributes;
                                    subjectAttribute: FormAttributes;
                                    subjectIncludeTenantDomain: FormAttributes;
                                    subjectIncludeUserDomain: FormAttributes;
                                    subjectUseMappedLocalSubject: FormAttributes;
                                    subjectType: FormAttributes;
                                    sectorIdentifierURI: FormAttributes;
                                };
                                heading: string;
                            };
                            role: {
                                heading: string;
                                fields: {
                                    roleAttribute: FormAttributes;
                                    role: FormAttributes;
                                };
                            };
                        };
                    };
                    advancedConfig: {
                        fields: {
                            enableAuthorization: FormAttributes;
                            returnAuthenticatedIdpList: FormAttributes;
                            saas: FormAttributes;
                            skipConsentLogin: FormAttributes;
                            skipConsentLogout: FormAttributes;
                        };
                        sections: {
                            applicationNativeAuthentication: {
                                heading: string;
                                alerts: {
                                    clientAttestation: string;
                                },
                                fields: {
                                    enableAPIBasedAuthentication: FormAttributes;
                                    enableClientAttestation: FormAttributes;
                                    android: {
                                        heading: string;
                                        fields: {
                                            androidPackageName: FormAttributes;
                                            androidAttestationServiceCredentials: FormAttributes;
                                        }
                                    },
                                    apple: {
                                        heading: string;
                                        fields: {
                                            appleAppId: FormAttributes;
                                        }
                                    }
                                }
                            },
                            certificate: {
                                heading: string;
                                hint?: {
                                    customOidc: string;
                                    customPassiveSTS: string;
                                    customSaml: string;
                                };
                                fields: {
                                    jwksValue: FormAttributes;
                                    pemValue: FormAttributes;
                                    type: FormAttributes;
                                };
                                invalidOperationModal?: {
                                    header: string;
                                    message: string;
                                };
                            };
                        };
                    };
                    generalDetails: {
                        fields: {
                            name: FormAttributes;
                            description: FormAttributes;
                            imageUrl: FormAttributes;
                            discoverable: FormAttributes;
                            accessUrl: FormAttributes;
                            isSharingEnabled: FormAttributes;
                            isManagementApp: FormAttributes;
                            isFapiApp: FormAttributes;
                        };
                        managementAppBanner: string;

                    };
                    inboundCustom: {
                        fields: {
                            checkbox: FormAttributes;
                            dropdown: FormAttributes;
                            generic: FormAttributes;
                            password: FormAttributes;
                        };
                    };
                    inboundOIDC: {
                        description: string;
                        documentation: string;
                        fields: {
                            allowedOrigins: FormAttributes;
                            callBackUrls: FormAttributes;
                            clientID: FormAttributes;
                            clientSecret: FormAttributes;
                            grant: FormAttributes;
                            public: FormAttributes;
                        };
                        mobileApp: {
                            discoverableHint: string;
                            mobileAppPlaceholder: string;
                        },
                        dropdowns: {
                            selectOption: string;
                        },
                        sections: {
                            accessToken: {
                                heading: string;
                                hint: string;
                                fields: {
                                    bindingType: FormAttributes;
                                    expiry: FormAttributes;
                                    applicationTokenExpiry: FormAttributes;
                                    type: FormAttributes;
                                    revokeToken: FormAttributes;
                                    validateBinding: FormAttributes;
                                    audience: FormAttributes;
                                };
                            };
                            idToken: {
                                heading: string;
                                fields: {
                                    expiry: FormAttributes;
                                    algorithm: FormAttributes;
                                    audience: FormAttributes;
                                    encryption: FormAttributes;
                                    signing: FormAttributes;
                                    method: FormAttributes;
                                };
                            };
                            logoutURLs: {
                                heading: string;
                                fields: {
                                    back: FormAttributes;
                                    front: FormAttributes;
                                };
                            };
                            pkce: {
                                description: string;
                                heading: string;
                                hint: string;
                                fields: {
                                    pkce: FormAttributes;
                                };
                            };
                            clientAuthentication: {
                                heading: string;
                                fields: {
                                    authenticationMethod: FormAttributes;
                                    signingAlgorithm: FormAttributes;
                                    subjectDN: FormAttributes;
                                };
                            };
                            pushedAuthorization: {
                                heading: string;
                                fields: {
                                    requirePushAuthorizationRequest: FormAttributes;
                                };
                            };
                            requestObject: {
                                heading: string;
                                fields: {
                                    requestObjectSigningAlg: FormAttributes;
                                    requestObjectEncryptionAlgorithm: FormAttributes;
                                    requestObjectEncryptionMethod: FormAttributes;
                                };
                            };
                            refreshToken: {
                                heading: string;
                                fields: {
                                    expiry: FormAttributes;
                                    renew: FormAttributes;
                                };
                            };
                            requestObjectSignature: {
                                heading: string;
                                description: string;
                                fields: {
                                    signatureValidation: FormAttributes;
                                };
                            };
                            scopeValidators: {
                                heading: string;
                                fields: {
                                    validator: FormAttributes;
                                };
                            };
                            certificates: {
                                disabledPopup: string;
                            }
                        };
                        messages: {
                            revokeDisclaimer: Message;
                            customInvalidMessage: string;
                        };
                    };
                    inboundSAML: {
                        description: string;
                        documentation: string;
                        fields: {
                            assertionURLs: FormAttributes;
                            defaultAssertionURL: FormAttributes;
                            idpEntityIdAlias: FormAttributes;
                            issuer: FormAttributes;
                            metaURL: FormAttributes;
                            mode: FormAttributes;
                            qualifier: FormAttributes;
                        };
                        sections: {
                            assertion: {
                                heading: string;
                                fields: {
                                    audience: FormAttributes;
                                    nameIdFormat: FormAttributes;
                                    recipients: FormAttributes;
                                };
                            };
                            attributeProfile: {
                                heading: string;
                                fields: {
                                    enable: FormAttributes;
                                    includeAttributesInResponse: FormAttributes;
                                    serviceIndex: FormAttributes;
                                };
                            };
                            encryption: {
                                heading: string;
                                fields: {
                                    assertionEncryption: FormAttributes;
                                    assertionEncryptionAlgorithm: FormAttributes;
                                    keyEncryptionAlgorithm: FormAttributes;
                                };
                            };
                            idpInitiatedSLO: {
                                heading: string;
                                fields: {
                                    enable: FormAttributes;
                                    returnToURLs: FormAttributes;
                                };
                            };
                            responseSigning: {
                                heading: string;
                                fields: {
                                    digestAlgorithm: FormAttributes;
                                    responseSigning: FormAttributes;
                                    signingAlgorithm: FormAttributes;
                                };
                            };
                            requestProfile: {
                                heading: string;
                                fields: {
                                    enable: FormAttributes;
                                };
                            };
                            requestValidation: {
                                heading: string;
                                fields: {
                                    signatureValidation: FormAttributes;
                                    signatureValidationCertAlias: FormAttributes;
                                };
                            };
                            sloProfile: {
                                heading: string;
                                fields: {
                                    enable: FormAttributes;
                                    logoutMethod: FormAttributes;
                                    requestURL: FormAttributes;
                                    responseURL: FormAttributes;
                                };
                            };
                            ssoProfile: {
                                heading: string;
                                fields: {
                                    artifactBinding: FormAttributes;
                                    bindings: FormAttributes;
                                    idpInitiatedSSO: FormAttributes;
                                };
                            };
                            certificates: {
                                disabledPopup: string;
                                certificateRemoveConfirmation: {
                                    header: string;
                                    content: string;
                                }
                            }
                        };
                    };
                    inboundSTS: {
                        fields: {
                            realm: FormAttributes;
                            replyTo: FormAttributes;
                            replyToLogout: FormAttributes;
                        };
                    };
                    inboundWSTrust: {
                        fields: {
                            audience: FormAttributes;
                            certificateAlias: FormAttributes;
                        };
                    };
                    outboundProvisioning: {
                        fields: {
                            blocking: FormAttributes;
                            connector: FormAttributes;
                            idp: FormAttributes;
                            jit: FormAttributes;
                            rules: FormAttributes;
                        };
                    };
                    provisioningConfig: {
                        fields: {
                            proxyMode: FormAttributes;
                            userstoreDomain: FormAttributes;
                        };
                    };
                    spaProtocolSettingsWizard: {
                        fields: {
                            callBackUrls: FormAttributes;
                            name: FormAttributes;
                            urlDeepLinkError: string;
                        };
                    };
                };
                helpPanel: HelpPanelInterface;
                list: {
                    columns: {
                        actions: string;
                        name: string;
                        inboundKey: string;
                    };
                    actions: {
                        add: string;
                        predefined: string;
                        custom: string;
                    };
                    labels: {
                        fragment: string;
                    }
                };
                myaccount: {
                    title: string;
                    description: string;
                    popup: string;
                    enable: {
                        0: string;
                        1: string;
                    };
                    Confirmation: {
                        enableConfirmation: {
                            content: string;
                            heading: string;
                            message: string;
                        };
                        disableConfirmation: {
                            content: string;
                            heading: string;
                            message: string;
                        };
                    };
                    notifications: {
                        error: {
                            description: string;
                            message: string;
                        };
                        genericError: {
                            description: string;
                            message: string;
                        };
                        success: {
                            description: string;
                            message: string;
                        };
                    };
                    fetchMyAccountStatus: {
                        error: {
                            description: string;
                            message: string;
                        },
                        genericError: {
                            description: string;
                            message: string;
                        },
                    }
                };
                notifications: {
                    addApplication: Notification;
                    apiLimitReachedError: Notification;
                    authenticationStepMin: Notification;
                    authenticationStepDeleteErrorDueToSecondFactors: Notification;
                    authenticationStepDeleteErrorDueToAppShared: Notification;
                    deleteApplication: Notification;
                    deleteOptionErrorDueToSecondFactorsOnRight: Notification;
                    deleteProtocolConfig: Notification;
                    duplicateAuthenticationStep: Notification;
                    emptyAuthenticationStep: Notification;
                    fetchAllowedCORSOrigins: Notification;
                    fetchApplication: Notification;
                    fetchMyAccountApplication: Notification;
                    fetchApplications: Notification;
                    fetchCustomInboundProtocols: Notification;
                    fetchInboundProtocols: Notification;
                    fetchProtocolMeta: Notification;
                    fetchSAMLIDPConfigs: Notification;
                    fetchOIDCIDPConfigs: Notification;
                    fetchTemplate: Notification;
                    fetchTemplates: Notification;
                    getInboundProtocolConfig: Notification;
                    regenerateSecret: Notification;
                    revokeApplication: Notification;
                    tierLimitReachedError: {
                        emptyPlaceholder: Placeholder;
                        heading: string;
                    };
                    updateAdvancedConfig: Notification;
                    updateApplication: Notification;
                    updateAuthenticationFlow: Notification;
                    updateClaimConfig: Notification;
                    updateInboundProtocolConfig: Notification;
                    updateInboundProvisioningConfig: Notification;
                    updateOutboundProvisioning: Notification;
                    updateProtocol: Notification;
                    fetchOIDCServiceEndpoints: Notification;
                    secondFactorAuthenticatorToFirstStep: Notification;
                    firstFactorAuthenticatorToSecondStep: Notification;
                    conditionalScriptLoopingError: NotificationItem;
                    deleteCertificateSuccess: NotificationItem;
                    deleteCertificateGenericError: NotificationItem;
                    updateOnlyIdentifierFirstError: NotificationItem;
                    updateIdentifierFirstInFirstStepError: NotificationItem;
                };
                popups: {
                    appStatus: {
                        active: Popup;
                        notConfigured: Popup;
                        revoked: Popup;
                    };
                };
                placeholders: {
                    emptyAttributesList: Placeholder;
                    emptyAuthenticatorStep: Placeholder;
                    emptyAuthenticatorsList: Placeholder;
                    emptyOutboundProvisioningIDPs: Placeholder;
                    emptyList: Placeholder;
                    emptyProtocolList: Placeholder;
                };
                resident: {
                    provisioning: {
                        outbound: {
                            actions: {
                                addIdp: string;
                            };
                            addIdpWizard: {
                                heading: string;
                                subHeading: string;
                                steps: {
                                    details: string;
                                };
                            };
                            emptyPlaceholder: Placeholder;
                            form: {
                                fields: {
                                    connection: {
                                        label: string;
                                        placeholder: string;
                                        validations: {
                                            empty: string;
                                        };
                                    };
                                };
                            };
                            heading: string;
                            subHeading: string;
                            notifications: {
                                create: Notification;
                                delete: Notification;
                                fetch: Notification;
                                update: Notification;
                            }
                        };
                    };
                }
                templates: {
                    manualSetup: {
                        heading: string;
                        subHeading: string;
                    };
                    quickSetup: {
                        heading: string;
                        subHeading: string;
                    };
                };
                wizards: {
                    minimalAppCreationWizard: {
                        help: {
                            heading: string;
                            subHeading: string;
                            template : FormAttributes;
                        };
                    };
                    applicationCertificateWizard: {
                        heading: string;
                        subHeading: string;
                        emptyPlaceHolder: {
                            title: string;
                            description1: string;
                            description2: string;
                        }
                    }
                };
            }
            authenticationProvider: {
                advancedSearch?: {
                    form: {
                        inputs: {
                            filterAttribute: {
                                placeholder: string;
                            };
                            filterCondition: {
                                placeholder: string;
                            };
                            filterValue: {
                                placeholder: string;
                            };
                        };
                    };
                    placeholder: string;
                };
                buttons?: {
                    addIDP: string;
                    addAuthenticator: string;
                    addConnector: string;
                    addAttribute: string;
                    addCertificate: string;
                };
                confirmations?: {
                    deleteIDP: {
                        header: string;
                        message: string;
                        content: string;
                        assertionHint: string;
                    };
                    deleteIDPWithConnectedApps: {
                        header: string;
                        message: string;
                        content: string;
                        assertionHint: string;
                    };
                    deleteAuthenticator: {
                        header: string;
                        message: string;
                        content: string;
                        assertionHint: string;
                    };
                    deleteConnector: {
                        header: string;
                        message: string;
                        content: string;
                        assertionHint: string;
                    };
                    deleteCertificate: {
                        header: string;
                        message: string;
                        content: string;
                        assertionHint: string;
                    };
                };
                dangerZoneGroup?: {
                    header: string;
                    disableIDP: {
                        actionTitle: string;
                        header: string;
                        subheader: string;
                        subheader2: string;
                    };
                    deleteIDP: {
                        actionTitle: string;
                        header: string;
                        subheader: string;
                    };
                };
                edit?: {
                    common: {
                        settings: {
                            tabName: string;
                        };
                    };
                    emailOTP: {
                        emailTemplate: {
                            tabName: string;
                        };
                    };
                    smsOTP: {
                        smsProvider: {
                            tabName: string;
                        };
                    };
                };
                forms: {
                    advancedConfigs?: {
                        federationHub: {
                            hint: string;
                            label: string;
                        };
                        homeRealmIdentifier: {
                            hint: string;
                            label: string;
                            placeholder: string;
                        };
                        alias: {
                            hint: string;
                            label: string;
                            placeholder: string;
                        };
                        certificateType: {
                            label: string;
                            hint: string;
                            certificatePEM: {
                                label: string;
                                placeholder: string;
                                validations: {
                                    empty: string;
                                };
                            };
                            certificateJWKS: {
                                label: string;
                                placeholder: string;
                                validations: {
                                    empty: string;
                                    invalid: string;
                                };
                            };
                        };
                    };
                    attributeSettings?: {
                        attributeMapping: {
                            attributeColumnHeader: string;
                            attributeMapColumnHeader: string;
                            attributeMapInputPlaceholderPrefix: string;
                            componentHeading: string;
                            hint: string;
                        };
                        attributeProvisioning: {
                            attributeColumnHeader: {
                                0: string;
                                1: string;
                            };
                            attributeMapColumnHeader: string;
                            attributeMapInputPlaceholderPrefix: string;
                            componentHeading: string;
                            hint: string;
                        };
                        attributeListItem: {
                            validation: {
                                empty: string;
                            };
                        };
                        attributeSelection: {
                            searchAttributes: {
                                placeHolder: string;
                            };
                        };
                    };
                    authenticatorAccordion?: {
                        default: {
                            0: string;
                            1: string;
                        };
                        enable: {
                            0: string;
                            1: string;
                        };
                    };
                    authenticatorSettings?: {
                        apple: {
                            additionalQueryParameters: {
                                hint: string;
                                label: string;
                                placeholder: string;
                                validations: {
                                    required: string;
                                };
                            };
                            callbackUrl: {
                                hint: string;
                                label: string;
                                placeholder: string;
                                validations: {
                                    required: string;
                                };
                            };
                            clientId: {
                                hint: string;
                                label: string;
                                placeholder: string;
                                validations: {
                                    required: string;
                                };
                            };
                            keyId: {
                                hint: string;
                                label: string;
                                placeholder: string;
                                validations: {
                                    required: string;
                                };
                            };
                            privateKey: {
                                hint: string;
                                label: string;
                                placeholder: string;

                                validations: {
                                    required: string;
                                };
                            };
                            secretValidityPeriod: {
                                hint: string;
                                label: string;
                                placeholder: string;
                                validations: {
                                    required: string;
                                };
                            };
                            scopes: {
                                heading: string;
                                hint: string;
                                list: {
                                    email: {
                                        description: string;
                                    };
                                    name: {
                                        description: string;
                                    };
                                };
                            };
                            teamId: {
                                hint: string;
                                label: string;
                                placeholder: string;
                                validations: {
                                    required: string;
                                };
                            };
                        };
                        emailOTP: {
                            enableBackupCodes: {
                                hint: string;
                                label: string;
                                validations: {
                                    required: string;
                                };
                            };
                            expiryTime: {
                                hint: string;
                                label: string;
                                placeholder: string;
                                validations: {
                                    invalid: string;
                                    range: string;
                                    required: string;
                                };
                                unit: string;
                            };
                            tokenLength: {
                                hint: string;
                                label: string;
                                unit: {
                                    digits: string;
                                    characters: string;
                                };
                                placeholder: string;
                                validations: {
                                    invalid: string;
                                    range: {
                                        digits: string;
                                        characters: string;
                                    };
                                    required: string;
                                };
                            };
                            useAlphanumericChars: {
                                hint: string;
                                label: string;
                                validations: {
                                    required: string;
                                };
                            };
                        };
                        smsOTP: {
                            hint: string;
                            expiryTime: {
                                hint: string;
                                label: string;
                                placeholder: string;
                                validations: {
                                    invalid: string;
                                    range: string;
                                    required: string;
                                };
                                unit: string;
                            };
                            tokenLength: {
                                hint: string;
                                label: string;
                                placeholder: string;
                                validations: {
                                    invalid: string;
                                    range: {
                                        digits: string;
                                        characters: string;
                                    };
                                    required: string;
                                };
                                unit: {
                                    digits: string;
                                    characters: string;
                                };
                            };
                            useNumericChars: {
                                hint: string;
                                label: string;
                                validations: {
                                    required: string;
                                };
                            };
                            allowedResendAttemptCount: {
                                hint: string;
                                label: string;
                                placeholder: string;
                                validations: {
                                    required: string;
                                    invalid: string;
                                    range: string;
                                };
                            };
                        };
                        fido2: {
                            allowProgressiveEnrollment: {
                                hint: string;
                                label: string;
                            };
                            allowUsernamelessAuthentication: {
                                hint: string;
                                label: string;
                            };
                        };
                        facebook: {
                            callbackUrl: {
                                hint: string;
                                label: string;
                                placeholder: string;
                                validations: {
                                    required: string;
                                };
                            };
                            clientId: {
                                hint: string;
                                label: string;
                                placeholder: string;
                                validations: {
                                    required: string;
                                };
                            };
                            clientSecret: {
                                hint: string;
                                label: string;
                                placeholder: string;
                                validations: {
                                    required: string;
                                };
                            };
                            scopes: {
                                heading: string;
                                hint: string;
                                list: {
                                    email: {
                                        description: string;
                                    };
                                    profile: {
                                        description: string;
                                    };
                                };
                            };
                            userInfo: {
                                heading: string;
                                hint: string;
                                placeholder: string;
                                list: {
                                    ageRange: {
                                        description: string;
                                    };
                                    email: {
                                        description: string;
                                    };
                                    firstName: {
                                        description: string;
                                    };
                                    gender: {
                                        description: string;
                                    };
                                    id: {
                                        description: string;
                                    };
                                    lastName: {
                                        description: string;
                                    };
                                    link: {
                                        description: string;
                                    };
                                    name: {
                                        description: string;
                                    };
                                };
                            };
                        };
                        github: {
                            callbackUrl: {
                                hint: string;
                                label: string;
                                placeholder: string;
                                validations: {
                                    required: string;
                                };
                            };
                            clientId: {
                                hint: string;
                                label: string;
                                placeholder: string;

                                validations: {
                                    required: string;
                                };
                            };
                            clientSecret: {
                                hint: string;
                                label: string;
                                placeholder: string;
                                validations: {
                                    required: string;
                                };
                            };
                            scopes: {
                                heading: string;
                                hint: string;
                                list: {
                                    email: {
                                        description: string;
                                    };
                                    profile: {
                                        description: string;
                                    };
                                };
                            };
                        };
                        google: {
                            callbackUrl: {
                                hint: string;
                                label: string;
                                placeholder: string;
                                validations: {
                                    required: string;
                                };
                            };
                            clientId: {
                                hint: string;
                                label: string;
                                placeholder: string;
                                validations: {
                                    required: string;
                                };
                            };
                            clientSecret: {
                                hint: string;
                                label: string;
                                placeholder: string;
                                validations: {
                                    required: string;
                                };
                            };
                            enableGoogleOneTap: {
                                hint: string;
                                label: string;
                                placeholder: string;
                            };
                            AdditionalQueryParameters: {
                                hint: string;
                                label: string;
                                placeholder: string;
                                ariaLabel: string;
                                validations: {
                                    required: string;
                                };
                            };
                            scopes: {
                                heading: string;
                                hint: string;
                                list: {
                                    email: {
                                        description: string;
                                    };
                                    openid: {
                                        description: string;
                                    };
                                    profile: {
                                        description: string;
                                    };
                                };
                            };
                        };
                        microsoft: {
                            callbackUrl: {
                                hint: string;
                                label: string;
                                placeholder: string;
                                validations: {
                                    required: string;
                                };
                            };
                            clientId: {
                                hint: string;
                                label: string;
                                placeholder: string;
                                validations: {
                                    required: string;
                                };
                            };
                            clientSecret: {
                                hint: string;
                                label: string;
                                placeholder: string;
                                validations: {
                                    required: string;
                                };
                            };
                            commonAuthQueryParams: {
                                hint: string;
                                label: string;
                                placeholder: string;
                                ariaLabel: string;
                                validations: {
                                    required: string;
                                };
                            };
                            scopes: {
                                ariaLabel: string;
                                heading: string;
                                hint: string;
                                label: string;
                                list: {
                                    email: {
                                        description: string;
                                    };
                                    openid: {
                                        description: string;
                                    };
                                    profile: {
                                        description: string;
                                    };
                                };
                                placeholder: string;
                            };
                        };
                        hypr: {
                            appId: {
                                hint: string;
                                label: string;
                                placeholder: string;

                                validations: {
                                    required: string;
                                };
                            };
                            apiToken: {
                                hint: string;
                                label: string;
                                placeholder: string;
                                validations: {
                                    required: string;
                                };
                            };
                            baseUrl: {
                                hint: string;
                                label: string;
                                placeholder: string;
                                validations: {
                                    required: string;
                                };
                            };
                        };
                        saml: {
                            AuthRedirectUrl: {
                                hint: string;
                                label: string;
                                placeholder: string;
                                ariaLabel: string;
                            };
                            SPEntityId: {
                                hint: string;
                                label: string;
                                placeholder: string;
                                ariaLabel: string;
                            };
                            SSOUrl: {
                                hint: string;
                                label: string;
                                placeholder: string;
                                ariaLabel: string;
                            };
                            IdPEntityId: {
                                hint: string;
                                label: string;
                                placeholder: string;
                                ariaLabel: string;
                            };
                            NameIDType: {
                                hint: string;
                                label: string;
                                placeholder: string;
                                ariaLabel: string;
                            };
                            RequestMethod: {
                                hint: string;
                                label: string;
                                placeholder: string;
                                ariaLabel: string;
                            };
                            IsSLORequestAccepted: {
                                hint: string;
                                label: string;
                                ariaLabel: string;
                            };
                            IsLogoutEnabled: {
                                hint: string;
                                label: string;

                                ariaLabel: string;
                            };
                            LogoutReqUrl: {
                                hint: string;
                                label: string;
                                placeholder: string;
                                ariaLabel: string;
                            };
                            IsAuthnRespSigned: {
                                hint: string;
                                label: string;

                                ariaLabel: string;
                            };
                            IsLogoutReqSigned: {
                                hint: string;
                                label: string;
                                placeholder: string;
                                ariaLabel: string;
                            };
                            ISAuthnReqSigned: {
                                hint: string;
                                label: string;
                                ariaLabel: string;
                            };
                            SignatureAlgorithm: {
                                label: string;
                                placeholder: string;
                                ariaLabel: string;
                            };
                            DigestAlgorithm: {
                                label: string;
                                placeholder: string;
                                ariaLabel: string;
                            };
                            IncludeProtocolBinding: {
                                hint: string;
                                label: string;

                                ariaLabel: string;
                            };
                            IsUserIdInClaims: {
                                hint: string;
                                label: string;
                                ariaLabel: string;
                            };
                            commonAuthQueryParams: {
                                label: string;
                                ariaLabel: string;
                            };

                            isAssertionSigned: {
                                hint: string;
                                label: string;
                                ariaLabel: string;
                            };
                            includeCert: {
                                hint: string;
                                label: string;
                                ariaLabel: string;
                            };
                            includeNameIDPolicy: {
                                hint: string;
                                label: string;
                                ariaLabel: string;
                            };
                            isEnableAssertionEncryption: {
                                hint: string;
                                label: string;
                                ariaLabel: string;
                            };

                            authenticationContextClass: {
                                hint: string;
                                label: string;
                                placeholder: string;
                                ariaLabel: string;
                            };
                            customAuthenticationContextClass: {
                                hint: string;
                                label: string;
                                placeholder: string;
                                ariaLabel: string;
                            };
                            attributeConsumingServiceIndex: {
                                hint: string;
                                label: string;
                                placeholder: string;
                                ariaLabel: string;
                            };

                            isArtifactBindingEnabled: {
                                hint: string;
                                label: string;
                                ariaLabel: string;
                            };
                            artifactResolveEndpointUrl: {
                                placeholder: string;
                                hint: string;
                                label: string;
                                ariaLabel: string;
                            };
                            isArtifactResolveReqSigned: {
                                hint: string;
                                label: string;
                                ariaLabel: string;
                            };
                            isArtifactResponseSigned: {
                                hint: string;
                                label: string;
                                ariaLabel: string;
                            };
                            authContextComparisonLevel: {
                                hint: string;
                                label: string;
                                placeholder: string;
                                ariaLabel: string;
                            };
                        };
                    };
                    outboundConnectorAccordion?: {
                        default: {
                            0: string;
                            1: string;
                        };
                        enable: {
                            0: string;
                            1: string;
                        };
                    };
                    common?: {
                        requiredErrorMessage: string;
                        invalidURLErrorMessage: string;
                        invalidQueryParamErrorMessage: string;
                        invalidScopesErrorMessage: string;
                        customProperties: string;
                    };
                    generalDetails?: {
                        name: {
                            hint: string;
                            label: string;
                            placeholder: string;
                            validations: {
                                empty: string;
                                duplicate: string;
                                required: string;
                                maxLengthReached: string;
                            };
                        };
                        issuer: {
                            hint: string;
                            label: string;
                            placeholder: string;
                        };
                        alias: {
                            hint: string;
                            label: string;
                            placeholder: string;
                        };
                        description: {
                            hint: string;
                            label: string;
                            placeholder: string;
                        };
                        image: {
                            hint: string;
                            label: string;
                            placeholder: string;
                        };
                    };
                    jitProvisioning?: {
                        enableJITProvisioning: {
                            hint: string;
                            label: string;
                            disabledMessageContent: string;
                            disabledMessageHeader: string;
                        };
                        provisioningUserStoreDomain: {
                            hint: string;
                            label: string;
                        };
                        provisioningScheme: {
                            hint: string;
                            label: string;
                            children: {
                                0: string;
                                1: string;
                                2: string;
                                3: string;
                            };
                        };
                        associateLocalUser: {
                            hint: string;
                            label: string;
                        };
                    };
                    roleMapping?: {
                        heading: string;
                        keyName: string;
                        valueName: string;
                        validation: {
                            keyRequiredMessage: string;
                            valueRequiredErrorMessage: string;
                            duplicateKeyErrorMsg: string;
                        };
                        hint: string;
                    };
                    uriAttributeSettings: {
                        subject: {
                            heading: string;
                            hint: string;
                            placeHolder: string;
                            label: string;
                            validation: {
                                empty: string;
                            };
                        };
                        group: {
                            heading: string;
                            hint: string;
                            mappedRolesAbsentMessage: string;
                            mappedRolesPresentMessage: string;
                            messageOIDC: string;
                            messageSAML: string;
                            placeHolder: string;
                            roleMappingDisabledMessage: string;
                            label: string;
                            validation: {
                                empty: string;
                            };
                        };
                    };
                    outboundProvisioningRoles?: {
                        heading: string;
                        hint: string;
                        placeHolder: string;
                        label: string;
                        popup: {
                            content: string;
                        };
                    };
                    certificateSection?: {
                        certificateEditSwitch: {
                            jwks: string;
                            pem: string;
                        };
                        noCertificateAlert: string;
                    };
                };
                helpPanel?: {
                    tabs: {
                        samples: {
                            content: {
                                docs: {
                                    goBack: string;
                                    hint: string;
                                    title: string;
                                }
                            },
                            heading: string;
                        }
                    };
                };
                templates: {
                    manualSetup?: {
                        heading: string;
                        subHeading: string;
                    };
                    quickSetup?: {
                        heading: string;
                        subHeading: string;
                    };
                    apple: {
                        wizardHelp: {
                            clientId: {
                                description: string;
                                heading: string;
                            };
                            heading: string;
                            keyId: {
                                description: string;
                                heading: string;
                            };
                            name: {
                                connectionDescription: string;
                                idpDescription: string;
                                heading: string;
                            };
                            preRequisites: {
                                configureAppleSignIn: string;
                                configureReturnURL: string;
                                configureWebDomain: string;
                                getCredentials: string;
                                heading: string;
                            };
                            privateKey: {
                                description: string;
                                heading: string;
                            };
                            subHeading: string;
                            teamId: {
                                description: string;
                                heading: string;
                            };
                        };
                    };
                    expert: {
                        wizardHelp: {
                            heading: string;
                            description: {
                                connectionDescription: string;
                                heading: string;
                                idpDescription: string;
                            };
                            name: {
                                connectionDescription: string;
                                heading: string;
                                idpDescription: string;
                            };
                            subHeading: string;
                        };
                    };
                    facebook?: {
                        wizardHelp: {
                            clientId: {
                                description: string;
                                heading: string;
                            };
                            clientSecret: {
                                description: string;
                                heading: string;
                            };
                            heading: string;
                            name: {
                                idpDescription: string;
                                connectionDescription: string;
                                heading: string;
                            };
                            preRequisites: {
                                configureOAuthApps: string;
                                configureRedirectURL: string;
                                configureSiteURL: string;
                                getCredentials: string;
                                heading: string;
                            };
                            subHeading: string;
                        };
                    };
                    github?: {
                        wizardHelp: {
                            heading: string;
                            subHeading: string;
                            clientId: {
                                description: string;
                                heading: string;
                            };
                            clientSecret: {
                                description: string;
                                heading: string;
                            };
                            name: {
                                idpDescription: string;
                                connectionDescription: string;
                                heading: string;
                            };
                            preRequisites: {
                                configureOAuthApps: string;
                                configureHomePageURL: string;
                                configureRedirectURL: string;
                                heading: string;
                                getCredentials: string;
                            };
                        };
                    };
                    google?: {
                        wizardHelp: {
                            clientId: {
                                description: string;
                                heading: string;
                            };
                            clientSecret: {
                                description: string;
                                heading: string;
                            };
                            heading: string;
                            name: {
                                idpDescription: string;
                                connectionDescription: string;
                                heading: string;
                            };
                            preRequisites: {
                                configureOAuthApps: string;
                                configureRedirectURL: string;
                                getCredentials: string;
                                heading: string;
                            };
                            subHeading: string;
                        };
                    };
                    organizationIDP: {
                        wizardHelp: {
                            name: {
                                description: string;
                                heading: string;
                            };
                            description: {
                                description: string;
                                heading: string;
                                example: string;
                            };
                        };
                    };
                    microsoft?: {
                        wizardHelp: {
                            clientId: {
                                description: string;
                                heading: string;
                            };
                            clientSecret: {
                                description: string;
                                heading: string;
                            };
                            heading: string;
                            name: {
                                idpDescription: string;
                                connectionDescription: string;
                                heading: string;
                            };
                            preRequisites: {
                                configureOAuthApps: string;
                                configureRedirectURL: string;
                                getCredentials: string;
                                heading: string;
                            };
                            subHeading: string;
                        };
                    };
                    hypr?: {
                        wizardHelp: {
                            apiToken: {
                                description: string;
                                heading: string;
                            };
                            appId: {
                                description: string;
                                heading: string;
                            };
                            baseUrl: {
                                description: string;
                                heading: string;
                            };
                            heading: string;
                            name: {
                                idpDescription: string;
                                connectionDescription: string;
                                heading: string;
                            };
                            preRequisites: {
                                rpDescription: string;
                                tokenDescription: string;
                                heading: string;
                            };
                        };
                    };
                    enterprise: {
                        addWizard: {
                            title: string;
                            subtitle: string;
                        };
                        saml?: {
                            preRequisites: {
                                configureIdp: string;
                                configureRedirectURL: string;
                                heading: string;
                                hint: string;
                            };
                        };
                        validation: {
                            name: string;
                            invalidName: string;
                        };
                    };
                    trustedTokenIssuer: {
                        addWizard: {
                            title: string;
                            subtitle: string;
                        };
                        forms: {
                            steps: {
                                general: string;
                                certificate: string;
                            };
                            name: {
                                label: string;
                                placeholder: string;
                            };
                            issuer: {
                                label: string;
                                placeholder: string;
                                hint: string;
                                validation: {
                                    notValid: string;
                                };
                            };
                            alias: {
                                label: string;
                                placeholder: string;
                                hint: string;
                                validation: {
                                    notValid: string;
                                };
                            };
                            certificateType: {
                                label: string;
                                requiredCertificate: string;
                            };
                            jwksUrl: {
                                optionLabel: string;
                                placeholder: string;
                                label: string;
                                hint: string;
                                validation: {
                                    notValid: string;
                                };
                            };
                            pem: {
                                optionLabel: string;
                                hint: string;
                                uploadCertificateButtonLabel: string;
                                dropzoneText: string;
                                pasteAreaPlaceholderText: string;
                            };
                        };
                    };
                };
                list?: {
                    actions: string;
                    name: string;
                };
                modals?: {
                    addAuthenticator: {
                        title: string;
                        subTitle: string;
                    };
                    addCertificate: {
                        title: string;
                        subTitle: string;
                    };
                    addProvisioningConnector: {
                        title: string;
                        subTitle: string;
                    };
                    attributeSelection: {
                        title: string;
                        subTitle: string;
                        content: {
                            searchPlaceholder: string;
                        };
                    };
                };
                notifications?: {
                    addFederatedAuthenticator: {
                        error: {
                            message: string;
                            description: string;
                        };
                        genericError: {
                            message: string;
                            description: string;
                        };
                        success: {
                            message: string;
                            description: string;
                        };
                    };
                    addIDP: {
                        error: {
                            message: string;
                            description: string;
                        };
                        genericError: {
                            message: string;
                            description: string;
                        };
                        success: {
                            message: string;
                            description: string;
                        };
                    };
                    changeCertType: {
                        pem: {
                            description: string;
                            message: string;
                        };
                        jwks: {
                            description: string;
                            message: string;
                        };
                    };
                    deleteCertificate: {
                        error: {
                            message: string;
                            description: string;
                        };
                        genericError: {
                            message: string;
                            description: string;
                        };
                        success: {
                            message: string;
                            description: string;
                        };
                    };
                    deleteIDP: {
                        error: {
                            message: string;
                            description: string;
                        };
                        genericError: {
                            message: string;
                            description: string;
                        };
                        success: {
                            message: string;
                            description: string;
                        };
                    };
                    deleteIDPWithConnectedApps: {
                        error: {
                            message: string;
                            description: string;
                        };
                    };
                    deleteConnection: {
                        error: {
                            message: string;
                            description: string;
                        };
                        genericError: {
                            message: string;
                            description: string;
                        };
                        success: {
                            message: string;
                            description: string;
                        };
                    };
                    disableAuthenticator: {
                        error: {
                            message: string;
                            description: string;
                        };
                        genericError: {
                            message: string;
                            description: string;
                        };
                        success: {
                            message: string;
                            description: string;
                        };
                    };
                    disableIDPWithConnectedApps: {
                        error: {
                            message: string;
                            description: string;
                        };
                    };
                    disableOutboundProvisioningConnector: {
                        error: {
                            message: string;
                            description: string;
                        };
                        genericError: {
                            message: string;
                            description: string;
                        };
                        success: {
                            message: string;
                            description: string;
                        };
                    };
                    duplicateCertificateUpload: {
                        error: {
                            message: string;
                            description: string;
                        };
                        genericError: {
                            message: string;
                            description: string;
                        };
                        success: {
                            message: string;
                            description: string;
                        };
                    };
                    getIDP: {
                        error: {
                            message: string;
                            description: string;
                        };
                        genericError: {
                            message: string;
                            description: string;
                        };
                        success: {
                            message: string;
                            description: string;
                        };
                    };
                    getIDPList: {
                        error: {
                            message: string;
                            description: string;
                        };
                        genericError: {
                            message: string;
                            description: string;
                        };
                        success: {
                            message: string;
                            description: string;
                        };
                    };
                    getIDPTemplate: {
                        error: {
                            message: string;
                            description: string;
                        };
                        genericError: {
                            message: string;
                            description: string;
                        };
                        success: {
                            message: string;
                            description: string;
                        };
                    };
                    getIDPTemplateList: {
                        error: {
                            message: string;
                            description: string;
                        };
                        genericError: {
                            message: string;
                            description: string;
                        };
                        success: {
                            message: string;
                            description: string;
                        };
                    };
                    getFederatedAuthenticator: {
                        error: {
                            message: string;
                            description: string;
                        };
                        genericError: {
                            message: string;
                            description: string;
                        };
                        success: {
                            message: string;
                            description: string;
                        };
                    };
                    getFederatedAuthenticatorsList: {
                        error: {
                            message: string;
                            description: string;
                        };
                        genericError: {
                            message: string;
                            description: string;
                        };
                        success: {
                            message: string;
                            description: string;
                        };
                    };
                    getFederatedAuthenticatorMetadata: {
                        error: {
                            message: string;
                            description: string;
                        };
                        genericError: {
                            message: string;
                            description: string;
                        };
                        success: {
                            message: string;
                            description: string;
                        };
                    };
                    getConnectionDetails: {
                        error: {
                            message: string;
                            description: string;
                        };
                        genericError: {
                            message: string;
                            description: string;
                        };
                        success: {
                            message: string;
                            description: string;
                        };
                    };
                    getOutboundProvisioningConnector: {
                        error: {
                            message: string;
                            description: string;
                        };
                        genericError: {
                            message: string;
                            description: string;
                        };
                        success: {
                            message: string;
                            description: string;
                        };
                    };
                    getOutboundProvisioningConnectorsList: {
                        error: {
                            message: string;
                            description: string;
                        };
                        genericError: {
                            message: string;
                            description: string;
                        };
                        success: {
                            message: string;
                            description: string;
                        };
                    };
                    getOutboundProvisioningConnectorMetadata: {
                        error: {
                            message: string;
                            description: string;
                        };
                        genericError: {
                            message: string;
                            description: string;
                        };
                        success: {
                            message: string;
                            description: string;
                        };
                    };
                    getAllLocalClaims: {
                        error: {
                            message: string;
                            description: string;
                        };
                        genericError: {
                            message: string;
                            description: string;
                        };
                        success: {
                            message: string;
                            description: string;
                        };
                    };
                    getRolesList: {
                        error: {
                            message: string;
                            description: string;
                        };
                        genericError: {
                            message: string;
                            description: string;
                        };
                        success: {
                            message: string;
                            description: string;
                        };
                    };
                    submitAttributeSettings: {
                        error: {
                            message: string;
                            description: string;
                        };
                        genericError: {
                            message: string;
                            description: string;
                        };
                        success: {
                            message: string;
                            description: string;
                        };
                    };
                    deleteDefaultAuthenticator: {
                        error: {
                            message: string;
                            description: string;
                        };
                        genericError: {
                            message: string;
                            description: string;
                            genericMessage: string;
                        };
                        success: {
                            message: string;
                            description: string;
                            genericMessage: string;
                        };
                    };
                    deleteDefaultConnector: {
                        error: {
                            message: string;
                            description: string;
                        };
                        genericError: {
                            message: string;
                            description: string;
                            genericMessage: string;
                        };
                        success: {
                            message: string;
                            description: string;
                            genericMessage: string;
                        };
                    };
                    updateAttributes: {
                        error: {
                            message: string;
                            description: string;
                        };
                        genericError: {
                            message: string;
                            description: string;
                        };
                        success: {
                            message: string;
                            description: string;
                        };
                    };
                    updateClaimsConfigs: {
                        error: {
                            message: string;
                            description: string;
                        };
                        genericError: {
                            message: string;
                            description: string;
                        };
                        success: {
                            message: string;
                            description: string;
                        };
                    };
                    updateFederatedAuthenticator: {
                        error: {
                            message: string;
                            description: string;
                        };
                        genericError: {
                            message: string;
                            description: string;
                        };
                        success: {
                            message: string;
                            description: string;
                        };
                    };
                    updateFederatedAuthenticators: {
                        error: {
                            message: string;
                            description: string;
                        };
                        genericError: {
                            message: string;
                            description: string;
                        };
                        success: {
                            message: string;
                            description: string;
                        };
                    };
                    updateEmailOTPAuthenticator: {
                        error: {
                            message: string;
                            description: string;
                        };
                        genericError: {
                            message: string;
                            description: string;
                        };
                        success: {
                            message: string;
                            description: string;
                        };
                    };
                    updateSMSOTPAuthenticator: {
                        error: {
                            message: string;
                            description: string;
                        };
                        genericError: {
                            message: string;
                            description: string;
                        };
                        success: {
                            message: string;
                            description: string;
                        };
                    };
                    updateGenericAuthenticator: {
                        error: {
                            message: string;
                            description: string;
                        };
                        genericError: {
                            message: string;
                            description: string;
                        };
                        success: {
                            message: string;
                            description: string;
                        };
                    };
                    updateIDP: {
                        error: {
                            message: string;
                            description: string;
                        };
                        genericError: {
                            message: string;
                            description: string;
                        };
                        success: {
                            message: string;
                            description: string;
                        };
                    };
                    updateIDPCertificate: {
                        error: {
                            message: string;
                            description: string;
                        };
                        genericError: {
                            message: string;
                            description: string;
                        };
                        success: {
                            message: string;
                            description: string;
                        };
                    };
                    updateIDPRoleMappings: {
                        error: {
                            message: string;
                            description: string;
                        };
                        genericError: {
                            message: string;
                            description: string;
                        };
                        success: {
                            message: string;
                            description: string;
                        };
                    };
                    updateJITProvisioning: {
                        error: {
                            message: string;
                            description: string;
                        };
                        genericError: {
                            message: string;
                            description: string;
                        };
                        success: {
                            message: string;
                            description: string;
                        };
                    };
                    updateOutboundProvisioningConnectors: {
                        error: {
                            message: string;
                            description: string;
                        };
                        genericError: {
                            message: string;
                            description: string;
                        };
                        success: {
                            message: string;
                            description: string;
                        };
                    };
                    updateOutboundProvisioningConnector: {
                        error: {
                            message: string;
                            description: string;
                        };
                        genericError: {
                            message: string;
                            description: string;
                        };
                        success: {
                            message: string;
                            description: string;
                        };
                    };
                    apiLimitReachedError: {
                        error: {
                            description: string;
                            message: string;
                        };
                    };
                };
                popups?: {
                    appStatus: {
                        enabled: {
                            content: string;
                            header: string;
                            subHeader: string;
                        };
                        disabled: {
                            content: string;
                            header: string;
                            subHeader: string;
                        };
                    };
                };
                placeHolders?: {
                    emptyCertificateList: {
                        title: string;
                        subtitles: {
                            0: string;
                            1: string;
                        };
                    };
                    emptyIDPList: {
                        title: string;
                        subtitles: {
                            0: string;
                            1: string;
                            2: string;
                        };
                    };
                    emptyIDPSearchResults: {
                        title: string;
                        subtitles: {
                            0: string;
                            1: string;
                        };
                    };
                    emptyAuthenticatorList: {
                        title: string;
                        subtitles: {
                            0: string;
                            1: string;
                            2: string;
                        };
                    };
                    emptyConnectionTypeList: {
                        subtitles: {
                            0: string;
                            1: string;
                        };
                        title: string;
                    };
                    emptyConnectorList: {
                        title: string;
                        subtitles: {
                            0: string;
                            1: string;
                        };
                    };
                    noAttributes: {
                        title: string;
                        subtitles: {
                            0: string;
                        };
                    };
                };
                wizards?: {
                    addAuthenticator: {
                        header: string;
                        steps: {
                            authenticatorSelection: {
                                title: string;
                                quickSetup: {
                                    title: string;
                                    subTitle: string;
                                };
                                manualSetup: {
                                    title: string;
                                    subTitle: string;
                                };
                            };
                            authenticatorConfiguration: {
                                title: string;
                            };
                            authenticatorSettings: {
                                emptyPlaceholder: {
                                    subtitles: [string, string];
                                    title: string;
                                };
                            };
                            summary: {
                                title: string;
                            };
                        };
                    };
                    addIDP: {
                        header: string;
                        steps: {
                            generalSettings: {
                                title: string;
                            };
                            authenticatorConfiguration: {
                                title: string;
                            };
                            provisioningConfiguration: {
                                title: string;
                            };
                            summary: {
                                title: string;
                            };
                        };
                    };
                    addProvisioningConnector: {
                        header: string;
                        steps: {
                            connectorSelection: {
                                title: string;
                                defaultSetup: {
                                    title: string;
                                    subTitle: string;
                                };
                            };
                            connectorConfiguration: {
                                title: string;
                            };
                            summary: {
                                title: string;
                            };
                        };
                    };
                    buttons: {
                        next: string;
                        finish: string;
                        previous: string;
                    };
                };
            };
            suborganizations: {
                notifications: {
                    tierLimitReachedError: {
                        emptyPlaceholder: {
                            action: string;
                            title: string;
                            subtitles: string;
                        };
                        heading: string;
                    };
                    subOrgLevelsLimitReachedError: {
                        emptyPlaceholder: {
                            action: string;
                            title: string;
                            subtitles: string;
                        };
                        heading: string;
                    };
                    duplicateOrgError: {
                        message: string;
                        description: string;
                    };
                };
            };
            footer: {
                copyright: string;
            };
            header: {
                links: {
                    adminPortalNav: string;
                    userPortalNav: string;
                };
            };
            helpPanel: {
                actions: HelpPanelActionsInterface;
                notifications: {
                    pin: Notification;
                };
            };
            idp: {
                advancedSearch: {
                    form: {
                        inputs: {
                            filterAttribute: {
                                placeholder: string;
                            };
                            filterCondition: {
                                placeholder: string;
                            };
                            filterValue: {
                                placeholder: string;
                            };
                        };
                    };
                    placeholder: string;
                };
                buttons: {
                    addIDP: string;
                    addAuthenticator: string;
                    addConnector: string;
                    addAttribute: string;
                    addCertificate: string;
                };
                confirmations: {
                    deleteIDP: {
                        assertionHint: string;
                        header: string;
                        message: string;
                        content: string;
                    };
                    deleteIDPWithConnectedApps: {
                        assertionHint: string;
                        header: string;
                        message: string;
                        content: string;
                    };
                    deleteAuthenticator: {
                        assertionHint: string;
                        header: string;
                        message: string;
                        content: string;
                    };
                    deleteConnector: {
                        assertionHint: string;
                        header: string;
                        message: string;
                        content: string;
                    };
                };
                connectedApps: {
                    action: string;
                    header: string;
                    subHeader: string;
                    placeholders: {
                        search: string;
                        emptyList: string;
                    };
                    applicationEdit: {
                        back: string;
                    };
                    genericError: {
                        description: string;
                        message: string;
                    };
                };
                dangerZoneGroup: {
                    header: string;
                    disableIDP: {
                        actionTitle: string;
                        header: string;
                        subheader: string;
                        subheader2?: string;
                    };
                    deleteIDP: {
                        actionTitle: string;
                        header: string;
                        subheader: string;
                    };
                };
                forms: {
                    advancedConfigs: {
                        federationHub: {
                            hint: string;
                            label: string;
                        };
                        homeRealmIdentifier: {
                            hint: string;
                            label: string;
                            placeholder?: string;
                        };
                        alias: {
                            hint: string;
                            label: string;
                            placeholder?: string;
                        };
                        certificateType: {
                            label: string;
                            hint: string;
                            certificatePEM: {
                                label: string;
                                placeholder: string;
                                validations: {
                                    empty: string;
                                };
                            };
                            certificateJWKS: {
                                label: string;
                                placeholder: string;
                                validations: {
                                    empty: string;
                                    invalid: string;
                                };
                            };
                        };
                        implicitAssociation: {
                            enable: {
                                label: string;
                                hint: string;
                            };
                            primaryAttribute: {
                                label: string;
                                hint: string;
                            };
                            secondaryAttribute: {
                                label: string;
                                hint: string;
                            };
                            warning: string;
                        };
                    };
                    attributeSettings: {
                        attributeMapping: {
                            attributeColumnHeader: string;
                            attributeMapColumnHeader: string;
                            attributeMapInputPlaceholderPrefix: string;
                            componentHeading: string;
                            hint: string;
                            placeHolder: {
                                title: string;
                                subtitle: string;
                                action: string;
                            };
                            attributeMapTable: {
                                mappedAttributeColumnHeader: string;
                                externalAttributeColumnHeader: string;
                            };
                            heading: string;
                            subheading: string;
                            search: {
                                placeHolder: string;
                            };
                            attributeDropdown: {
                                label: string;
                                placeHolder: string;
                                noResultsMessage: string;
                            };
                            externalAttributeInput: {
                                label: string;
                                placeHolder: string;
                                existingErrorMessage: string;
                            };
                            addAttributeButtonLabel: string;
                            modal: {
                                header: string;
                                placeholder: {
                                    title: string;
                                    subtitle: string;
                                };
                            };
                        };
                        attributeProvisioning: {
                            attributeColumnHeader: {
                                0: string;
                                1: string;
                            };
                            attributeMapColumnHeader: string;
                            attributeMapInputPlaceholderPrefix: string;
                            componentHeading: string;
                            hint: string;
                        };
                        attributeListItem: {
                            validation: {
                                empty: string;
                            };
                        };
                        attributeSelection: {
                            searchAttributes: {
                                placeHolder: string;
                            };
                        };
                    };
                    authenticatorAccordion: {
                        default: {
                            0: string;
                            1: string;
                        };
                        enable: {
                            0: string;
                            1: string;
                        };
                    };
                    outboundConnectorAccordion: {
                        default: {
                            0: string;
                            1: string;
                        };
                        enable: {
                            0: string;
                            1: string;
                        };
                    };
                    common: {
                        requiredErrorMessage: string;
                        invalidURLErrorMessage: string;
                        invalidQueryParamErrorMessage: string;
                        customProperties: string;
                        internetResolvableErrorMessage: string;
                    };
                    generalDetails: {
                        name: {
                            hint: string;
                            label: string;
                            placeholder: string;
                            validations: {
                                empty: string;
                                duplicate: string;
                                maxLengthReached: string;
                            };
                        };
                        description: {
                            hint: string;
                            label: string;
                            placeholder: string;
                        };
                        image: {
                            hint: string;
                            label: string;
                            placeholder: string;
                        };
                    };
                    jitProvisioning: {
                        enableJITProvisioning: {
                            disabledMessageContent: string | {
                                1: string;
                                2: string;
                            };
                            hint: string;
                            label: string;
                            disabledMessageHeader: string;
                        };
                        provisioningUserStoreDomain: {
                            hint: string;
                            label: string;
                        };
                        provisioningScheme: {
                            hint: string;
                            label: string;
                            children: {
                                0: string;
                                1: string;
                                2: string;
                                3: string;
                            };
                        };
                    };
                    roleMapping: {
                        heading: string;
                        keyName: string;
                        valueName: string;
                        validation: {
                            keyRequiredMessage: string;
                            valueRequiredErrorMessage: string;
                            duplicateKeyErrorMsg: string;
                        };
                        hint: string;
                    };
                    uriAttributeSettings: {
                        subject: {
                            heading: string;
                            hint: string;
                            placeHolder: string;
                            label: string;
                            validation: {
                                empty: string;
                            };
                        };
                        role: {
                            heading: string;
                            hint: string;
                            placeHolder: string;
                            label: string;
                            validation: {
                                empty: string;
                            };
                        };
                    };
                    outboundProvisioningRoles: {
                        heading: string;
                        hint: string;
                        placeHolder: string;
                        label: string;
                        popup: {
                            content: string;
                        };
                    };
                    outboundProvisioningTitle: string;
                };
                helpPanel: {
                    tabs: {
                        samples: {
                            content: {
                                docs: {
                                    goBack: string;
                                    hint: string;
                                    title: string;
                                }
                            };
                            heading: string;
                        }
                    };
                };
                templates: {
                    manualSetup: {
                        heading: string;
                        subHeading: string;
                    };
                    quickSetup: {
                        heading: string;
                        subHeading: string;
                    };
                };
                list: {
                    actions: string;
                    name: string;
                };
                modals: {
                    addAuthenticator: {
                        title: string;
                        subTitle: string;
                    };
                    addCertificate: {
                        title: string;
                        subTitle: string;
                    };
                    addProvisioningConnector: {
                        title: string;
                        subTitle: string;
                    };
                    attributeSelection: {
                        title: string;
                        subTitle: string;
                        content: {
                            searchPlaceholder: string;
                        };
                    };
                };
                notifications: {
                    addFederatedAuthenticator: {
                        error: {
                            message: string;
                            description: string;
                        };
                        genericError: {
                            message: string;
                            description: string;
                        };
                        success: {
                            message: string;
                            description: string;
                        };
                    };
                    addIDP: {
                        error: {
                            message: string;
                            description: string;
                        };
                        genericError: {
                            message: string;
                            description: string;
                        };
                        success: {
                            message: string;
                            description: string;
                        };
                    };
                    apiLimitReachedError: {
                        error: {
                            message: string;
                            description: string;
                        };
                    };
                    changeCertType: {
                        pem: {
                            description: string;
                            message: string;
                        };
                        jwks: {
                            description: string;
                            message: string;
                        };
                    };
                    deleteCertificate: {
                        error: {
                            message: string;
                            description: string;
                        };
                        genericError: {
                            message: string;
                            description: string;
                        };
                        success: {
                            message: string;
                            description: string;
                        };
                    };
                    deleteIDP: {
                        error: {
                            message: string;
                            description: string;
                        };
                        genericError: {
                            message: string;
                            description: string;
                        };
                        success: {
                            message: string;
                            description: string;
                        };
                    };
                    disableAuthenticator: {
                        error: {
                            message: string;
                            description: string;
                        };
                        genericError: {
                            message: string;
                            description: string;
                        };
                        success: {
                            message: string;
                            description: string;
                        };
                    };
<<<<<<< HEAD
                    disableOutboundProvisioningConnector: {
                        error: {
                            message: string;
                            description: string;
                        };
                        genericError: {
                            message: string;
                            description: string;
                        };
                        success: {
                            message: string;
                            description: string;
=======
                }
            },
            footer: {
                copyright: string;
            };
            header: {
                links: {
                    adminPortalNav: string;
                    userPortalNav: string;
                };
            };
            helpPanel: {
                actions: {
                    close: string;
                    open: string;
                    pin: string;
                    unPin: string;
                };
                notifications: {
                    pin: {
                        success: {
                            message: string;
                            description: string;
                        };
                    };
                };
            };
            idp: {
                advancedSearch: {
                    form: {
                        inputs: {
                            filterAttribute: {
                                placeholder: string;
                            };
                            filterCondition: {
                                placeholder: string;
                            };
                            filterValue: {
                                placeholder: string;
                            };
>>>>>>> f61777b4
                        };
                    };
                    duplicateCertificateUpload: {
                        error: {
                            message: string;
                            description: string;
                        };
                        genericError: {
                            message: string;
                            description: string;
                        };
                        success: {
                            message: string;
                            description: string;
                        };
                    };
                    getIDP: {
                        error: {
                            message: string;
                            description: string;
                        };
                        genericError: {
                            message: string;
                            description: string;
                        };
                        success: {
                            message: string;
                            description: string;
                        };
                    };
                    getIDPList: {
                        error: {
                            message: string;
                            description: string;
                        };
                        genericError: {
                            message: string;
                            description: string;
                        };
                        success: {
                            message: string;
                            description: string;
                        };
                    };
                    getIDPTemplate: {
                        error: {
                            message: string;
                            description: string;
                        };
                        genericError: {
                            message: string;
                            description: string;
                        };
                        success: {
                            message: string;
                            description: string;
                        };
                    };
                    getIDPTemplateList: {
                        error: {
                            message: string;
                            description: string;
                        };
                        genericError: {
                            message: string;
                            description: string;
                        };
                        success: {
                            message: string;
                            description: string;
                        };
                    };
                    getFederatedAuthenticator: {
                        error: {
                            message: string;
                            description: string;
                        };
                        genericError: {
                            message: string;
                            description: string;
                        };
                        success: {
                            message: string;
                            description: string;
                        };
                    };
                    getFederatedAuthenticatorsList: {
                        error: {
                            message: string;
                            description: string;
                        };
                        genericError: {
                            message: string;
                            description: string;
                        };
                        success: {
                            message: string;
                            description: string;
                        };
                    };
                    getFederatedAuthenticatorMetadata: {
                        error: {
                            message: string;
                            description: string;
                        };
                        genericError: {
                            message: string;
                            description: string;
                        };
                        success: {
                            message: string;
                            description: string;
                        };
                    };
                    getOutboundProvisioningConnector: {
                        error: {
                            message: string;
                            description: string;
                        };
                        genericError: {
                            message: string;
                            description: string;
                        };
                        success: {
                            message: string;
                            description: string;
                        };
                    };
                    getOutboundProvisioningConnectorsList: {
                        error: {
                            message: string;
                            description: string;
                        };
                        genericError: {
                            message: string;
                            description: string;
                        };
                        success: {
                            message: string;
                            description: string;
                        };
                    };
                    getOutboundProvisioningConnectorMetadata: {
                        error: {
                            message: string;
                            description: string;
                        };
                        genericError: {
                            message: string;
                            description: string;
                        };
                        success: {
                            message: string;
                            description: string;
                        };
                    };
                    getAllLocalClaims: {
                        error: {
                            message: string;
                            description: string;
                        };
                        genericError: {
                            message: string;
                            description: string;
                        };
                        success: {
                            message: string;
                            description: string;
                        };
                    };
                    getRolesList: {
                        error: {
                            message: string;
                            description: string;
                        };
                        genericError: {
                            message: string;
                            description: string;
                        };
                        success: {
                            message: string;
                            description: string;
                        };
                    };
                    submitAttributeSettings: {
                        error: {
                            message: string;
                            description: string;
                        };
                        genericError: {
                            message: string;
                            description: string;
                        };
                        success: {
                            message: string;
                            description: string;
                        };
                    };
                    tierLimitReachedError: {
                        emptyPlaceholder: {
                            action: string;
                            title: string;
                            subtitles: string;
                        };
                        heading: string;
                    };
                    deleteDefaultAuthenticator: {
                        error: {
                            message: string;
                            description: string;
                        };
                        genericError: {
                            message: string;
                            description: string;
                            genericMessage: string;
                        };
                        success: {
                            message: string;
                            description: string;
                            genericMessage: string;
                        };
                    };
                    deleteDefaultConnector: {
                        error: {
                            message: string;
                            description: string;
                        };
                        genericError: {
                            message: string;
                            description: string;
                            genericMessage: string;
                        };
                        success: {
                            message: string;
                            description: string;
                            genericMessage: string;
                        };
                    };
                    updateClaimsConfigs: {
                        error: {
                            message: string;
                            description: string;
                        };
                        genericError: {
                            message: string;
                            description: string;
                        };
                        success: {
                            message: string;
                            description: string;
                        };
                    };
                    updateFederatedAuthenticator: {
                        error: {
                            message: string;
                            description: string;
                        };
                        genericError: {
                            message: string;
                            description: string;
                        };
                        success: {
                            message: string;
                            description: string;
                        };
                    };
                    updateFederatedAuthenticators: {
                        error: {
                            message: string;
                            description: string;
                        };
                        genericError: {
                            message: string;
                            description: string;
                        };
                        success: {
                            message: string;
                            description: string;
                        };
                    };
                    updateIDP: {
                        error: {
                            message: string;
                            description: string;
                        };
                        genericError: {
                            message: string;
                            description: string;
                        };
                        success: {
                            message: string;
                            description: string;
                        };
                    };
                    updateIDPCertificate: {
                        error: {
                            message: string;
                            description: string;
                        };
                        genericError: {
                            message: string;
                            description: string;
                        };
                        success: {
                            message: string;
                            description: string;
                        };
                    };
                    updateIDPRoleMappings: {
                        error: {
                            message: string;
                            description: string;
                        };
                        genericError: {
                            message: string;
                            description: string;
                        };
                        success: {
                            message: string;
                            description: string;
                        };
                    };
                    updateJITProvisioning: {
                        error: {
                            message: string;
                            description: string;
                        };
                        genericError: {
                            message: string;
                            description: string;
                        };
                        success: {
                            message: string;
                            description: string;
                        };
                    };
                    updateOutboundProvisioningConnectors: {
                        error: {
                            message: string;
                            description: string;
                        };
                        genericError: {
                            message: string;
                            description: string;
                        };
                        success: {
                            message: string;
                            description: string;
                        };
                    };
                    updateOutboundProvisioningConnector: {
                        error: {
                            message: string;
                            description: string;
                        };
                        genericError: {
                            message: string;
                            description: string;
                        };
                        success: {
                            message: string;
                            description: string;
                        };
                    };
                };
                placeHolders: {
                    emptyCertificateList: {
                        title: string;
                        subtitles: {
                            0: string;
                            1: string;
                        };
                    };
                    emptyIDPList: {
                        title: string;
                        subtitles: {
                            0: string;
                            1: string;
                            2: string;
                        };
                    };
                    emptyIDPSearchResults: {
                        title: string;
                        subtitles: {
                            0: string;
                            1: string;
                        };
                    };
                    emptyAuthenticatorList: {
                        title: string;
                        subtitles: {
                            0: string;
                            1: string;
                            2: string;
                        };
                    };
                    emptyConnectorList: {
                        title: string;
                        subtitles: {
                            0: string;
                            1: string;
                        };
                    };
                    noAttributes: {
                        title: string;
                        subtitles: {
                            0: string;
                        };
                    };
                };
                wizards: {
                    addAuthenticator: {
                        header: string;
                        steps: {
                            authenticatorSelection: {
                                title: string;
                                quickSetup: {
                                    title: string;
                                    subTitle: string;
                                };
                                manualSetup: {
                                    title: string;
                                    subTitle: string;
                                };
                            };
                            authenticatorConfiguration: {
                                title: string;
                            };
                            summary: {
                                title: string;
                            };
                        };
                    };
                    addIDP: {
                        header: string;
                        steps: {
                            generalSettings: {
                                title: string;
                            };
                            authenticatorConfiguration: {
                                title: string;
                            };
                            provisioningConfiguration: {
                                title: string;
                            };
                            summary: {
                                title: string;
                            };
                        };
                    };
                    addProvisioningConnector: {
                        header: string;
                        steps: {
                            connectorSelection: {
                                title: string;
                                defaultSetup: {
                                    title: string;
                                    subTitle: string;
                                };
                            };
                            connectorConfiguration: {
                                title: string;
                            };
                            summary: {
                                title: string;
                            };
                        };
                    };
                    buttons: {
                        next: string;
                        finish: string;
                        previous: string;
                    };
                };
            };
            idvp: {
                advancedSearch: {
                    form: {
                        inputs: {
                            filterValue: {
                                placeholder: string;
                            };
                        };
                    };
                    placeholder: string;
                };
                buttons: {
                    addIDVP: string;
                };
                placeholders: {
                    emptyIDVPList: {
                        title: string;
                        subtitles: {
                            0: string;
                            1: string;
                            2: string;
                        };
                    };
                    emptyIDVPTypeList: {
                        title: string;
                        subtitles: {
                            0: string;
                            1: string;
                        };
                    };
                };
                confirmations: {
                    deleteIDVP: {
                        assertionHint: string;
                        header: string;
                        message: string;
                        content: string;
                    };
                };
                notifications: {
                    getIDVPList: {
                        error: {
                            message: string;
                            description: string;
                        };
                        genericError: {
                            message: string;
                            description: string;
                        };
                    };
                    deleteIDVP: {
                        error: {
                            message: string;
                            description: string;
                        };
                        genericError: {
                            message: string;
                            description: string;
                        };
                        success: {
                            message: string;
                            description: string;
                        };
                    };
                    updateIDVP: {
                        error: {
                            message: string;
                            description: string;
                        };
                        genericError: {
                            message: string;
                            description: string;
                        };
                        success: {
                            message: string;
                            description: string;
                        };
                    };
                    addIDVP: {
                        error: {
                            message: string;
                            description: string;
                        };
                        genericError: {
                            message: string;
                            description: string;
                        };
                        success: {
                            message: string;
                            description: string;
                        };
                    };
                    submitAttributeSettings: {
                        error: {
                            message: string;
                            description: string;
                        };
                    };
                    getAllLocalClaims: {
                        error: {
                            message: string;
                            description: string;
                        };
                        genericError: {
                            message: string;
                            description: string;
                        };
                    };
                    getIDVP: {
                        error: {
                            message: string;
                            description: string;
                        };
                        genericError: {
                            message: string;
                            description: string;
                        };
                    };
                    getUIMetadata: {
                        error: {
                            message: string;
                            description: string;
                        };
                        genericError: {
                            message: string;
                            description: string;
                        };
                    };
                    getIDVPTemplateTypes: {
                        error: {
                            message: string;
                            description: string;
                        };
                        genericError: {
                            message: string;
                            description: string;
                        };
                    };
                    getIDVPTemplateType: {
                        error: {
                            message: string;
                            description: string;
                        };
                        genericError: {
                            message: string;
                            description: string;
                        };
                    };
                    getIDVPTemplate: {
                        error: {
                            message: string;
                            description: string;
                        };
                        genericError: {
                            message: string;
                            description: string;
                        };
                    };
                };
                forms: {
                    attributeSettings: {
                        attributeMapping: {
                            heading: string;
                            hint: string;
                            addButton: string;
                            emptyPlaceholderEdit: {
                                title: string;
                                subtitle: string;
                            };
                            emptyPlaceholderCreate: {
                                title: string;
                                subtitle: string;
                            };
                        };
                        attributeMappingListItem: {
                            validation: {
                                duplicate: string;
                                required: string;
                                invalid: string;
                            };
                            placeholders: {
                                mappedValue: string;
                                localClaim: string;
                            };
                            labels: {
                                mappedValue: string;
                                localClaim: string;
                            };
                        };
                        attributeSelectionModal: {
                            header: string;
                        };
                    };
                    generalDetails: {
                        name: {
                            hint: string;
                            label: string;
                            placeholder: string;
                            validations: {
                                empty: string;
                                duplicate: string;
                                invalid: string;
                                required: string;
                                maxLengthReached: string;
                            };
                        };
                        description: {
                            hint: string;
                            label: string;
                            placeholder: string;
                        };
                    };
                };
                dangerZoneGroup: {
                    header: string;
                    disableIDVP: {
                        actionTitle: string;
                        header: string;
                        subheader: string;
                        subheader2?: string;
                    };
                    deleteIDVP: {
                        actionTitle: string;
                        header: string;
                        subheader: string;
                    };
                };
                list: {
                    actions: string;
                    name: string;
                };
            };
            overview: {
                banner: {
                    heading: string;
                    subHeading: string;
                    welcome: string;
                };
                quickLinks: {
                    cards: {
                        applications: {
                            heading: string;
                            subHeading: string;
                        };
                        idps: {
                            heading: string;
                            subHeading: string;
                        };
                        authenticationProviders?: {
                            heading: string;
                            subHeading: string;
                        };
                        remoteFetch: {
                            heading: string;
                            subHeading: string;
                        };
                    };
                };
            };
            sidePanel: {
                applicationEdit: string;
                applicationTemplates: string;
                applications: string;
                categories: {
                    application: string;
                    gettingStarted: string;
                    identityProviders: string;
                    authenticationProviders?: string;
                    general: string;
                    identityVerificationProviders: string;
                };
                customize: string;
                identityProviderEdit: string;
                identityProviderTemplates: string;
                identityProviders: string;
                authenticationProviderEdit?: string;
                authenticationProviderTemplates?: string;
                authenticationProviders?: string;
                oidcScopes: string;
                oidcScopesEdit: string;
                overview: string;
                remoteRepo: string;
                remoteRepoEdit: string;
            };
            templates: {
                emptyPlaceholder: {
                    action: string;
                    title: string;
                    subtitles: string;
                };
            };
            secrets?: {
                advancedSearch: {
                    form: {
                        inputs: {
                            filterAttribute: {
                                placeholder: string;
                            };
                            filterCondition: {
                                placeholder: string;
                            };
                            filterValue: {
                                placeholder: string;
                            };
                        };
                    };
                    placeholder: string;
                };
                page?: {
                    title: string;
                    description: string;
                    primaryActionButtonText: string;
                    subFeatureBackButton: string;
                };
                errors?: {
                    generic: {
                        message: string;
                        description: string;
                    }
                },
                routes?: {
                    name: string;
                    category: string;
                    sidePanelChildrenNames: string[];
                },
                alerts?: {
                    createdSecret?: {
                        description: string;
                        message: string;
                    },
                    updatedSecret?: {
                        description: string;
                        message: string;
                    },
                    deleteSecret?: {
                        description: string;
                        message: string;
                    }
                },
                modals: {
                    deleteSecret: {
                        assertionHint: string;
                        primaryActionButtonText: string;
                        secondaryActionButtonText: string;
                        title: string;
                        content: string;
                        warningMessage: string;
                    }
                },
                wizards?: {
                    addSecret?: {
                        heading?: string;
                        subheading?: string;
                        form?: {
                            secretTypeField: Record<string, string>;
                            secretNameField: Record<string, string>;
                            secretValueField: Record<string, string>;
                            secretDescriptionField: Record<string, string>;
                        }
                    },
                    actions: {
                        createButton: {
                            label: string;
                            ariaLabel: string;
                        };
                        cancelButton: {
                            label: string;
                            ariaLabel: string;
                        };
                    }
                },
                banners?: {
                    secretIsHidden: {
                        title: string;
                        content: string;
                    },
                    adaptiveAuthSecretType: {
                        title: string;
                        content: string;
                    }
                },
                forms?: {
                    editSecret?: {
                        page: {
                            description: string;
                        },
                        secretValueField: Record<string, string>;
                        secretDescriptionField: Record<string, string>;
                    },
                    actions?: {
                        submitButton: {
                            label: string;
                            ariaLabel: string;
                        }
                    }
                },
                emptyPlaceholders?: {
                    resourceNotFound: {
                        messages: string[];
                    },
                    emptyListOfSecrets: {
                        messages: string[];
                    },
                    buttons?: {
                        backToSecrets: {
                            label: string;
                            ariaLabel: string;
                        },
                        addSecret: {
                            label: string;
                            ariaLabel: string;
                        }
                    }
                }
            }
        };
        notifications: {
            endSession: Notification;
            getProfileInfo: Notification;
            getProfileSchema: Notification;
        };
        pages: {
            applicationTemplate: EditPage;
            applications: Page;
            applicationsEdit: EditPage;
            authenticationProvider?: Page;
            authenticationProviderTemplate: {
                title: string;
                subTitle: string;
                backButton: string;
                disabledHint: {
                    apple: string;
                };
                search: {
                    placeholder: string;
                };
                supportServices: {
                    authenticationDisplayName: string;
                    provisioningDisplayName: string;
                };
            };
            idp: Page;
            idpTemplate: {
                title: string;
                subTitle: string;
                backButton: string;
                supportServices: {
                    authenticationDisplayName: string;
                    provisioningDisplayName: string;
                };
            };
            idvp: Page;
            idvpTemplate: {
                title: string;
                subTitle: string;
                backButton: string;
                search: {
                    placeholder: string;
                };
            };
            overview: Page;
        };
        componentExtensions: {
            component: {
                application: {
                    quickStart: {
                        title: string;
                    };
                };
            };
        };
        placeholders: {
            emptySearchResult: Placeholder;
            underConstruction: Placeholder;
        };
        technologies: {
            android: string;
            angular: string;
            ios: string;
            java: string;
            python: string;
            react: string;
            windows: string;
        };
    };
    loginFlow: {
        adaptiveLoginFlowSelectConfirmationModal: {
            content: string;
            heading: string;
            message: string;
        };
        basicLoginFlowSelectConfirmationModal: {
            content: string;
            heading: string;
            message: string;
        };
        options: {
            controls: {
                remove: string;
            };
            displayName: string;
            divider: string;
        };
        modes: {
            legacy: {
                label: string;
            };
            visual: {
                label: string;
            };
            switchConfirmationModal: {
                assertionHint: string;
                content: string;
                primaryActionButtonText: string;
                secondaryActionButtonText: string;
                title: string;
                warningMessage: string;
            };
        };
        nodes: {
            controls: {
                attributeSelector: {
                    label: string;
                };
                enableBackupCodes: {
                    label: string;
                };
                userAttributeSelector: {
                    label: string;
                };
            };
            emailOTP: {
                controls: {
                    optionRemoveTooltipContent: string;
                };
                form: {
                    actions: {
                        primary: string;
                        secondary: string;
                    };
                    fields: {
                        code: {
                            label: string;
                            placeholder: string;
                        };
                    };
                };
                header: string;
            };
            identifierFirst: {
                controls: {
                    optionRemoveTooltipContent: string;
                    optionSwitchTooltipContent: string;
                };
                form: {
                    actions: {
                        primary: string;
                    };
                    fields: {
                        rememberMe: {
                            label: string;
                        };
                        username: {
                            label: string;
                            placeholder: string;
                        };
                    };
                };
                header: string;
            };
            signIn: {
                controls: {
                    optionRemoveTooltipContent: string;
                    optionSwitchTooltipContent: string;
                };
                form: {
                    actions: {
                        primary: string;
                    };
                    fields: {
                        password: {
                            label: string;
                            placeholder: string;
                        };
                        rememberMe: {
                            label: string;
                        };
                        username: {
                            label: string;
                            placeholder: string;
                        };
                    };
                };
                header: string;
            };
            smsOTP: {
                controls: {
                    optionRemoveTooltipContent: string;
                };
                form: {
                    actions: {
                        primary: string;
                        secondary: string;
                    };
                    fields: {
                        code: {
                            label: string;
                            placeholder: string;
                        };
                    };
                };
                header: string;
            };
            totp: {
                controls: {
                    optionRemoveTooltipContent: string;
                };
                form: {
                    actions: {
                        primary: string;
                    };
                    fields: {
                        code: {
                            label: string;
                            placeholder: string;
                        };
                    };
                    help: string;
                };
                header: string;
            };
            activeSessionsLimit: {
                controls: {
                    optionRemoveTooltipContent: string;
                };
                form: {
                    sessions: {
                        browserLabel: string;
                        lastAccessedLabel: string;
                    };
                    help: string;
                };
                header: string;
            };
        };
        revertConfirmationModal: {
            assertionHint: string;
            content: string;
            primaryActionButtonText: string;
            secondaryActionButtonText: string;
            title: string;
            warningMessage: string;
        };
        steps: {
            controls: {
                addOption: string;
                remove: string;
                signUp: {
                    hint: string;
                    label: string;
                };
            };
        };
        predefinedFlows: {
            adaptive: {
                actions: {
                    add: string;
                };
                header: string;
            };
            authenticators: {
                apple: {
                    displayName: string;
                };
                facebook: {
                    displayName: string;
                };
                github: {
                    displayName: string;
                };
                google: {
                    displayName: string;
                };
                microsoft: {
                    displayName: string;
                };
            };
            basic: {
                header: string;
            };
            categories: {
                basic: {
                    label: string;
                };
                mfa: {
                    label: string;
                };
                passwordless: {
                    label: string;
                };
                social: {
                    label: string;
                };
            };
            header: string;
            panelHeader: string;
        };
        scriptEditor: {
            panelHeader: string;
            secretSelector: {
                actions: {
                    create: {
                        label: string;
                    }
                };
                emptyPlaceholder: {
                    header: string;
                    description: string;
                };
                label: string;
            };
            themes: {
                dark: {
                    label: string;
                };
                highContrast: {
                    label: string;
                };
                light: {
                    label: string;
                };
            };
        };
        visualEditor: {
            actions: {
                revert: {
                    label: string;
                };
                update: {
                    label: string;
                };
            };
        };
    };
    manage: {
        features: {
            businessGroups: {
                fields: {
                    groupName: FormAttributes;
                };
            };
            organizationDiscovery: {
                advancedSearch: {
                    form: {
                        dropdown: {
                            filterAttributeOptions: {
                                organizationName: string;
                            };
                        };
                        inputs: {
                            filterAttribute: {
                                placeholder: string;
                            };
                            filterCondition: {
                                placeholder: string;
                            };
                            filterValue: {
                                placeholder: string;
                            };
                        };
                    };
                    placeholder: string;
                };
                assign: {
                    title: string;
                    description: string;
                    form: {
                        fields: {
                            emailDomains: {
                                label : string;
                                placeholder: string;
                                hint: string;
                                validations: {
                                    invalid: {
                                        0: string;
                                        1: string;
                                    }
                                }
                            },
                            organizationName: {
                                label: string;
                                placeholder: string;
                                emptyPlaceholder: {
                                    0: string;
                                    1: string;
                                }
                                hint: string;
                            }
                        }
                    },
                    buttons: {
                        assign: string;
                    }
                },
                emailDomains: {
                    actions: {
                        assign: string;
                        enable: string;
                    }
                };
                edit: {
                    back: string;
                    description: string;
                    form: {
                        fields: {
                            emailDomains: {
                                label : string;
                                placeholder: string;
                                hint: string;
                                validations: {
                                    invalid: {
                                        0: string;
                                        1: string;
                                    }
                                }
                            };
                            organizationName: {
                                label: string;
                                hint: string;
                            };
                        };
                        message: string;
                    };
                };
                message: string;
                notifications: {
                    addEmailDomains: {
                        error: {
                            description: string;
                            message: string;
                        };
                        success: {
                            message: string;
                            description: string;
                        };
                    };
                    checkEmailDomain: {
                        error: {
                            description: string;
                            message: string;
                        };
                    };
                    disableEmailDomainDiscovery: {
                        error: {
                            description: string;
                            message: string;
                        };
                        success: {
                            description: string;
                            message: string;
                        };
                    };
                    enableEmailDomainDiscovery: {
                        error: {
                            description: string;
                            message: string;
                        };
                        success: {
                            description: string;
                            message: string;
                        };
                    };
                    fetchOrganizationDiscoveryAttributes: {
                        error: {
                            description: string;
                            message: string;
                        };
                    };
                    getEmailDomainDiscovery: {
                        error: {
                            description: string;
                            message: string;
                        };
                    };
                    getOrganizationListWithDiscovery: {
                        error: {
                            description: string;
                            message: string;
                        };
                    };
                    updateOrganizationDiscoveryAttributes: {
                        error: {
                            description: string;
                            message: string;
                        };
                        success: {
                            description: string;
                            message: string;
                        };
                    };
                },
                placeholders: {
                    emptyList: Placeholder;
                };
                title: string;
            };
            organizations: {
                advancedSearch: {
                    form: {
                        inputs: {
                            filterAttribute: {
                                placeholder: string;
                            };
                            filterCondition: {
                                placeholder: string;
                            };
                            filterValue: {
                                placeholder: string;
                            };
                        };
                    };
                    placeholder: string;
                };
                list: {
                    actions: {
                        add: string;
                    };
                    columns: {
                        name: string;
                        actions: string;
                    };
                };
                title: string;
                subTitle?: string;
                notifications: {
                    fetchOrganization: Notification;
                    deleteOrganization: Notification;
                    deleteOrganizationWithSubOrganizationError: string;
                    disableOrganization: Notification;
                    disableOrganizationWithSubOrganizationError: string;
                    enableOrganization: Notification;
                    updateOrganization: Notification;
                    updateOrganizationAttributes: Notification;
                    addOrganization: Notification;
                    getOrganizationList: Notification;
                };
                confirmations: {
                    deleteOrganization: {
                        assertionHint: string;
                        header: string;
                        message: string;
                        content: string;
                    };
                };
                placeholders: {
                    emptyList: Placeholder;
                };
                edit: {
                    description: string;
                    back: string;
                    tabTitles: {
                        overview: string;
                        attributes: string;
                    },
                    fields: {
                        id: FormAttributes;
                        name: FormAttributes;
                        description: FormAttributes;
                        domain: FormAttributes;
                        type: FormAttributes;
                        created: FormAttributes;
                        lastModified: FormAttributes;
                    },
                    dangerZone: {
                        title: string;
                        subHeader: string;
                        disableOrganization: {
                            enableActionTitle: string;
                            disableActionTitle: string;
                            subheader: string;
                        }
                    },
                    attributes: {
                        hint: string;
                        key: string;
                        value: string;
                        keyRequiredErrorMessage: string;
                        valueRequiredErrorMessage: string;
                    }
                };
                modals: {
                    addOrganization: {
                        header: string;
                        subtitle1: string;
                        subtitle2: string;
                    };
                };
                forms: {
                    addOrganization: {
                        name: FormAttributes;
                        description: FormAttributes;
                        domainName: FormAttributes;
                        type: string;
                        structural: string;
                        tenant: string;
                    };
                };
                homeList: {
                    name: string;
                    description: string;
                };
                shareApplicationSubTitle: string;
                shareApplicationRadio: string;
                shareApplicationInfo: string;
                unshareApplicationRadio: string;
                shareWithSelectedOrgsRadio: string;
                unshareApplicationInfo: string;
                switching: {
                    search: {
                        placeholder: string;
                    };
                    emptyList: string;
                    subOrganizations: string;
                    goBack: string;
                    switchLabel: string;
                    switchButton: string;
                    notifications: {
                        switchOrganization: Notification;
                    }
                }
                view: {
                    description: string;
                }
            };
            users: {
                addUserType: {
                    createUser: {
                        title: string;
                        description: string
                    };
                    inviteParentUser: {
                        title: string;
                        description: string
                    };
                };
                consumerUsers: {
                    fields: {
                       username: {
                           label: string;
                           placeholder: string;
                           validations: {
                               empty: string;
                               invalid: string;
                               invalidCharacters: string;
                               regExViolation: string;
                           };
                       }
                    }
                };
                guestUsers: {
                    fields: {
                        username: {
                            label: string;
                            placeholder: string;
                            validations: {
                                empty: string;
                                invalid: string;
                                invalidCharacters: string;
                                regExViolation: string;
                            };
                        }
                    }
                };
                confirmations: {
                    terminateAllSessions: Confirmation;
                    terminateSession: Confirmation;
                    addMultipleUser: Confirmation
                };
                editUser: {
                    tab: {
                        menuItems: {
                            0: string;
                            1: string;
                            2: string;
                            3: string;
                        };
                    };
                    placeholders: {
                        undefinedUser: Placeholder;
                    };
                };
                userSessions: {
                    components: {
                        sessionDetails: {
                            actions: {
                                terminateAllSessions: string;
                                terminateSession: string;
                            };
                            labels: {
                                browser: string;
                                deviceModel: string;
                                ip: string;
                                lastAccessed: string;
                                loggedInAs: string;
                                loginTime: string;
                                os: string;
                                recentActivity: string;
                                activeApplication: string;
                            };
                        };
                    };
                    dangerZones: {
                        terminate: DangerZone;
                    };
                    notifications: {
                        getUserSessions: Notification;
                        terminateAllUserSessions: Notification;
                        terminateUserSession: Notification;
                        getAdminUser: Notification;
                    };
                    placeholders: {
                        emptyListPlaceholder: Placeholder;
                    };
                };
                advancedSearch: {
                    form: {
                        dropdown: {
                            filterAttributeOptions: {
                                username: string;
                                email: string;
                            };
                        };
                        inputs: {
                            filterAttribute: {
                                placeholder: string;
                            };
                            filterCondition: {
                                placeholder: string;
                            };
                            filterValue: {
                                placeholder: string;
                            };
                        };
                    };
                    placeholder: string;
                };
                all: {
                    heading: string;
                    subHeading: string;
                };
                buttons: {
                    addNewUserBtn: string;
                    assignUserRoleBtn: string;
                    metaColumnBtn: string;
                };
                addUserDropDown: {
                    addNewUser: string;
                    bulkImport: string;
                }
                forms: {
                    validation: {
                        formatError: string;
                        dateFormatError: string;
                        mobileFormatError: string;
                        futureDateError: string;
                    };
                };
                list: {
                    columns: {
                        actions: string;
                        name: string;
                    };
                };
                notifications: {
                    addUser: Notification;
                    addUserPendingApproval: Notification;
                    bulkImportUser: {
                        validation: {
                            emptyRowError: NotificationItem;
                            columnMismatchError: NotificationItem;
                            emptyHeaderError: NotificationItem;
                            missingRequiredHeaderError: NotificationItem;
                            blockedHeaderError: NotificationItem;
                            duplicateHeaderError: NotificationItem;
                            invalidHeaderError: NotificationItem;
                            emptyDataField: NotificationItem;
                            invalidRole: NotificationItem;
                            invalidGroup: NotificationItem;
                        },
                        submit: Notification;
                        timeOut: NotificationItem;
                    }
                    deleteUser: Notification;
                    fetchUsers: Notification;
                    getAdminRole: Notification;
                    revokeAdmin: Notification;
                };
                placeholders: {
                    emptyList: Placeholder;
                    userstoreError: Placeholder;
                };
                usersList: {
                    list: {
                        emptyResultPlaceholder: {
                            addButton: string;
                            emptyUsers: string;
                            subTitle: {
                                0: string;
                                1: string;
                                2: string;
                            };
                            title: string;
                        };
                        iconPopups: {
                            delete: string;
                            edit: string;
                        };
                    };
                    metaOptions: {
                        heading: string;
                        columns: {
                            name: string;
                            emails: string;
                            id: string;
                            userName: string;
                            lastModified: string;
                        };
                    };
                    search: {
                        emptyResultPlaceholder: {
                            clearButton: string;
                            subTitle: {
                                0: string;
                                1: string;
                            };
                            title: string;
                        };
                    };
                };
                userstores: {
                    userstoreOptions: {
                        all: string;
                        primary: string;
                    };
                };
            };
            approvals: {
                list: {
                    columns: {
                        actions: string;
                        name: string;
                    };
                };
                modals: {
                    approvalProperties: {
                        "Claims": string,
                        "REQUEST ID": string,
                        "Roles": string,
                        "User Store Domain": string,
                        "Username": string,
                    },
                    taskDetails: {
                        header: string;
                        description: string;
                    };
                };
                notifications: {
                    fetchApprovalDetails: Notification;
                    fetchPendingApprovals: Notification;
                    updatePendingApprovals: Notification;
                };
                placeholders: {
                    emptyApprovalList: Placeholder;
                    emptyApprovalFilter: Placeholder;
                    emptySearchResults: Placeholder;
                };
            };
            certificates: {
                keystore: {
                    advancedSearch: {
                        form: {
                            inputs: {
                                filterAttribute: {
                                    placeholder: string;
                                };
                                filterCondition: {
                                    placeholder: string;
                                };
                                filterValue: {
                                    placeholder: string;
                                };
                            };
                        };
                        error: string;
                        placeholder: string;
                    };
                    attributes: {
                        alias: string;
                    };
                    list: {
                        columns: {
                            actions: string;
                            name: string;
                        };
                    };
                    notifications: {
                        addCertificate: Notification;
                        getCertificates: Notification;
                        getAlias: Notification;
                        getPublicCertificate: Notification;
                        getCertificate: Notification;
                        deleteCertificate: Notification;
                        download: Notification;
                    };
                    certificateModalHeader: string;
                    placeholders: {
                        emptySearch: {
                            action: string;
                            title: string;
                            subtitle: string;
                        };
                        emptyList: {
                            action: string;
                            title: string;
                            subtitle: string;
                        };
                    };
                    confirmation: {
                        hint: string;
                        primaryAction: string;
                        header: string;
                        content: string;
                        message: string;
                        tenantContent: string;
                    };
                    pageLayout: {
                        title: string;
                        description: string;
                        primaryAction: string;
                    };
                    summary: {
                        sn: string;
                        validFrom: string;
                        validTill: string;
                        issuerDN: string;
                        subjectDN: string;
                        version: string;
                    };
                    wizard: {
                        panes: {
                            upload: string;
                            paste: string;
                        };
                        steps: {
                            upload: string;
                            summary: string;
                        };
                        header: string;
                        dropZone: {
                            description: string;
                            action: string;
                        };
                        pastePlaceholder: string;
                    };
                    forms: {
                        alias: FormField;
                    };
                    errorEmpty: string;
                    errorCertificate: string;
                };
                truststore: {
                    advancedSearch: {
                        form: {
                            inputs: {
                                filterAttribute: {
                                    placeholder: string;
                                };
                                filterCondition: {
                                    placeholder: string;
                                };
                                filterValue: {
                                    placeholder: string;
                                };
                            };
                        };
                        placeholder: string;
                    };
                };
            };
            claims: {
                attributeMappings: {
                    axschema: {
                        heading: string;
                        description: string;
                    },
                    eidas: {
                        heading: string;
                        description: string;
                    },
                    oidc: {
                        heading: string;
                        description: string;
                    };
                    scim: {
                        heading: string;
                        description: string;
                    };
                    custom: {
                        heading: string;
                        description: string;
                    };
                };
                dialects: {
                    advancedSearch: {
                        form: {
                            inputs: {
                                filterAttribute: {
                                    placeholder: string;
                                };
                                filterCondition: {
                                    placeholder: string;
                                };
                                filterValue: {
                                    placeholder: string;
                                };
                            };
                        };
                        placeholder: string;
                        error: string;
                    };
                    attributes: {
                        dialectURI: string;
                    };
                    notifications: {
                        fetchDialects: Notification;
                        fetchADialect: Notification;
                        fetchExternalClaims: Notification;
                        deleteDialect: Notification;
                        addDialect: Notification;
                        updateDialect: Notification;
                        fetchSCIMResource: Notification;
                    };
                    pageLayout: {
                        list: {
                            title: string;
                            description: string;
                            primaryAction: string;
                            view: string;
                        };
                        edit: {
                            description: string;
                            back: string;
                            updateDialectURI: string;
                            updateExternalAttributes: string;
                        };
                    };
                    dangerZone: DangerZone;
                    sections: {
                        manageAttributes: {
                            heading: string;
                            description: string;
                            attributes: {
                                heading: string;
                                description: string;
                            };
                        };
                        manageAttributeMappings: {
                            heading: string;
                            description: string;
                            oidc: {
                                heading: string;
                                description: string;
                            };
                            scim: {
                                heading: string;
                                description: string;
                            };
                            custom: {
                                heading: string;
                                description: string;
                            };
                        };
                    };
                    confirmations: {
                        header: string;
                        message: string;
                        content: string;
                        hint: string;
                        action: string;
                    };
                    wizard: {
                        steps: {
                            dialectURI: string;
                            externalAttribute: string;
                            summary: string;
                        };
                        header: string;
                        summary: {
                            externalAttribute: string;
                            mappedAttribute: string;
                            notFound: string;
                        };
                    };
                    forms: {
                        fields: {
                            attributeName: {
                                validation: {
                                    invalid: string;
                                    alreadyExists: string;
                                };
                            };
                        };
                        dialectURI: FormField;
                        submit: string;
                    };
                };
                external: {
                    advancedSearch: {
                        form: {
                            inputs: {
                                filterAttribute: {
                                    placeholder: string;
                                };
                                filterCondition: {
                                    placeholder: string;
                                };
                                filterValue: {
                                    placeholder: string;
                                };
                            };
                        };
                        error: string;
                        placeholder: string;
                    };
                    attributes: {
                        attributeURI: string;
                        mappedClaim: string;
                    };
                    notifications: {
                        addExternalAttribute: Notification;
                        fetchExternalClaims: Notification;
                        getExternalAttribute: Notification;
                        updateExternalAttribute: Notification;
                        deleteExternalClaim: Notification;
                    };
                    forms: {
                        attributeURI: FormField;
                        localAttribute: FormField;
                        submit: string;
                        warningMessage: string;
                        emptyMessage: string;
                    };
                    pageLayout: {
                        edit: {
                            header: string;
                            primaryAction: string;
                        };
                    };
                    placeholders: {
                        empty: {
                            title: string;
                            subtitle: string;
                        };
                    };
                };
                local: {
                    advancedSearch: {
                        form: {
                            inputs: {
                                filterAttribute: {
                                    placeholder: string;
                                };
                                filterCondition: {
                                    placeholder: string;
                                };
                                filterValue: {
                                    placeholder: string;
                                };
                            };
                        };
                        error: string;
                        placeholder: string;
                    };
                    attributes: {
                        attributeURI: string;
                    };
                    notifications: {
                        fetchLocalClaims: Notification;
                        getAClaim: Notification;
                        getClaims: Notification;
                        getLocalDialect: Notification;
                        addLocalClaim: Notification;
                        updateClaim: Notification;
                        deleteClaim: Notification;
                    };
                    pageLayout: {
                        edit: {
                            tabs: {
                                general: string;
                                additionalProperties: string;
                                mappedAttributes: string;
                            };
                            description: string;
                            back: string;
                        };
                        local: {
                            description: string;
                            title: string;
                            back: string;
                            action: string;
                        };
                    };
                    wizard: {
                        steps: {
                            general: string;
                            mapAttributes: string;
                            summary: string;
                        };
                        header: string;
                        summary: {
                            userstore: string;
                            attribute: string;
                            supportedByDefault: string;
                            required: string;
                            readOnly: string;
                            attributeURI: string;
                            displayOrder: string;
                            regEx: string;
                        };
                    };
                    additionalProperties: {
                        hint: string;
                        key: string;
                        value: string;
                        keyRequiredErrorMessage: string;
                        valueRequiredErrorMessage: string;
                    };
                    confirmation: {
                        hint: string;
                        primaryAction: string;
                        header: string;
                        message: string;
                        content: string;
                    };
                    forms: {
                        attributeID: FormField;
                        attributeHint: string;
                        name: FormField;
                        nameHint: string;
                        description: FormField;
                        descriptionHint: string;
                        regEx: FormField;
                        regExHint: string;
                        supportedByDefault: FormField;
                        displayOrder: FormField;
                        displayOrderHint: string;
                        required: FormField;
                        requiredHint: string;
                        requiredWarning: string;
                        readOnly: FormField;
                        readOnlyHint: string;
                        attribute: FormField;
                        infoMessages?: {
                            disabledConfigInfo: string;
                            configApplicabilityInfo: string;
                        }
                    };
                    dangerZone: DangerZone;
                    mappedAttributes: {
                        hint: string;
                    };
                };
                list: {
                    columns: {
                        actions: string;
                        claimURI: string;
                        dialectURI: string;
                        name: string;
                    };
                    confirmation: {
                        local: {
                            message: string;
                            name: string;
                        };
                        dialect: {
                            message: string;
                            name: string;
                        };
                        external: {
                            message: string;
                            name: string;
                        };
                        hint: string;
                        header: string;
                        message: string;
                        content: string;
                        action: string;
                    };
                    placeholders: {
                        emptySearch: {
                            title: string;
                            subtitle: string;
                            action: string;
                        };
                        emptyList: {
                            title: {
                                local: string;
                                dialect: string;
                                external: string;
                            };
                            subtitle: string;
                            action: {
                                local: string;
                                dialect: string;
                                external: string;
                            };
                        };
                    };
                    warning: string;
                };
                scopeMappings: {
                    deletionConfirmationModal: {
                        assertionHint: string;
                        content: string;
                        header: string;
                        message: string;
                    },
                    saveChangesButton: string;
                };
            };
            emailLocale: {
                buttons: {
                    addLocaleTemplate: string;
                    saveChanges: string;
                };
                forms: {
                    addLocale: {
                        fields: {
                            bodyEditor: FormAttributes;
                            locale: FormAttributes;
                            signatureEditor: FormAttributes;
                            subject: FormAttributes;
                        };
                    };
                };
            };
            emailTemplateTypes: {
                advancedSearch: {
                    form: {
                        inputs: {
                            filterAttribute: {
                                placeholder: string;
                            };
                            filterCondition: {
                                placeholder: string;
                            };
                            filterValue: {
                                placeholder: string;
                            };
                        };
                    };
                    placeholder: string;
                    error: string;
                };
                buttons: {
                    createTemplateType: string;
                    deleteTemplate: string;
                    editTemplate: string;
                    newType: string;
                };
                confirmations: {
                    deleteTemplateType: Confirmation;
                };
                forms: {
                    addTemplateType: {
                        fields: {
                            type: FormAttributes;
                        };
                    };
                };
                list: {
                    actions: string;
                    name: string;
                };
                notifications: {
                    deleteTemplateType: Notification;
                    getTemplateTypes: Notification;
                    updateTemplateType: Notification;
                    createTemplateType: Notification;
                };
                placeholders: {
                    emptySearch: Placeholder;
                    emptyList: Placeholder;
                };
                wizards: {
                    addTemplateType: {
                        heading: string;
                        subHeading: string;
                        steps: {
                            templateType: {
                                heading: string;
                            }
                        };
                    };
                };
            };
            emailTemplates: {
                buttons: {
                    editTemplate: string;
                    deleteTemplate: string;
                    newTemplate: string;
                    viewTemplate: string;
                };
                confirmations: {
                    deleteTemplate: Confirmation;
                };
                editor: {
                    tabs: {
                        code: {
                            tabName: string;
                        };
                        preview: {
                            tabName: string;
                        };
                    };
                };
                list: {
                    actions: string;
                    name: string;
                };
                notifications: {
                    deleteTemplate: Notification;
                    createTemplate: Notification;
                    getTemplateDetails: Notification;
                    getTemplates: Notification;
                    iframeUnsupported: Notification;
                    updateTemplate: Notification;
                };
                placeholders: {
                    emptyList: Placeholder;
                };
                viewTemplate: {
                    heading: string;
                };
            };
            footer: {
                copyright: string;
            };
            groups: {
                advancedSearch: {
                    form: {
                        inputs: {
                            filterAttribute: {
                                placeholder: string;
                            };
                            filterCondition: {
                                placeholder: string;
                            };
                            filterValue: {
                                placeholder: string;
                            };
                        };
                    };
                    placeholder: string;
                };
                edit: {
                    basics: {
                        fields: {
                            groupName: {
                                name: string;
                                required: string;
                                placeholder: string;
                            };
                        };
                    };
                    roles: {
                        addRolesModal: {
                            heading: string;
                            subHeading: string;
                        };
                        heading: string;
                        subHeading: string;
                        placeHolders: {
                            emptyListPlaceholder: Placeholder;
                        };
                    };
                };
                list: {
                    columns: {
                        actions: string;
                        lastModified: string;
                        name: string;
                        source: string;
                    };
                    storeOptions: string;
                };
                notifications: {
                    deleteGroup: Notification;
                    updateGroup: Notification;
                    createGroup: Notification;
                    createPermission: Notification;
                    fetchGroups: Notification;
                };
                placeholders: {
                    groupsError: Placeholder;
                };
            };
            header: {
                links: {
                    devPortalNav: string;
                    userPortalNav: string;
                };
            };
            governanceConnectors: {
                notifications: {
                    getConnectorCategories: Notification;
                    getConnector: Notification;
                    updateConnector: Notification;
                };
                form: {
                    errors: {
                        positiveIntegers: string;
                        format: string;
                    };
                };
                goBackLoginAndRegistration: string;
                enabled: string;
                disabled: string;
                categories: string;
                pageSubHeading: string;
                connectorSubHeading: string;
                genericDescription?: string;
                connectorCategories: {
                    passwordPolicies : {
                        name: string;
                        description: string;
                        connectors: {
                            passwordExpiry: {
                                friendlyName: string;
                            };
                            passwordHistory: {
                                friendlyName: string;
                                properties: {
                                    passwordHistoryEnable: {
                                        hint: string;
                                        label: string;
                                    };
                                    passwordHistoryCount: {
                                        hint: string;
                                        label: string;
                                    };
                                };
                            };
                            passwordPolicy: {
                                friendlyName: string;
                                properties: {
                                    passwordPolicyEnable: {
                                        hint: string;
                                        label: string;
                                    };
                                    passwordPolicyMinLength: {
                                        hint: string;
                                        label: string;
                                    };
                                    passwordPolicyMaxLength: {
                                        hint: string;
                                        label: string;
                                    };
                                    passwordPolicyPattern: {
                                        hint: string;
                                        label: string;
                                    };
                                    passwordPolicyErrorMsg: {
                                        hint: string;
                                        label: string;
                                    };
                                };
                            };
                        };
                    };
                    userOnboarding : {
                        name: string;
                        description: string;
                        connectors: {
                            askPassword: {
                                friendlyName: string;
                            },
                            selfSignUp: {
                                friendlyName: string;
                                properties: {
                                    selfRegistrationEnable: {
                                        hint: string;
                                        label: string;
                                    };
                                    selfRegistrationLockOnCreation: {
                                        hint: string;
                                        label: string;
                                    };
                                    selfRegistrationSendConfirmationOnCreation: {
                                        hint: string;
                                        label: string;
                                    };
                                    selfRegistrationNotificationInternallyManage: {
                                        hint: string;
                                        label: string;
                                    };
                                    selfRegistrationReCaptcha: {
                                        hint: string;
                                        label: string;
                                    };
                                    selfRegistrationVerificationCodeExpiryTime: {
                                        hint: string;
                                        label: string;
                                    };
                                    selfRegistrationVerificationCodeSmsotpExpiryTime: {
                                        hint: string;
                                        label: string;
                                    };
                                    selfRegistrationSmsotpRegex: {
                                        hint: string;
                                        label: string;
                                    };
                                    selfRegistrationCallbackRegex: {
                                        hint: string;
                                        label: string;
                                    },
                                    urlListPurposeSelfSignUp: {
                                        hint: string;
                                        label: string;
                                    };
                                    selfRegistrationNotifyAccountConfirmation: {
                                        hint: string;
                                        label: string;
                                    };
                                    selfRegistrationResendConfirmationReCaptcha: {
                                        hint: string;
                                        label: string;
                                    };
                                    selfRegistrationAutoLoginEnable: {
                                        hint: string;
                                        label: string;
                                    };
                                    selfRegistrationAutoLoginAliasName: {
                                        hint: string;
                                        label: string;
                                    };
                                };
                            };
                            liteUserSignUp: {
                                friendlyName: string;
                                properties: {
                                    liteRegistrationEnable: {
                                        hint: string;
                                        label: string;
                                    };
                                    liteRegistrationLockOnCreation: {
                                        hint: string;
                                        label: string;
                                    };
                                    liteRegistrationNotificationInternallyManage: {
                                        hint: string;
                                        label: string;
                                    };
                                    liteRegistrationReCaptcha: {
                                        hint: string;
                                        label: string;
                                    };
                                    liteRegistrationVerificationCodeExpiryTime: {
                                        hint: string;
                                        label: string;
                                    };
                                    liteRegistrationVerificationCodeSmsotpExpiryTime: {
                                        hint: string;
                                        label: string;
                                    };
                                    liteRegistrationSmsotpRegex: {
                                        hint: string;
                                        label: string;
                                    };
                                    liteRegistrationCallbackRegex: {
                                        hint: string;
                                        label: string;
                                    };
                                    urlListPurposeLiteUserSignUp: {
                                        hint: string;
                                        label: string;
                                    };
                                };
                            };
                            userEmailVerification: {
                                friendlyName: string;
                                properties: {
                                    emailVerificationEnable: {
                                        hint: string;
                                        label: string;
                                    };
                                    emailVerificationLockOnCreation: {
                                        hint: string;
                                        label: string;
                                    };
                                    emailVerificationNotificationInternallyManage: {
                                        hint: string;
                                        label: string;
                                    };
                                    emailVerificationExpiryTime: {
                                        hint: string;
                                        label: string;
                                    };
                                    emailVerificationAskPasswordExpiryTime: {
                                        hint: string;
                                        label: string;
                                    };
                                    emailVerificationAskPasswordPasswordGenerator: {
                                        hint: string;
                                        label: string;
                                    };
                                    urlListPurposeJitProvisioning: {
                                        hint: string;
                                        label: string;
                                    };
                                };
                            };
                        };
                    };
                    loginAttemptsSecurity : {
                        name: string;
                        description: string;
                        connectors: {
                            accountLockHandler: {
                                friendlyName: string;
                                properties: {
                                    accountLockHandlerLockOnMaxFailedAttemptsEnable: {
                                        hint: string;
                                        label: string;
                                    };
                                    accountLockHandlerOnFailureMaxAttempts: {
                                        hint: string;
                                        label: string;
                                    };
                                    accountLockHandlerTime: {
                                        hint: string;
                                        label: string;
                                    };
                                    accountLockHandlerLoginFailTimeoutRatio: {
                                        hint: string;
                                        label: string;
                                    };
                                    accountLockHandlerNotificationManageInternally: {
                                        hint: string;
                                        label: string;
                                    };
                                    accountLockHandlerNotificationNotifyOnLockIncrement: {
                                        hint: string;
                                        label: string;
                                    };
                                };
                            };
                            ssoLoginRecaptcha: {
                                friendlyName: string;
                                properties: {
                                    ssoLoginRecaptchaEnableAlways: {
                                        hint: string;
                                        label: string;
                                    };
                                    ssoLoginRecaptchaEnable: {
                                        hint: string;
                                        label: string;
                                    };
                                    ssoLoginRecaptchaOnMaxFailedAttempts: {
                                        hint: string;
                                        label: string;
                                    };
                                };
                            };
                        };
                    };
                    accountManagement : {
                        name: string;
                        description: string;
                        connectors: {
                            suspensionNotification: {
                                friendlyName: string;
                                properties: {
                                    suspensionNotificationEnable: {
                                        hint: string;
                                        label: string;
                                    };
                                    suspensionNotificationAccountDisableDelay: {
                                        hint: string;
                                        label: string;
                                    };
                                    suspensionNotificationDelays: {
                                        hint: string;
                                        label: string;
                                    };
                                };
                            };
                            accountDisableHandler: {
                                friendlyName: string;
                                properties: {
                                    accountDisableHandlerEnable: {
                                        hint: string;
                                        label: string;
                                    };
                                    accountDisableHandlerNotificationManageInternally: {
                                        hint: string;
                                        label: string;
                                    };
                                };
                            };
                            multiattributeLoginHandler: {
                                friendlyName: string;
                                properties: {
                                    accountMultiattributeloginHandlerEnable: {
                                        hint: string;
                                        label: string;
                                    };
                                    accountMultiattributeloginHandlerAllowedattributes: {
                                        hint: string;
                                        label: string;
                                    };
                                };
                            };
                            accountRecovery: {
                                friendlyName: string;
                                properties: {
                                    recoveryNotificationPasswordEnable: {
                                        label: string;
                                    };
                                    recoveryReCaptchaPasswordEnable: {
                                        label: string;
                                    };
                                    recoveryQuestionPasswordEnable: {
                                        label: string;
                                    };
                                    recoveryQuestionPasswordMinAnswers: {
                                        label: string;
                                    };
                                    recoveryQuestionAnswerRegex: {
                                        hint: string;
                                        label: string;
                                    };
                                    recoveryQuestionAnswerUniqueness: {
                                        hint: string;
                                        label: string;
                                    };
                                    recoveryQuestionPasswordReCaptchaEnable: {
                                        hint: string;
                                        label: string;
                                    };
                                    recoveryQuestionPasswordReCaptchaMaxFailedAttempts: {
                                        label: string;
                                    };
                                    recoveryNotificationUsernameEnable: {
                                        label: string;
                                    };
                                    recoveryReCaptchaUsernameEnable: {
                                        label: string;
                                    };
                                    recoveryNotificationInternallyManage: {
                                        hint: string;
                                        label: string;
                                    };
                                    recoveryNotifySuccess: {
                                        label: string;
                                    };
                                    recoveryQuestionPasswordNotifyStart: {
                                        label: string;
                                    };
                                    recoveryExpiryTime: {
                                        label: string;
                                    };
                                    recoveryNotificationPasswordExpiryTimeSmsOtp: {
                                        hint: string;
                                        label: string;
                                    };
                                    recoveryNotificationPasswordSmsOtpRegex: {
                                        hint: string;
                                        label: string;
                                    };
                                    recoveryQuestionPasswordForcedEnable: {
                                        hint: string;
                                        label: string;
                                    };
                                    recoveryQuestionMinQuestionsToAnswer: {
                                        hint: string;
                                        label: string;
                                    };
                                    recoveryCallbackRegex: {
                                        hint: string;
                                        label: string;
                                    };
                                    recoveryAutoLoginEnable: {
                                        hint: string;
                                        label: string;
                                    };
                                };
                            };
                            adminForcedPasswordReset: {
                                friendlyName: string;
                                properties: {
                                    recoveryAdminPasswordResetRecoveryLink: {
                                        hint: string;
                                        label: string;
                                    };
                                    recoveryAdminPasswordResetOtp: {
                                        hint: string;
                                        label: string;
                                    };
                                    recoveryAdminPasswordResetOffline: {
                                        hint: string;
                                        label: string;
                                    };
                                    recoveryAdminPasswordResetExpiryTime: {
                                        hint: string;
                                        label: string;
                                    };
                                };
                            };
                        };
                    };
                    otherSettings : {
                        name: string;
                        description: string;
                        connectors: {
                            piiController: {
                                friendlyName: string;
                                properties: {
                                    piiController: {
                                        hint: string;
                                        label: string;
                                    };
                                    contact: {
                                        hint: string;
                                        label: string;
                                    };
                                    email: {
                                        hint: string;
                                        label: string;
                                    };
                                    phone: {
                                        hint: string;
                                        label: string;
                                    };
                                    onBehalf: {
                                        hint: string;
                                        label: string;
                                    };
                                    piiControllerUrl: {
                                        hint: string;
                                        label: string;
                                    };
                                    addressCountry: {
                                        hint: string;
                                        label: string;
                                    };
                                    addressLocality: {
                                        hint: string;
                                        label: string;
                                    };
                                    addressRegion: {
                                        hint: string;
                                        label: string;
                                    };
                                    postOfficeBoxNumber: {
                                        hint: string;
                                        label: string;
                                    };
                                    postalCode: {
                                        hint: string;
                                        label: string;
                                    };
                                    streetAddress: {
                                        hint: string;
                                        label: string;
                                    };
                                };
                            };
                            analyticsEngine: {
                                friendlyName: string;
                                messages: {
                                    deprecation: {
                                        description: string;
                                        heading: string;
                                    };
                                };
                                properties: {
                                    adaptiveAuthenticationAnalyticsReceiver: {
                                        hint: string;
                                        label: string;
                                    };
                                    adaptiveAuthenticationAnalyticsBasicAuthEnabled: {
                                        hint: string;
                                        label: string;
                                    };
                                    adaptiveAuthenticationAnalyticsBasicAuthUsername: {
                                        hint: string;
                                        label: string;
                                    };
                                    secretAdaptiveAuthenticationAnalyticsBasicAuthPassword: {
                                        hint: string;
                                        label: string;
                                    };
                                    adaptiveAuthenticationAnalyticsHttpConnectionTimeout: {
                                        hint: string;
                                        label: string;
                                    };
                                    adaptiveAuthenticationAnalyticsHttpReadTimeout: {
                                        hint: string;
                                        label: string;
                                    };
                                    adaptiveAuthenticationAnalyticsHttpConnectionRequestTimeout: {
                                        hint: string;
                                        label: string;
                                    };
                                    adaptiveAuthenticationAnalyticsHostnameVerfier: {
                                        hint: string;
                                        label: string;
                                    };
                                };
                            };
                            elasticAnalyticsEngine: {
                                friendlyName: string;
                                warningModal: {
                                    configure: string,
                                    reassure: string
                                },
                                properties: {
                                    adaptiveAuthenticationElasticReceiver: {
                                        hint: string;
                                        label: string;
                                    };
                                    adaptiveAuthenticationElasticBasicAuthEnabled: {
                                        hint: string;
                                        label: string;
                                    };
                                    adaptiveAuthenticationElasticBasicAuthUsername: {
                                        hint: string;
                                        label: string;
                                    };
                                    secretAdaptiveAuthenticationElasticBasicAuthPassword: {
                                        hint: string;
                                        label: string;
                                    };
                                    adaptiveAuthenticationElasticHttpConnectionTimeout: {
                                        hint: string;
                                        label: string;
                                    };
                                    adaptiveAuthenticationElasticHttpReadTimeout: {
                                        hint: string;
                                        label: string;
                                    };
                                    adaptiveAuthenticationElasticHttpConnectionRequestTimeout: {
                                        hint: string;
                                        label: string;
                                    };
                                    adaptiveAuthenticationElasticHostnameVerfier: {
                                        hint: string;
                                        label: string;
                                    };
                                };
                            };
                            userClaimUpdate: {
                                friendlyName: string;
                                properties: {
                                    userClaimUpdateEmailEnableVerification: {
                                        hint: string;
                                        label: string;
                                    };
                                    userClaimUpdateEmailVerificationCodeExpiryTime: {
                                        hint: string;
                                        label: string;
                                    };
                                    userClaimUpdateEmailEnableNotification: {
                                        hint: string;
                                        label: string;
                                    };
                                    userClaimUpdateMobileNumberEnableVerification: {
                                        hint: string;
                                        label: string;
                                    };
                                    userClaimUpdateMobileNumberVerificationCodeExpiryTime: {
                                        hint: string;
                                        label: string;
                                    };
                                    userClaimUpdateMobileNumberEnableVerificationByPrivilegedUser: {
                                        hint: string;
                                        label: string;
                                    };
                                };
                            };
                        };
                    };
                    multiFactorAuthenticators : {
                        name: string;
                        friendlyName: string;
                        description: string;
                        connectors: {
                            backupCodeAuthenticator: {
                                friendlyName: string;
                                properties: {
                                    backupCodeBackupCodeLength: {
                                        hint: string;
                                        label: string;
                                    };
                                    backupCodeBackupCodeSize: {
                                        hint: string;
                                        label: string;
                                    };
                                };
                            };
                        };
                    };
                    sessionManagement: {
                        description: string;
                    };
                    saml2WebSsoConfiguration: {
                        description: string;
                    };
                    wsFederationConfiguration: {
                        description: string;
                    };
                };
            };
            helpPanel: {
                notifications: {
                    pin: Notification;
                };
            };
            oidcScopes: {
                back: string;
                viewAttributes: string;
                manageAttributes: string;
                buttons: {
                    addScope: string;
                };
                confirmationModals: {
                    deleteScope: Confirmation;
                    deleteClaim: Confirmation;
                };
                addAttributes: {
                    description: string;
                };
                editScope: {
                    claimList: {
                        emptyPlaceholder: Placeholder;
                        emptySearch: Placeholder;
                        title: string;
                        subTitle: string;
                        addClaim: string;
                        popupDelete: string;
                        searchClaims: string;
                    };
                };
                forms: {
                    addScopeForm: {
                        inputs: {
                            displayName: {
                                label: string;
                                placeholder: string;
                                validations: {
                                    empty: string;
                                };
                            };
                            scopeName: {
                                label: string;
                                placeholder: string;
                                validations: {
                                    duplicate: string;
                                    empty: string;
                                    invalid: string;
                                };
                            };
                            description: {
                                label: string;
                                placeholder: string;
                            };
                        };
                    };
                };
                list: {
                    columns: {
                        actions: string;
                        name: string;
                    };
                    empty: Placeholder;
                    searchPlaceholder: string;
                };
                wizards: {
                    addScopeWizard: {
                        title: string;
                        subTitle: string;
                        steps: {
                            basicDetails: string;
                            claims: string;
                        };
                        buttons: {
                            next: string;
                            previous: string;
                        };
                        claimList: {
                            searchPlaceholder: string;
                            table: {
                                header: string;
                                emptyPlaceholders: {
                                    assigned: string;
                                    unAssigned: string;
                                };
                            };
                        };
                    };
                };
                notifications: {
                    addOIDCScope: Notification;
                    addOIDCClaim: Notification;
                    fetchOIDCScopes: Notification;
                    fetchOIDCScope: Notification;
                    fetchOIDClaims: Notification;
                    deleteOIDCScope: Notification;
                    deleteOIDClaim: Notification;
                    updateOIDCScope: Notification;
                    claimsMandatory: Notification;
                };
                placeholders: {
                    emptyList: {
                        action: string;
                        subtitles: {
                            0: string;
                            1: string;
                            2: string;
                        };
                        title: string;
                    };
                    emptySearch: Placeholder;
                };
            };
            overview: {
                widgets: {
                    insights: {
                        groups: {
                            heading: string;
                            subHeading: string;
                        };
                        users: {
                            heading: string;
                            subHeading: string;
                        };
                    };
                    overview: {
                        cards: {
                            groups: {
                                heading: string;
                            };
                            users: {
                                heading: string;
                            };
                            userstores: {
                                heading: string;
                            };
                        };
                        heading: string;
                        subHeading: string;
                    };
                    quickLinks: {
                        cards: {
                            certificates: {
                                heading: string;
                                subHeading: string;
                            };
                            dialects: {
                                heading: string;
                                subHeading: string;
                            };
                            emailTemplates: {
                                heading: string;
                                subHeading: string;
                            };
                            generalConfigs: {
                                heading: string;
                                subHeading: string;
                            };
                            groups: {
                                heading: string;
                                subHeading: string;
                            };
                            roles: {
                                heading: string;
                                subHeading: string;
                            };
                        };
                        heading: string;
                        subHeading: string;
                    };
                };
            };
            remoteFetch: {
                components: {
                    status: {
                        details: string;
                        header: string;
                        hint: string;
                        linkPopup: Popup;
                        refetch: string;
                    };
                };
                forms: {
                    getRemoteFetchForm: {
                        actions: {
                            remove: string;
                            save: string;
                        };
                        fields: {
                            accessToken: FormAttributes;
                            enable: FormAttributes;
                            connectivity: FormAttributes;
                            gitBranch: FormAttributes;
                            gitFolder: FormAttributes;
                            gitURL: FormAttributes;
                            pollingFrequency: FormAttributes;
                            sharedKey: FormAttributes;
                            username: FormAttributes;
                        };
                        heading: {
                            subTitle: string;
                            title: string;
                        };
                    };
                };
                modal: {
                    appStatusModal: ModalInterface;
                };
                notifications: {
                    createRepoConfig: Notification;
                    deleteRepoConfig: Notification;
                    getConfigDeploymentDetails: Notification;
                    getConfigList: Notification;
                    getRemoteRepoConfig: Notification;
                    triggerConfigDeployment: Notification;
                };
                pages: {
                    listing: Page;
                };
                placeholders: {
                    emptyListPlaceholder: Placeholder;
                };
            };
            roles: {
                addRoleWizard: {
                    buttons: {
                        finish: string;
                        next: string;
                        previous: string;
                    };
                    forms: {
                        roleBasicDetails: {
                            domain: {
                                label: {
                                    role: string;
                                    group: string;
                                };
                                placeholder: string;
                                validation: {
                                    empty: {
                                        role: string;
                                        group: string;
                                    };
                                };
                            };
                            roleName: {
                                hint: string;
                                label: string;
                                placeholder: string;
                                validations: {
                                    duplicate: string;
                                    duplicateInAudience: string;
                                    empty: string;
                                    invalid: string;
                                }
                            };
                            roleAudience: FormAttributes;
                            assignedApplication: FormAttributes;
                            notes: {
                                orgNote: string,
                                appNote: string,
                                cannotCreateRole: string
                            }
                        };
                        rolePermission: {
                            apiResource: {
                                label: string;
                                placeholder: string;
                                hint: {
                                    empty: string;
                                }
                            };
                            permissions: {
                                label: string;
                                placeholder: string;
                                tooltips: {
                                    noScopes: string;
                                    selectAllScopes: string;
                                    removeAPIResource: string;
                                },
                                validation: {
                                    empty: string;
                                };
                                permissionsLabel: string;
                            };
                            notes: {
                                applicationRoles: string;
                            };
                            notifications: {
                                fetchAPIResourceError: Notification;
                            };
                        };
                    };
                    heading: string;
                    permissions: {
                        buttons: {
                            collapseAll: string;
                            expandAll: string;
                            update: string;
                        };
                    };
                    subHeading: string;
                    back: string;
                    summary: {
                        labels: {
                            domain: {
                                role: string;
                                group: string;
                            };
                            permissions: string;
                            roleName: string;
                            roles: string;
                            users: string;
                            groups: string;
                        };
                    };
                    users: {
                        assignUserModal: {
                            heading: string;
                            hint: string;
                            subHeading: string;
                            list: {
                                searchPlaceholder: string;
                                searchByEmailPlaceholder: string;
                                listHeader: string;
                            };
                        };
                    };
                    wizardSteps: {
                        0: string;
                        1: string;
                        2: string;
                        3: string;
                        4: string;
                        5: string;
                    };
                };
                advancedSearch: {
                    form: {
                        inputs: {
                            filterAttribute: {
                                placeholder: string;
                            };
                            filterCondition: {
                                placeholder: string;
                            };
                            filterValue: {
                                placeholder: string;
                            };
                        };
                    };
                    placeholder: string;
                };
                edit: {
                    placeholders: {
                        errorPlaceHolder: Placeholder;
                    };
                    basics: {
                        buttons: {
                            update: string;
                        };
                        confirmation: Confirmation;
                        dangerZone: DangerZone;
                        fields: {
                            roleName: {
                                name: string;
                                required: string;
                                placeholder: string;
                            };
                        };
                    };
                    groups: {
                        addGroupsModal: {
                            heading: string;
                            subHeading: string;
                        };
                        placeholders: {
                            emptyPlaceholder: Placeholder;
                            errorPlaceholder: Placeholder;
                        };
                        notifications: {
                            error: NotificationItem;
                            success: NotificationItem;
                            genericError: NotificationItem;
                            fetchError: NotificationItem;
                        };
                        heading: string;
                        localGroupsHeading: string;
                        externalGroupsHeading: string;
                        subHeading: string;
                        actions: {
                            search: {
                                placeholder: string;
                            },
                            assign: {
                                placeholder: string;
                            },
                            remove: {
                                label: string;
                                placeholder: string;
                            }
                        };
                    };
                    menuItems: {
                        basic: string;
                        connectedApps: string;
                        permissions: string;
                        groups: string;
                        users: string;
                        roles: string;
                    };
                    users: {
                        heading: string;
                        subHeading: string;
                        placeholders: {
                            emptyPlaceholder: Placeholder;
                            errorPlaceholder: Placeholder;
                        };
                        notifications: {
                            error: NotificationItem;
                            success: NotificationItem;
                            genericError: NotificationItem;
                            fetchError: NotificationItem;
                        };
                        list: {
                            emptyPlaceholder: Placeholder;
                            user: string;
                            organization: string;
                        };
                        actions: {
                            search: {
                                placeholder: string;
                            },
                            assign: {
                                placeholder: string;
                            },
                            remove: {
                                label: string;
                                placeholder: string;
                            }
                        };
                    };
                    permissions: {
                        heading: string;
                        subHeading: string;
                        readOnlySubHeading: string;
                        removedPermissions: string;
                    };
                };
                list: {
                    buttons: {
                        addButton: string;
                        filterDropdown: string;
                    };
                    columns: {
                        actions: string;
                        lastModified: string;
                        name: string;
                        managedByOrg: {
                            label: string;
                            header: string;
                        };
                        managedByApp: {
                            label: string;
                            header: string;
                        };
                        audience: string;
                    };
                    confirmations: {
                        deleteItem: Confirmation;
                        deleteItemError: InfoModal;
                    };
                    emptyPlaceholders: {
                        search: Placeholder;
                        emptyRoleList: Placeholder & {
                            emptyRoles: string
                        };
                    };
                    popups: {
                        delete: string;
                        edit: string;
                    };
                    filterOptions: {
                        all: string;
                        applicationRoles: string;
                        organizationRoles: string;
                    };
                    filterAttirbutes: {
                        name: string;
                        audience: string;
                    };
                };
                readOnlyList: {
                    emptyPlaceholders: {
                        searchAndFilter: Placeholder;
                    }
                }
                notifications: {
                    deleteRole: Notification;
                    fetchRoles: Notification;
                    fetchRole: Notification;
                    updateRole: Notification;
                    createRole: Notification;
                    createPermission: Notification;
                };
            };
            serverConfigs: {
                server: {
                    title: string;
                    description: string;
                };
                adminAdvisory: {
                    configurationEditSection: {
                        backButtonLabel: string;
                        pageHeading: string;
                        pageSubheading: string;
                        form: {
                            bannerContent: {
                                label: string;
                                hint: string;
                                placeholder: string;
                            };
                        };
                    };
                    configurationSection: {
                        disabled: string;
                        description: string;
                        enabled: string;
                        heading: string;
                    };
                    notifications: {
                        disbleAdminAdvisoryBanner: Notification;
                        enableAdminAdvisoryBanner: Notification;
                        getConfigurations: Notification;
                        updateConfigurations: Notification;
                    };
                    pageHeading: string;
                    pageSubheading: string;
                };
                manageNotificationSendingInternally: {
                    title: string;
                    description: string;
                };
                remoteLogPublishing: {
                    title: string;
                    pageTitle: string;
                    description: string;
                    fields: {
                        logTypes: {
                            label: string;
                            values: {
                                carbonLogs: string;
                                auditLogs: string;
                                allLogs: string;
                            }
                        },
                        remoteURL: {
                            label: string;
                        },
                        advanced: {
                            title: string,
                            connectionTimeout: {
                                label: string;
                            },
                            verifyHostname: {
                                label: string;
                            },
                            basicAuthConfig: {
                                title: string;
                                serverUsername: {
                                    label: string;
                                },
                                serverPassword: {
                                    label: string;
                                }
                            },
                            sslConfig: {
                                title: string;
                                keystorePath: {
                                    label: string;
                                },
                                keystorePassword: {
                                    label: string;
                                },
                                truststorePath: {
                                    label: string;
                                },
                                truststorePassword: {
                                    label: string;
                                },
                            }
                        }
                    };
                    dangerZone: {
                        button: string,
                        title: string;
                        header: string;
                        subheader: string;
                        confirmation: {
                            hint: string;
                            header: string;
                            message: string;
                            content: string;
                        }
                    };
                    notification: {
                        success: {
                            description: string;
                            message: string;
                        };
                        error: {
                            updateError: {
                                description: string;
                                message: string;
                            };
                            fetchError: {
                                description: string;
                                message: string;
                            };
                        }
                    }
                };
                realmConfiguration: {
                    actionTitles: {
                        config: string;
                    };
                    description: string;
                    heading: string;
                    confirmation: {
                        heading: string;
                        message: string;
                    };
                    notifications: {
                        getConfigurations: Notification;
                        updateConfigurations: Notification;
                        emptyHomeRealmIdentifiers: Notification;
                    };
                    form: {
                        homeRealmIdentifiers: FormAttributes;
                        idleSessionTimeoutPeriod: FormAttributes;
                        rememberMePeriod: FormAttributes;
                    };
                };
            };
            sidePanel: {
                accountManagement: string;
                addEmailTemplate: string;
                addEmailTemplateLocale: string;
                approvals: string;
                attributeDialects: string;
                categories: {
                    attributes: string;
                    certificates: string;
                    configurations: string;
                    general: string;
                    users: string;
                    userstores: string;
                    organizations: string;
                };
                certificates: string;
                configurations: string;
                editEmailTemplate: string;
                editExternalDialect: string;
                editGroups: string;
                editLocalClaims: string;
                editRoles: string;
                editUsers: string;
                editUserstore: string;
                emailDomainDiscovery: string;
                emailTemplateTypes: string;
                emailTemplates: string;
                generalConfigurations: string;
                groups: string;
                localDialect: string;
                loginAttemptsSecurity: string;
                multiFactorAuthenticators: string;
                organizations: string;
                otherSettings: string;
                overview: string;
                passwordPolicies: string;
                remoteFetchConfig: string
                roles: string;
                userOnboarding: string;
                users: string;
                userstoreTemplates: string;
                userstores: string;
            };
            transferList: {
                searchPlaceholder: string;
                list: {
                    headers: {
                        0: string;
                        1: string;
                        2: string;
                    };
                    emptyPlaceholders: {
                        default: string;
                        groups: {
                            unselected: string;
                            selected: string;
                        };
                        roles: {
                            unselected: string;
                            selected: string;
                            common: string;
                        };
                        users: {
                            roles: {
                                unselected: string;
                                selected: string;
                            };
                        };
                    };
                };
            };
            user: {
                deleteJITUser: {
                    confirmationModal: {
                        content: string;
                    }
                };
                deleteUser: {
                    confirmationModal: Confirmation;
                };
                revokeAdmin: {
                    confirmationModal: Confirmation;
                };
                disableUser: {
                    confirmationModal: Confirmation;
                };
                editUser: {
                    dangerZoneGroup: {
                        header: string;
                        deleteUserZone: DangerZone;
                        disableUserZone: DangerZone;
                        lockUserZone: DangerZone;
                        passwordResetZone: DangerZone;
                        deleteAdminPriviledgeZone: DangerZone;
                    };
                    dateOfBirth: {
                        placeholder: {
                            part1: string;
                            part2: string;
                        }
                    };
                };
                forms: {
                    addUserForm: {
                        buttons: {
                            radioButton: {
                                label: string;
                                options: {
                                    createPassword: string;
                                    askPassword: string;
                                };
                            };
                        };
                        inputs: {
                            confirmPassword: {
                                label: string;
                                placeholder: string;
                                validations: {
                                    empty: string;
                                    mismatch: string;
                                };
                            };
                            firstName: {
                                label: string;
                                placeholder: string;
                                validations: {
                                    empty: string;
                                };
                            };
                            lastName: {
                                label: string;
                                placeholder: string;
                                validations: {
                                    empty: string;
                                };
                            };
                            username: {
                                label: string;
                                placeholder: string;
                                validations: {
                                    empty: string;
                                    invalid: string;
                                    invalidCharacters: string;
                                    regExViolation: string;
                                };
                            };
                            newPassword: {
                                label: string;
                                placeholder: string;
                                validations: {
                                    empty: string;
                                    regExViolation: string;
                                };
                            };
                            domain: {
                                label: string;
                                placeholder: string;
                                validations: {
                                    empty: string;
                                };
                            };
                            email: {
                                label: string;
                                placeholder: string;
                                validations: {
                                    empty: string;
                                    invalid: string;
                                };
                            };
                        };
                        validations: {
                            genericError: {
                                description: string;
                                message: string;
                            };
                            invalidCurrentPassword: {
                                description: string;
                                message: string;
                            };
                            submitError: {
                                description: string;
                                message: string;
                            };
                            submitSuccess: {
                                description: string;
                                message: string;
                            };
                        };
                    };
                };
                lockUser: {
                    confirmationModal: Confirmation;
                };
                modals: {
                    addUserWarnModal: {
                        heading: string;
                        message: string;
                    };
                    addUserWizard: {
                        title: string;
                        subTitle: string;
                        askPassword: {
                            emailVerificationDisabled: string;
                            emailInvalid: string;
                            alphanumericUsernameEnabled: string;
                            inviteViaEmail: string;
                            inviteOffline: string;
                        };
                        steps: {
                            basicDetails: string;
                            roles: string;
                            groups: string;
                            invitation: string;
                            method: string;
                        };
                        buttons: {
                            next: string;
                            previous: string;
                            saveAndContinue: string;
                        };
                        wizardSummary: {
                            name: string;
                            groups: string;
                            roles: string;
                            username: string;
                            domain: string;
                            passwordOption: {
                                label: string;
                                message: {
                                    0: string;
                                    1: string;
                                };
                            };
                        };
                    };
                    bulkImportUserWizard: {
                        title: string;
                        subTitle: string;
                        wizardSummary: {
                            inviteEmailInfo: string;
                            successCount: string;
                            failedCount: string;
                            totalUserCreationCount: string;
                            totalUserAssignmentCount: string;
                            tableHeaders: {
                                username: string;
                                status: string;
                                message: string;
                            }
                            tableMessages: {
                                userCreatedMessage: string;
                                invalidDataMessage: string;
                                invalidUserNameFormatMessage: string;
                                userAlreadyExistsMessage: string;
                                userCreationAcceptedMessage: string;
                                internalErrorMessage: string;
                                userAssignmentSuccessMessage: string;
                                userAssignmentFailedMessage: string;
                                userAssignmentInternalErrorMessage: string;
                            };
                            tableStatus: {
                                success: string;
                                warning: string;
                                failed: string;
                            };
                            alerts: {
                                importSuccess: NotificationItem;
                                importFailed: {
                                    message: string;
                                    userCreation: string;
                                    groupAssignment: string;
                                }
                            };
                            advanceSearch: {
                                searchByUsername: string;
                                searchByGroup: string;
                                roleGroupFilterAttributePlaceHolder: string;
                            };
                            manualCreation: {
                                alerts: {
                                    creationSuccess: NotificationItem;
                                };
                                hint: string;
                                emailsLabel: string;
                                emailsPlaceholder: string;
                                disabledHint: string;
                                upload: {
                                    buttonText: string;
                                    description: string;
                                };
                                primaryButton: string;
                                groupsLabel: string;
                                groupsPlaceholder: string;
                                warningMessage: string;
                            };
                            fileBased: {
                                hint: string;
                            };
                            responseOperationType: {
                                userCreation: string;
                                roleAssignment: string;
                            };
                            userstoreMessage: string;
                        };
                        buttons: {
                            import: string;
                        },
                        sidePanel: {
                            manual: string;
                            fileBased: string;
                            fileFormatTitle: string;
                            fileFormatContent: string;
                            fileFormatSampleHeading: string;
                        }
                    };
                    inviteParentUserWizard: {
                        totalInvitations: string;
                        successAlert: NotificationItem;
                        errorAlert: NotificationItem;
                        tableMessages: {
                            userNotFound: string;
                            activeInvitationExists: string;
                            userEmailNotFound: string;
                            userAlreadyExist: string;
                        }
                    }
                    changePasswordModal: {
                        header: string;
                        message: string;
                        hint: {
                            setPassword: string;
                            forceReset: string;
                        };
                        passwordOptions: {
                            setPassword: string;
                            forceReset: string;
                        };
                        button: string;
                    };
                };
                profile: {
                    fields: {
                        createdDate: string;
                        generic: {
                            default: string;
                        };
                        userId: string;
                        emails: string;
                        modifiedDate: string;
                        profileUrl: string;
                        name_familyName: string;
                        name_givenName: string;
                        phoneNumbers: string;
                        photos: string;
                        oneTimePassword: string;
                        userName: string;
                    };
                    forms: {
                        generic: {
                            inputs: {
                                placeholder: string;
                                dropdownPlaceholder: string;
                                validations: {
                                    empty: string;
                                    invalidFormat: string;
                                };
                            };
                        };
                        emailChangeForm: {
                            inputs: {
                                email: {
                                    label: string;
                                    placeholder: string;
                                    validations: {
                                        empty: string;
                                        invalidFormat: string;
                                    };
                                    note: string;
                                };
                            };
                        };
                        mobileChangeForm: {
                            inputs: {
                                mobile: {
                                    label: string;
                                    placeholder: string;
                                    validations: {
                                        empty: string;
                                        invalidFormat: string;
                                    };
                                    note: string;
                                };
                            };
                        };
                        nameChangeForm: {
                            inputs: {
                                firstName: {
                                    label: string;
                                    placeholder: string;
                                    validations: {
                                        empty: string;
                                    };
                                };
                                lastName: {
                                    label: string;
                                    placeholder: string;
                                    validations: {
                                        empty: string;
                                    };
                                };
                            };
                        };
                        organizationChangeForm: {
                            inputs: {
                                organization: {
                                    label: string;
                                    placeholder: string;
                                    validations: {
                                        empty: string;
                                    };
                                };
                            };
                        };
                    };
                    notifications: {
                        getProfileInfo: Notification;
                        updateProfileInfo: Notification;
                        lockUserAccount: Notification;
                        unlockUserAccount: Notification;
                        disableUserAccount: Notification;
                        enableUserAccount: Notification;
                        changeUserPassword: Notification;
                        forcePasswordReset: Notification;
                        noPasswordResetOptions: Notification;
                    };
                    placeholders: {
                        SCIMDisabled: {
                            heading: string;
                        };
                        userProfile: {
                            emptyListPlaceholder: Placeholder;
                        }
                    };
                };
                updateUser: {
                    groups: {
                        addGroupsModal: {
                            heading: string;
                            subHeading: string;
                        };
                        editGroups: {
                            groupList: {
                                emptyListPlaceholder: {
                                    subTitle: {
                                        0: string;
                                        1: string;
                                        2: string;
                                    };
                                    title: string;
                                };
                                headers: {
                                    0: string;
                                    1: string;
                                };
                            };
                            heading: string;
                            popups: {
                                viewPermissions: string;
                            };
                            searchPlaceholder: string;
                            subHeading: string;
                        };
                        notifications: {
                            addUserGroups: Notification;
                            fetchUserGroups: Notification;
                            removeUserGroups: Notification;
                            updateUserGroups: Notification;
                        };
                    };
                    roles: {
                        addRolesModal: {
                            heading: string;
                            subHeading: string;
                        };
                        editRoles: {
                            confirmationModal: Confirmation;
                            infoMessage: string;
                            roleList: {
                                emptyListPlaceholder: {
                                    subTitle: {
                                        0: string;
                                        1: string;
                                        2: string;
                                    };
                                    title: string;
                                };
                                headers: {
                                    0: string;
                                    1: string;
                                };
                            };
                            placeholders: {
                                emptyPlaceholder: Placeholder;
                            };
                            heading: string;
                            popups: {
                                viewPermissions: string;
                            };
                            searchPlaceholder: string;
                            subHeading: string;
                        };
                        notifications: {
                            addUserRoles: Notification;
                            fetchUserRoles: Notification;
                            removeUserRoles: Notification;
                            updateUserRoles: Notification;
                        };
                        viewPermissionModal: {
                            backButton: string;
                            editButton: string;
                            heading: string;
                        };
                    };
                };
            };
            userstores: {
                advancedSearch: {
                    form: {
                        inputs: {
                            filterAttribute: {
                                placeholder: string;
                            };
                            filterCondition: {
                                placeholder: string;
                            };
                            filterValue: {
                                placeholder: string;
                            };
                        };
                    };
                    placeholder: string;
                    error: string;
                };
                notifications: {
                    fetchUserstores: Notification;
                    fetchUserstoreTemplates: Notification;
                    fetchUserstoreTypes: Notification;
                    fetchUserstoreMetadata: Notification;
                    deleteUserstore: Notification;
                    delay: NotificationItem;
                    updateUserstore: Notification;
                    testConnection: Notification;
                    addUserstore: Notification;
                    apiLimitReachedError: Notification;
                    updateDelay: NotificationItem;
                };
                confirmation: {
                    hint: string;
                    header: string;
                    message: string;
                    content: string;
                    confirm: string;
                };
                pageLayout: {
                    list: {
                        title: string;
                        description: string;
                        primaryAction: string;
                    };
                    templates: {
                        title: string;
                        description: string;
                        back: string;
                        templateHeading: string;
                        templateSubHeading: string;
                    };
                    edit: {
                        description: string;
                        back: string;
                        tabs: {
                            general: string;
                            connection: string;
                            user: string;
                            group: string;
                        };
                    };
                };
                forms: {
                    general: {
                        name: FormField;
                        type: FormField;
                        description: FormField;
                    };
                    connection: {
                        updatePassword: string;
                        testButton: string;
                        connectionErrorMessage: string;
                    };
                    custom: FormField;
                };
                dangerZone: {
                    delete: DangerZone;
                    disable: DangerZone;
                };
                wizard: {
                    steps: {
                        general: string;
                        user: string;
                        group: string;
                        summary: string;
                    };
                    header: string;
                };
                placeholders: {
                    emptySearch: Placeholder;
                    emptyList: Placeholder;
                    emptyListReadOnly: Placeholder;
                };
                sqlEditor: {
                    reset: string;
                    title: string;
                    create: string;
                    update: string;
                    read: string;
                    delete: string;
                    darkMode: string;
                };
            };
            invite?: {
                inviteButton?: string;
                subSelection?: {
                    onBoard?: string;
                    invitees?: string;
                };
                notifications?: {
                    deleteInvite?: Notification;
                    resendInvite?: Notification;
                    sendInvite?: Notification;
                    updateInvite: Notification;
                };
                confirmationModal?: {
                    deleteInvite?: Confirmation;
                    resendInvite?: Confirmation;
                };
                placeholder?: {
                    emptySearchResultPlaceholder: {
                        clearButton: string;
                        subTitle: {
                            0: string;
                            1: string;
                        };
                        title: string;
                    };
                    emptyResultPlaceholder: {
                        addButton: string;
                        subTitle: {
                            0: string;
                            1: string;
                            2: string;
                        };
                        title: string;
                    };
                };
                advancedSearch?: {
                    form: {
                        dropdown: {
                            filterAttributeOptions: {
                                username: string;
                                email: string;
                            };
                        };
                        inputs: {
                            filterAttribute: {
                                placeholder: string;
                            };
                            filterCondition: {
                                placeholder: string;
                            };
                            filterValue: {
                                placeholder: string;
                            };
                        };
                    };
                    placeholder: string;
                };
                form?: {
                    sendmail?: {
                        title: string;
                        subTitle: string;
                    };
                };
                rolesUpdateModal?: {
                    header: string;
                    subHeader: string;
                    searchPlaceholder: string;
                };
            };
            parentOrgInvitations: {
                addUserWizard: {
                    heading: string;
                    description: string;
                    hint: string;
                    username: {
                        label: string;
                        placeholder: string;
                        hint: string;
                        validations: {
                            required: string;
                        }
                    },
                    groups: {
                        label: string;
                        placeholder: string;
                        hint: string;
                        validations: {
                            required: string;
                        }
                    },
                    inviteButton: string;
                };
                tab: {
                    usersTab: string
                    invitationsTab: string;
                };
                searchPlaceholder: string;
                searchdropdown: {
                    pendingLabel: string;
                    expiredLabel: string;
                };
                createDropdown: {
                    createLabel: string;
                    inviteLabel: string;
                };
                filterLabel: string;
                emptyPlaceholder: {
                    noPendingInvitations: string;
                    noExpiredInvitations: string;
                    noInvitations: string;
                    noCollaboratorUserInvitations: string;
                };
                invitedUserLabel: string;
            };
            onboarded?: {
                notifications?: {
                    removeUser?: Notification;
                };
                confirmationModal?: {
                    removeUser?: Confirmation;
                };
            };
            validation: {
                fetchValidationConfigData: {
                    error: {
                        description: string;
                        message: string;
                    },
                    genericError: {
                        description: string;
                        message: string;
                    },
                },
                validationError: {
                    minMaxMismatch: string;
                    uniqueChrMismatch: string;
                    consecutiveChrMismatch: string;
                    invalidConfig: string;
                    minLimitError: string;
                    maxLimitError: string;
                    wrongCombination: string;
                }
                notifications: {
                    error: {
                        description: string;
                        message: string;
                    },
                    genericError: {
                        description: string;
                        message: string;
                    },
                    success: {
                        description: string;
                        message: string;
                    }
                },
                pageTitle: string;
                description: string;
                goBackToApplication: string;
                goBackToValidationConfig: string;
            };
            jwtPrivateKeyConfiguration: {
                fetchValidationConfigData: {
                    error: {
                        description: string;
                        message: string;
                    },
                    genericError: {
                        description: string;
                        message: string;
                    },
                },
                notifications: {
                    error: {
                        description: string;
                        message: string;
                    },
                    genericError: {
                        description: string;
                        message: string;
                    },
                    success: {
                        description: string;
                        message: string;
                    }
                },
                pageTitle: string;
                description: string;
                goBackToApplication: string;
                goBackToAccountSecurityConfig: string;
                messageInfo: string;
                tokenReuseEnabled: string;
                tokenReuseDisabled: string;
            };
            insights: {
                pageTitle: string;
                title: string;
                description: string;
                durationMessage: string;
                durationOption: string;
                lastFetchedMessage: {
                    label: string;
                    tooltipText: string;
                },
                advancedFilter: {
                    filterAttribute: string;
                    filterCondition: string;
                    filterValue: string;
                },
                commonFilters: {
                    userId: string;
                },
                activityType: {
                    login: {
                        filters: {
                            userStore: string;
                            serviceProvider: string;
                            identityProvider: string;
                            authenticator: {
                                attributeName: string;
                                values: {
                                    basic: string;
                                    identifierFirst: string;
                                    fido2: string;
                                    magicLink: string;
                                    emailOtp: string;
                                    smsOtp: string;
                                    totp: string;
                                    backupCodes: string;
                                    google: string;
                                    facebook: string;
                                    github: string;
                                    apple: string;
                                    oidc: string;
                                    saml: string;
                                    hypr: string;
                                    organizationLogin: string;
                                };
                            };
                        };
                    };
                    registration: {
                        filters: {
                            onboardingMethod: {
                                attributeName: string;
                                values: {
                                    adminInitiated: string;
                                    userInvited: string;
                                    selfSignUp: string;
                                };
                            };
                        }
                    }
                },
                graphs: {
                    activeUsers: {
                        title: string;
                        titleHint: string;
                    };
                    successLogins: {
                        title: string;
                        titleHint: string;
                    },
                    failedLogins: {
                        title: string;
                    },
                    signups: {
                        title: string;
                        titleHint: string;
                    }
                },
                notifications: {
                    fetchInsights: {
                        genericError: {
                            description: string;
                            message: string;
                        }
                    }
                };
                compareToLastPeriodMessage: string;
            };
            smsProviders: {
                heading: string;
                subHeading: string;
                description: string;
                info: string;
                updateButton: string;
                sendTestSMSButton: string;
                goBack: string
                confirmationModal: {
                    header: string;
                    message: string;
                    content: string;
                    assertionHint: string;
                };
                dangerZoneGroup: {
                    header: string;
                    revertConfig: {
                        heading: string;
                        subHeading: string;
                        actionTitle: string;
                    }
                };
                form: {
                    twilio: {
                        subHeading: string;
                        accountSID: {
                            label: string;
                            placeholder: string;
                            hint: string;
                        };
                        authToken: {
                            label: string;
                            placeholder: string;
                            hint: string;
                        };
                        sender: {
                            label: string;
                            placeholder: string;
                            hint: string;
                        };
                        validations: {
                            required: string;
                        };
                    },
                    vonage: {
                        subHeading: string;
                        accountSID: {
                            label: string;
                            placeholder: string;
                            hint: string;
                        };
                        authToken: {
                            label: string;
                            placeholder: string;
                            hint: string;
                        };
                        sender: {
                            label: string;
                            placeholder: string;
                            hint: string;
                        };
                        validations: {
                            required: string;
                        };
                    },
                    custom: {
                        subHeading: string;
                        providerName: {
                            label: string;
                            placeholder: string;
                            hint: string;
                        };
                        providerUrl: {
                            label: string;
                            placeholder: string;
                            hint: string;
                        },
                        httpMethod: {
                            label: string;
                            placeholder: string;
                            hint: string;
                        };
                        contentType: {
                            label: string;
                            placeholder: string;
                            hint: string;
                        };
                        headers: {
                            label: string;
                            placeholder: string;
                            hint: string;
                        };
                        payload: {
                            label: string;
                            placeholder: string;
                            hint: string;
                        };
                        key: {
                            label: string,
                            placeholder: string,
                            hint: string
                        },
                        secret: {
                            label: string,
                            placeholder: string,
                            hint: string
                        },
                        sender: {
                            label: string,
                            placeholder: string,
                            hint: string
                        }
                        validations: {
                            required: string;
                            methodInvalid: string;
                            contentTypeInvalid: string;
                        };
                    }
                }
                notifications: {
                    getConfiguration: {
                        error: {
                            description: string;
                            message: string;
                        };
                    };
                    deleteConfiguration: {
                        success: {
                            description: string;
                            message: string;
                        };
                        error: {
                            description: string;
                            message: string;
                        };
                    };
                    updateConfiguration: {
                        success: {
                            description: string;
                            message: string;
                        };
                        error: {
                            description: string;
                            message: string;
                        };
                    }
                };
            };
        };
        notifications: {
            endSession: Notification;
            getProfileInfo: Notification;
            getProfileSchema: Notification;
        };
        pages: {
            addEmailTemplate: EditPage;
            approvalsPage: Page;
            editTemplate: EditPage;
            emailDomainDiscovery: Page;
            emailLocaleAdd: EditPage;
            emailLocaleAddWithDisplayName: EditPage;
            emailTemplateTypes: Page;
            emailTemplates: EditPage;
            emailTemplatesWithDisplayName: EditPage;
            groups: Page;
            organizations: Page;
            overview: Page;
            oidcScopes: Page;
            oidcScopesEdit: EditPage;
            roles: Page;
            rolesEdit: EditPage;
            groupsEdit: EditPage;
            serverConfigurations: Page;
            users: Page;
            usersEdit: EditPage;
            invite?: Page;
        };
        placeholders: {
            emptySearchResult: Placeholder;
            underConstruction: Placeholder;
        };
    };
    saml2Config: {
        title: string;
        description: string;
        form: {
            metadataValidityPeriod: {
                hint: string;
                label: string;
            };
            destinationUrl: {
                hint: string;
                label: string;
            };
            enableMetadataSigning: {
                label: string;
            };
            validation: {
                metadataValidityPeriod: string;
                destinationURLs: string;
            };
        };
        notifications: {
            updateConfiguration: Notification;
            getConfiguration: Notification;
        };
    };
    sessionManagement: {
        title: string;
        description: string;
        form: {
            idleSessionTimeout: {
                hint: string;
                label: string;
                placeholder: string;
            };
            rememberMePeriod: {
                hint: string;
                label: string;
                placeholder: string;
            };
            validation: {
                rememberMePeriod: string;
                idleSessionTimeout: string;
            };
        };
        notifications: {
            updateConfiguration: {
                error: {
                    message: string;
                    description: string;
                };
                success: {
                    message: string;
                    description: string;
                };
            };
            getConfiguration: {
                error: {
                    message: string;
                    description: string;
                };
            };
        };
    };
    wsFederationConfig: {
        title: string;
        description: string;
        form: {
            enableRequestSigning: {
                label: string;
            };
        };
        notifications: {
            updateConfiguration: {
                error: {
                    message: string;
                    description: string;
                };
                success: {
                    message: string;
                    description: string;
                };
            };
            getConfiguration: {
                error: {
                    message: string;
                    description: string;
                };
            };
        };
    };
}<|MERGE_RESOLUTION|>--- conflicted
+++ resolved
@@ -3644,9 +3644,19 @@
                 };
             };
             helpPanel: {
-                actions: HelpPanelActionsInterface;
+                actions: {
+                    close: string;
+                    open: string;
+                    pin: string;
+                    unPin: string;
+                };
                 notifications: {
-                    pin: Notification;
+                    pin: {
+                        success: {
+                            message: string;
+                            description: string;
+                        };
+                    };
                 };
             };
             idp: {
@@ -4093,7 +4103,6 @@
                             description: string;
                         };
                     };
-<<<<<<< HEAD
                     disableOutboundProvisioningConnector: {
                         error: {
                             message: string;
@@ -4106,48 +4115,6 @@
                         success: {
                             message: string;
                             description: string;
-=======
-                }
-            },
-            footer: {
-                copyright: string;
-            };
-            header: {
-                links: {
-                    adminPortalNav: string;
-                    userPortalNav: string;
-                };
-            };
-            helpPanel: {
-                actions: {
-                    close: string;
-                    open: string;
-                    pin: string;
-                    unPin: string;
-                };
-                notifications: {
-                    pin: {
-                        success: {
-                            message: string;
-                            description: string;
-                        };
-                    };
-                };
-            };
-            idp: {
-                advancedSearch: {
-                    form: {
-                        inputs: {
-                            filterAttribute: {
-                                placeholder: string;
-                            };
-                            filterCondition: {
-                                placeholder: string;
-                            };
-                            filterValue: {
-                                placeholder: string;
-                            };
->>>>>>> f61777b4
                         };
                     };
                     duplicateCertificateUpload: {
