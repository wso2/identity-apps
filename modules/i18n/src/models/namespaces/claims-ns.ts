--- conflicted
+++ resolved
@@ -522,13 +522,8 @@
                 options: {
                     text: string;
                     options: string;
-<<<<<<< HEAD
-                    number: string;
-                    fraction: string;
-=======
                     integer: string;
                     decimal: string;
->>>>>>> 9758d2af
                     boolean: string;
                     date: string;
                     object: string;
