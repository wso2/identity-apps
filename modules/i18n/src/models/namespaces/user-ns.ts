/**
 * Copyright (c) 2024, WSO2 LLC. (https://www.wso2.com).
 *
 * WSO2 LLC. licenses this file to you under the Apache License,
 * Version 2.0 (the "License"); you may not use this file except
 * in compliance with the License.
 * You may obtain a copy of the License at
 *
 *     http://www.apache.org/licenses/LICENSE-2.0
 *
 * Unless required by applicable law or agreed to in writing,
 * software distributed under the License is distributed on an
 * "AS IS" BASIS, WITHOUT WARRANTIES OR CONDITIONS OF ANY
 * KIND, either express or implied. See the License for the
 * specific language governing permissions and limitations
 * under the License.
 */
export interface userNS {
    deleteJITUser: {
        confirmationModal: {
            content: string;
        };
    };
    deleteUser: {
        confirmationModal: {
            assertionHint: string;
            header: string;
            message: string;
            content: string;
        };
    };
    revokeAdmin: {
        confirmationModal: {
            assertionHint: string;
            header: string;
            message: string;
            content: string;
        };
    };
    disableUser: {
        confirmationModal: {
            assertionHint: string;
            header: string;
            message: string;
            content: string;
        };
    };
    editUser: {
        dangerZoneGroup: {
            header: string;
            deleteUserZone: {
                actionTitle: string;
                header: string;
                subheader: string;
                buttonDisableHint: string;
            };
            disableUserZone: {
                actionTitle: string;
                header: string;
                subheader: string;
            };
            lockUserZone: {
                actionTitle: string;
                header: string;
                subheader: string;
            };
            passwordResetZone: {
                actionTitle: string;
                header: string;
                subheader: string;
                buttonHint: string;
            };
            deleteAdminPriviledgeZone: {
                actionTitle: string;
                header: string;
                subheader: string;
            };
        };
        dateOfBirth: {
            placeholder: {
                part1: string;
                part2: string;
            };
        };
    };
    forms: {
        addUserForm: {
            buttons: {
                radioButton: {
                    label: string;
                    options: {
                        createPassword: string;
                        askPassword: string;
                    };
                };
            };
            inputs: {
                confirmPassword: {
                    label: string;
                    placeholder: string;
                    validations: {
                        empty: string;
                        mismatch: string;
                    };
                };
                firstName: {
                    label: string;
                    placeholder: string;
                    validations: {
                        empty: string;
                    };
                };
                lastName: {
                    label: string;
                    placeholder: string;
                    validations: {
                        empty: string;
                    };
                };
                username: {
                    label: string;
                    placeholder: string;
                    validations: {
                        empty: string;
                        invalid: string;
                        invalidCharacters: string;
                        regExViolation: string;
                    };
                };
                newPassword: {
                    label: string;
                    placeholder: string;
                    validations: {
                        empty: string;
                        regExViolation: string;
                    };
                };
                domain: {
                    label: string;
                    placeholder: string;
                    validations: {
                        empty: string;
                    };
                };
                email: {
                    label: string;
                    placeholder: string;
                    validations: {
                        empty: string;
                        invalid: string;
                    };
                };
            };
            validations: {
                genericError: {
                    description: string;
                    message: string;
                };
                invalidCurrentPassword: {
                    description: string;
                    message: string;
                };
                submitError: {
                    description: string;
                    message: string;
                };
                submitSuccess: {
                    description: string;
                    message: string;
                };
            };
        };
    };
    lockUser: {
        confirmationModal: {
            assertionHint: string;
            header: string;
            message: string;
            content: string;
        };
    };
    modals: {
        addUserWarnModal: {
            heading: string;
            message: string;
        };
        addUserWizard: {
            title: string;
            subTitle: string;
            askPassword: {
                emailVerificationDisabled: string;
                emailInvalid: string;
                alphanumericUsernameEnabled: string;
                inviteViaEmail: string;
                inviteOffline: string;
            };
            steps: {
                basicDetails: string;
                roles: string;
                groups: string;
                invitation: string;
                method: string;
            };
            buttons: {
                next: string;
                previous: string;
                saveAndContinue: string;
            };
            wizardSummary: {
                name: string;
                groups: string;
                roles: string;
                username: string;
                domain: string;
                passwordOption: {
                    label: string;
                    message: {
                        0: string;
                        1: string;
                    };
                };
            };
        };
        bulkImportUserWizard: {
            title: string;
            subTitle: string;
            wizardSummary: {
                inviteEmailInfo: string;
                successCount: string;
                failedCount: string;
                totalUserCreationCount: string;
                totalUserAssignmentCount: string;
                tableHeaders: {
                    username: string;
                    status: string;
                    message: string;
                };
                tableMessages: {
                    userCreatedMessage: string;
                    invalidDataMessage: string;
                    invalidUserNameFormatMessage: string;
                    userAlreadyExistsMessage: string;
                    userCreationAcceptedMessage: string;
                    internalErrorMessage: string;
                    userAssignmentSuccessMessage: string;
                    userAssignmentFailedMessage: string;
                    userAssignmentInternalErrorMessage: string;
                };
                tableStatus: {
                    success: string;
                    warning: string;
                    failed: string;
                };
                alerts: {
                    importSuccess: {
                        message: string;
                        description: string;
                    };
                    importFailed: {
                        message: string;
                        userCreation: string;
                        groupAssignment: string;
                    };
                };
                advanceSearch: {
                    searchByUsername: string;
                    searchByGroup: string;
                    roleGroupFilterAttributePlaceHolder: string;
                };
                manualCreation: {
                    alerts: {
                        creationSuccess: {
                            message: string;
                            description: string;
                        };
                    };
                    hint: string;
                    emailsLabel: string;
                    emailsPlaceholder: string;
                    disabledHint: string;
                    upload: {
                        buttonText: string;
                        description: string;
                    };
                    primaryButton: string;
                    groupsLabel: string;
                    groupsPlaceholder: string;
                    warningMessage: string;
                };
                fileBased: {
                    hint: string;
                };
                responseOperationType: {
                    userCreation: string;
                    roleAssignment: string;
                };
                userstoreMessage: string;
            };
            buttons: {
                import: string;
            };
            sidePanel: {
                manual: string;
                fileBased: string;
                fileFormatTitle: string;
                fileFormatContent: string;
                fileFormatSampleHeading: string;
            };
        };
        inviteParentUserWizard: {
            totalInvitations: string;
            successAlert: {
                message: string;
                description: string;
            };
            errorAlert: {
                message: string;
                description: string;
            };
            tableMessages: {
                userNotFound: string;
                activeInvitationExists: string;
                userEmailNotFound: string;
                userAlreadyExist: string;
            };
        };
        changePasswordModal: {
            header: string;
            message: string;
            hint: {
                setPassword: string;
                forceReset: string;
            };
            passwordOptions: {
                setPassword: string;
                forceReset: string;
            };
            button: string;
        };
    };
    profile: {
<<<<<<< HEAD
        confirmationModals: {
            emailAddressDeleteConfirmation: {
                assertionHint: string;
                content: string;
                description: string;
                heading: string;
            },
            mobileNumberDeleteConfirmation: {
                assertionHint: string;
                content: string;
                description: string;
                heading: string;
            }
        },
=======
        accountLockReason: {
            adminInitiated: string;
            default: string;
            maxAttemptsExceeded: string;
            pendingAdminForcedUserPasswordReset: string;
            pendingAskPassword: string;
            pendingEmailVerification: string;
            pendingSelfRegistration: string;
        };
>>>>>>> 54100313
        fields: {
            createdDate: string;
            generic: {
                default: string;
            };
            userId: string;
            emails: string;
            modifiedDate: string;
            profileUrl: string;
            name_familyName: string;
            name_givenName: string;
            phoneNumbers: string;
            photos: string;
            oneTimePassword: string;
            userName: string;
        };
        forms: {
            generic: {
                inputs: {
                    placeholder: string;
                    dropdownPlaceholder: string;
                    validations: {
                        empty: string;
                        invalidFormat: string;
                    };
                };
            };
            emailChangeForm: {
                inputs: {
                    email: {
                        label: string;
                        placeholder: string;
                        validations: {
                            empty: string;
                            invalidFormat: string;
                        };
                        note: string;
                    };
                };
            };
            mobileChangeForm: {
                inputs: {
                    mobile: {
                        label: string;
                        placeholder: string;
                        validations: {
                            empty: string;
                            invalidFormat: string;
                        };
                        note: string;
                    };
                };
            };
            nameChangeForm: {
                inputs: {
                    firstName: {
                        label: string;
                        placeholder: string;
                        validations: {
                            empty: string;
                        };
                    };
                    lastName: {
                        label: string;
                        placeholder: string;
                        validations: {
                            empty: string;
                        };
                    };
                };
            };
            organizationChangeForm: {
                inputs: {
                    organization: {
                        label: string;
                        placeholder: string;
                        validations: {
                            empty: string;
                        };
                    };
                };
            };
        };
        notifications: {
            getProfileInfo: {
                error: {
                    message: string;
                    description: string;
                };
                genericError: {
                    message: string;
                    description: string;
                };
                success: {
                    message: string;
                    description: string;
                };
            };
            updateProfileInfo: {
                error: {
                    message: string;
                    description: string;
                };
                genericError: {
                    message: string;
                    description: string;
                };
                success: {
                    message: string;
                    description: string;
                };
            };
            lockUserAccount: {
                error: {
                    message: string;
                    description: string;
                };
                genericError: {
                    message: string;
                    description: string;
                };
                success: {
                    message: string;
                    description: string;
                    genericMessage: string;
                };
            };
            unlockUserAccount: {
                error: {
                    message: string;
                    description: string;
                };
                genericError: {
                    message: string;
                    description: string;
                };
                success: {
                    message: string;
                    description: string;
                    genericMessage: string;
                };
            };
            disableUserAccount: {
                error: {
                    message: string;
                    description: string;
                };
                genericError: {
                    message: string;
                    description: string;
                };
                success: {
                    message: string;
                    description: string;
                    genericMessage: string;
                };
            };
            enableUserAccount: {
                error: {
                    message: string;
                    description: string;
                };
                genericError: {
                    message: string;
                    description: string;
                };
                success: {
                    message: string;
                    description: string;
                    genericMessage: string;
                };
            };
            changeUserPassword: {
                error: {
                    message: string;
                    description: string;
                };
                genericError: {
                    message: string;
                    description: string;
                };
                success: {
                    message: string;
                    description: string;
                };
            };
            forcePasswordReset: {
                error: {
                    message: string;
                    description: string;
                };
                genericError: {
                    message: string;
                    description: string;
                };
                success: {
                    message: string;
                    description: string;
                };
            };
            noPasswordResetOptions: {
                error: {
                    message: string;
                    description: string;
                };
            };
            verifyEmail: {
                error: {
                    message: string;
                    description: string;
                };
                genericError: {
                    message: string;
                    description: string;
                };
                success: {
                    message: string;
                    description: string;
                };
            };
            verifyMobile: {
                error: {
                    message: string;
                    description: string;
                };
                genericError: {
                    message: string;
                    description: string;
                };
                success: {
                    message: string;
                    description: string;
                };
            };
        };
        placeholders: {
            SCIMDisabled: {
                heading: string;
            };
            userProfile: {
                emptyListPlaceholder: {
                    title: string;
                    subtitles:
                        | string
                        | {
                              [key: number]: string;
                          };
                };
            };
        };
    };
    updateUser: {
        groups: {
            addGroupsModal: {
                heading: string;
                subHeading: string;
            };
            editGroups: {
                groupList: {
                    emptyListPlaceholder: {
                        subTitle: {
                            0: string;
                            1: string;
                            2: string;
                        };
                        title: string;
                    };
                    headers: {
                        0: string;
                        1: string;
                    };
                };
                heading: string;
                popups: {
                    viewPermissions: string;
                };
                searchPlaceholder: string;
                subHeading: string;
            };
            notifications: {
                addUserGroups: {
                    error: {
                        message: string;
                        description: string;
                    };
                    genericError: {
                        message: string;
                        description: string;
                    };
                    success: {
                        message: string;
                        description: string;
                    };
                };
                fetchUserGroups: {
                    error: {
                        message: string;
                        description: string;
                    };
                    genericError: {
                        message: string;
                        description: string;
                    };
                    success: {
                        message: string;
                        description: string;
                    };
                };
                removeUserGroups: {
                    error: {
                        message: string;
                        description: string;
                    };
                    genericError: {
                        message: string;
                        description: string;
                    };
                    success: {
                        message: string;
                        description: string;
                    };
                };
                updateUserGroups: {
                    error: {
                        message: string;
                        description: string;
                    };
                    genericError: {
                        message: string;
                        description: string;
                    };
                    success: {
                        message: string;
                        description: string;
                    };
                };
            };
        };
        roles: {
            addRolesModal: {
                heading: string;
                subHeading: string;
            };
            editRoles: {
                confirmationModal: {
                    assertionHint: string;
                    header: string;
                    message: string;
                    content: string;
                };
                infoMessage: string;
                roleList: {
                    emptyListPlaceholder: {
                        subTitle: {
                            0: string;
                            1: string;
                            2: string;
                        };
                        title: string;
                    };
                    headers: {
                        0: string;
                        1: string;
                    };
                };
                placeholders: {
                    emptyPlaceholder: {
                        title: string;
                        subtitles: string;
                    };
                };
                heading: string;
                popups: {
                    viewPermissions: string;
                };
                searchPlaceholder: string;
                subHeading: string;
            };
            notifications: {
                addUserRoles: {
                    error: {
                        message: string;
                        description: string;
                    };
                    genericError: {
                        message: string;
                        description: string;
                    };
                    success: {
                        message: string;
                        description: string;
                    };
                };
                fetchUserRoles: {
                    error: {
                        message: string;
                        description: string;
                    };
                    genericError: {
                        message: string;
                        description: string;
                    };
                    success: {
                        message: string;
                        description: string;
                    };
                };
                removeUserRoles: {
                    error: {
                        message: string;
                        description: string;
                    };
                    genericError: {
                        message: string;
                        description: string;
                    };
                    success: {
                        message: string;
                        description: string;
                    };
                };
                updateUserRoles: {
                    error: {
                        message: string;
                        description: string;
                    };
                    genericError: {
                        message: string;
                        description: string;
                    };
                    success: {
                        message: string;
                        description: string;
                    };
                };
            };
            viewPermissionModal: {
                backButton: string;
                editButton: string;
                heading: string;
            };
        };
    };
}<|MERGE_RESOLUTION|>--- conflicted
+++ resolved
@@ -339,7 +339,6 @@
         };
     };
     profile: {
-<<<<<<< HEAD
         confirmationModals: {
             emailAddressDeleteConfirmation: {
                 assertionHint: string;
@@ -354,7 +353,6 @@
                 heading: string;
             }
         },
-=======
         accountLockReason: {
             adminInitiated: string;
             default: string;
@@ -364,7 +362,6 @@
             pendingEmailVerification: string;
             pendingSelfRegistration: string;
         };
->>>>>>> 54100313
         fields: {
             createdDate: string;
             generic: {
