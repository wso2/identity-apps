/**
 * Copyright (c) 2020-2024, WSO2 LLC. (https://www.wso2.com).
 *
 * WSO2 LLC. licenses this file to you under the Apache License,
 * Version 2.0 (the "License"); you may not use this file except
 * in compliance with the License.
 * You may obtain a copy of the License at
 *
 *     http://www.apache.org/licenses/LICENSE-2.0
 *
 * Unless required by applicable law or agreed to in writing,
 * software distributed under the License is distributed on an
 * "AS IS" BASIS, WITHOUT WARRANTIES OR CONDITIONS OF ANY
 * KIND, either express or implied. See the License for the
 * specific language governing permissions and limitations
 * under the License.
 */

export * from "./common-ns";
export * from "./console-ns";
export * from "./myaccount-ns";
<<<<<<< HEAD
export * from "./onboarded-ns";
export * from "./organization-discovery-ns";
export * from "./organizations-ns";
=======
export * from "./authentication-flow-ns";
export * from "./remote-fetch-ns";
export * from "./roles-ns"
export * from "./server-configs-ns";
export * from "./saml2-config-ns";
export * from "./session-management-ns";
export * from "./ws-federation-config-ns";
export * from "./insights-ns";
export * from "./sms-providers-ns";
export * from "./claims-ns";
export * from "./email-locale-ns";
export * from "./help-panel-ns";
export * from "./suborganizations-ns";
export * from "./console-settings-ns";
export * from "./secrets-ns";
export * from "./branding-ns";
export * from "./email-templates-ns";
export * from "./certificates-ns";
export * from "./authentication-provider-ns";
>>>>>>> 144584ba
<|MERGE_RESOLUTION|>--- conflicted
+++ resolved
@@ -19,11 +19,9 @@
 export * from "./common-ns";
 export * from "./console-ns";
 export * from "./myaccount-ns";
-<<<<<<< HEAD
 export * from "./onboarded-ns";
 export * from "./organization-discovery-ns";
 export * from "./organizations-ns";
-=======
 export * from "./authentication-flow-ns";
 export * from "./remote-fetch-ns";
 export * from "./roles-ns"
@@ -42,5 +40,4 @@
 export * from "./branding-ns";
 export * from "./email-templates-ns";
 export * from "./certificates-ns";
-export * from "./authentication-provider-ns";
->>>>>>> 144584ba
+export * from "./authentication-provider-ns";