/**
 * Copyright (c) 2020-2024, WSO2 LLC. (https://www.wso2.com).
 *
 * WSO2 LLC. licenses this file to you under the Apache License,
 * Version 2.0 (the "License"); you may not use this file except
 * in compliance with the License.
 * You may obtain a copy of the License at
 *
 *     http://www.apache.org/licenses/LICENSE-2.0
 *
 * Unless required by applicable law or agreed to in writing,
 * software distributed under the License is distributed on an
 * "AS IS" BASIS, WITHOUT WARRANTIES OR CONDITIONS OF ANY
 * KIND, either express or implied. See the License for the
 * specific language governing permissions and limitations
 * under the License.
 */

export * from "./common-ns";
export * from "./console-ns";
export * from "./myaccount-ns";
<<<<<<< HEAD
export * from "./pages-ns";
=======
export * from "./idvp-ns";
export * from "./invite-ns";
export * from "./parent-org-invitations-ns";
export * from "./oidc-scopes-ns";
export * from "./onboarded-ns";
export * from "./organization-discovery-ns";
export * from "./organizations-ns";
export * from "./authentication-flow-ns";
export * from "./remote-fetch-ns";
export * from "./roles-ns"
export * from "./server-configs-ns";
export * from "./saml2-config-ns";
export * from "./session-management-ns";
export * from "./ws-federation-config-ns";
export * from "./insights-ns";
export * from "./sms-providers-ns";
export * from "./claims-ns";
export * from "./email-locale-ns";
export * from "./help-panel-ns";
export * from "./suborganizations-ns";
export * from "./console-settings-ns";
export * from "./secrets-ns";
export * from "./branding-ns";
export * from "./email-templates-ns";
export * from "./certificates-ns";
export * from "./authentication-provider-ns";
>>>>>>> f1642739
<|MERGE_RESOLUTION|>--- conflicted
+++ resolved
@@ -19,9 +19,7 @@
 export * from "./common-ns";
 export * from "./console-ns";
 export * from "./myaccount-ns";
-<<<<<<< HEAD
 export * from "./pages-ns";
-=======
 export * from "./idvp-ns";
 export * from "./invite-ns";
 export * from "./parent-org-invitations-ns";
@@ -47,5 +45,4 @@
 export * from "./branding-ns";
 export * from "./email-templates-ns";
 export * from "./certificates-ns";
-export * from "./authentication-provider-ns";
->>>>>>> f1642739
+export * from "./authentication-provider-ns";