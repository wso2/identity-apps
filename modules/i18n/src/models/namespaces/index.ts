--- conflicted
+++ resolved
@@ -19,10 +19,8 @@
 export * from "./common-ns";
 export * from "./console-ns";
 export * from "./myaccount-ns";
-<<<<<<< HEAD
 export * from "./claims-ns";
 export * from "./email-locale-ns";
-=======
 export * from "./help-panel-ns";
 export * from "./suborganizations-ns";
 export * from "./console-settings-ns";
@@ -30,5 +28,4 @@
 export * from "./branding-ns";
 export * from "./email-templates-ns";
 export * from "./certificates-ns";
-export * from "./authentication-provider-ns";
->>>>>>> a05ed9d1
+export * from "./authentication-provider-ns";