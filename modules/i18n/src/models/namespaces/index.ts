--- conflicted
+++ resolved
@@ -54,8 +54,5 @@
 export * from "./authentication-provider-ns";
 export * from "./governance-connectors-ns";
 export * from "./groups-ns";
-<<<<<<< HEAD
 export * from "./applications-ns";
-=======
-export * from "./idp-ns";
->>>>>>> 9222461f
+export * from "./idp-ns";