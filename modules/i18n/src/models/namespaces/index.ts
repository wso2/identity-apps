--- conflicted
+++ resolved
@@ -19,11 +19,8 @@
 export * from "./common-ns";
 export * from "./console-ns";
 export * from "./myaccount-ns";
-<<<<<<< HEAD
 export * from "./secrets-ns";
-=======
 export * from "./branding-ns";
 export * from "./email-templates-ns";
 export * from "./certificates-ns";
-export * from "./authentication-provider-ns";
->>>>>>> 7409c2de
+export * from "./authentication-provider-ns";