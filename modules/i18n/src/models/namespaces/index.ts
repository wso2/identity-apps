--- conflicted
+++ resolved
@@ -19,12 +19,9 @@
 export * from "./common-ns";
 export * from "./console-ns";
 export * from "./myaccount-ns";
-<<<<<<< HEAD
 export * from "./suborganizations-ns";
-=======
 export * from "./secrets-ns";
 export * from "./branding-ns";
->>>>>>> d0a3de45
 export * from "./email-templates-ns";
 export * from "./certificates-ns";
 export * from "./authentication-provider-ns";