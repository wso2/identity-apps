--- conflicted
+++ resolved
@@ -67,11 +67,6 @@
 export * from "./policy-administration-ns";
 export * from "./remote-user-stores-ns";
 export * from "./rules-ns";
-<<<<<<< HEAD
-export * from "./custom-authentication-ns";
-export * from "./push-providers-ns";
-export * from "./approval-workflows-ns";
-=======
 export * from "./custom-authenticator-ns";
 export * from "./push-providers-ns";
->>>>>>> b50d0212
+export * from "./approval-workflows-ns";