/**
 * Copyright (c) 2020-2024, WSO2 LLC. (https://www.wso2.com).
 *
 * WSO2 LLC. licenses this file to you under the Apache License,
 * Version 2.0 (the "License"); you may not use this file except
 * in compliance with the License.
 * You may obtain a copy of the License at
 *
 *     http://www.apache.org/licenses/LICENSE-2.0
 *
 * Unless required by applicable law or agreed to in writing,
 * software distributed under the License is distributed on an
 * "AS IS" BASIS, WITHOUT WARRANTIES OR CONDITIONS OF ANY
 * KIND, either express or implied. See the License for the
 * specific language governing permissions and limitations
 * under the License.
 */

export * from "./common-ns";
export * from "./console-ns";
export * from "./myaccount-ns";
export * from "./userstores-ns";
export * from "./validation-ns";
export * from "./transfer-list-ns";
export * from "./user-ns";
export * from "./users-ns";
export * from "./pages-ns";
export * from "./idvp-ns";
export * from "./invite-ns";
export * from "./parent-org-invitations-ns";
export * from "./oidc-scopes-ns";
export * from "./onboarded-ns";
export * from "./organization-discovery-ns";
export * from "./organizations-ns";
export * from "./authentication-flow-ns";
export * from "./remote-fetch-ns";
export * from "./roles-ns";
export * from "./server-configs-ns";
export * from "./saml2-config-ns";
export * from "./session-management-ns";
export * from "./ws-federation-config-ns";
export * from "./insights-ns";
export * from "./sms-providers-ns";
export * from "./claims-ns";
export * from "./email-locale-ns";
export * from "./help-panel-ns";
export * from "./suborganizations-ns";
export * from "./console-settings-ns";
export * from "./secrets-ns";
export * from "./branding-ns";
export * from "./email-templates-ns";
export * from "./template-core-ns";
export * from "./application-templates-ns";
export * from "./certificates-ns";
export * from "./authentication-provider-ns";
export * from "./governance-connectors-ns";
export * from "./groups-ns";
export * from "./applications-ns";
export * from "./idp-ns";
export * from "./api-resources-ns";
export * from "./ai-ns";
export * from "./impersonation-ns";
export * from "./actions-ns";
export * from "./tenants-ns";
export * from "./sms-templates-ns";
export * from "./policy-administration-ns";
export * from "./remote-user-stores-ns";
<<<<<<< HEAD
export * from "./custom-authentication-ns";
=======
export * from "./rules-ns";
>>>>>>> 12028ada
<|MERGE_RESOLUTION|>--- conflicted
+++ resolved
@@ -65,8 +65,5 @@
 export * from "./sms-templates-ns";
 export * from "./policy-administration-ns";
 export * from "./remote-user-stores-ns";
-<<<<<<< HEAD
-export * from "./custom-authentication-ns";
-=======
 export * from "./rules-ns";
->>>>>>> 12028ada
+export * from "./custom-authentication-ns";