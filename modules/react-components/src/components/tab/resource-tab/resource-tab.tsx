/**
 * Copyright (c) 2020, WSO2 LLC. (https://www.wso2.com). All Rights Reserved.
 *
 * WSO2 LLC. licenses this file to you under the Apache License,
 * Version 2.0 (the "License"); you may not use this file except
 * in compliance with the License.
 * You may obtain a copy of the License at
 *
 *     http://www.apache.org/licenses/LICENSE-2.0
 *
 * Unless required by applicable law or agreed to in writing,
 * software distributed under the License is distributed on an
 * "AS IS" BASIS, WITHOUT WARRANTIES OR CONDITIONS OF ANY
 * KIND, either express or implied. See the License for the
 * specific language governing permissions and limitations
 * under the License.
 */

import { 
    IdentifiableComponentInterface, 
    LoadingStateOptionsInterface, 
    TestableComponentInterface 
} from "@wso2is/core/models";
import classNames from "classnames";
<<<<<<< HEAD
import inRange from "lodash-es/inRange";
import React, { FunctionComponent, MouseEvent, ReactElement, useEffect, useState } from "react";
import { MenuProps, Tab, TabProps } from "semantic-ui-react";
=======
import React, { FunctionComponent, MouseEvent, ReactElement, SyntheticEvent, useEffect, useState } from "react";
import { Card, MenuProps, Placeholder, Tab, TabProps } from "semantic-ui-react";
>>>>>>> c733c87b
import { ResourceTabPane } from "./resource-tab-pane";

/**
 * Interface for the resource tab sub components.
 */
export interface ResourceTabSubComponentsInterface {
    Pane: typeof ResourceTabPane;
}

/**
 * Resource tabs component Prop types.
 */
export interface ResourceTabPropsInterface extends TabProps, IdentifiableComponentInterface,
    TestableComponentInterface {

    /**
     * Custom class for the component.
     */
    className?: string;
    /**
     * Callback to set the panes list length.
     */
    onInitialize?: ({ panesLength }: { panesLength: number }) => void;
    /**
     * Is the tab menu and content attached?
     */
    attached?: MenuProps[ "attached" ];
    /**
     * Optional meta for the loading state.
     */
    loadingStateOptions?: LoadingStateOptionsInterface;
    /**
     * Is the tab menu has pointed items.
     */
    pointing?: MenuProps[ "pointing" ];
    /**
     * Is the tab menu in secondary variation.
     */
    secondary?: MenuProps[ "secondary" ];
    /**
<<<<<<< HEAD
     * Specifies if it is needed to redirect to a specific tabindex
     */
    isAutomaticTabRedirectionEnabled?: boolean;
    /**
     * Specifies, to which tab(tabid) it need to redirect.
     */
    tabIdentifier?: string;
=======
     * Is the data still loading.
     */
    isLoading?: boolean;
>>>>>>> c733c87b
}

/**
 * Resource tab component.
 *
 * @param props - Props injected to the component.
 *
 * @returns Resource tab component
 */
export const ResourceTab: FunctionComponent<ResourceTabPropsInterface> & ResourceTabSubComponentsInterface = (
    props: ResourceTabPropsInterface
): ReactElement => {

    const {
        isLoading,
        attached,
        className,
        onInitialize,
        panes,
        defaultActiveIndex,
        loadingStateOptions,
        pointing,
        secondary,
        onTabChange,
        isAutomaticTabRedirectionEnabled,
        tabIdentifier,
        [ "data-componentid" ]: componentId,
        [ "data-testid" ]: testId,
        ...rest
    } = props;

    const classes: string = classNames(
        "tabs resource-tabs",
        {
            "attached": attached
        }
        , className
    );

    const [ activeIndex, setActiveIndex ] = useState(defaultActiveIndex);

    useEffect(() => {
        setActiveIndex(defaultActiveIndex);
    }, [ defaultActiveIndex ]);

    /**
     * Called to set the pane index as the active tab index if it is needed to redirect to a specific tab
     */
    useEffect(() => {
        if (isAutomaticTabRedirectionEnabled) {
            const tabIndex: number = panes.indexOf(panes.find(element => element["data-tabid"] === tabIdentifier));
            
            if (inRange(tabIndex,  0, panes.length)) {
                if (tabIndex === activeIndex) {
                    return;
                }
                setActiveIndex(tabIndex);
            } else {
                setActiveIndex(defaultActiveIndex);
            }
        }
        
    }, []);

    /**
     * Called to set the panes list length initially.
     */
    useEffect(()=> {

        if(onInitialize && typeof onInitialize === "function") {
            onInitialize({ panesLength: panes.length });
        }
    }, []);

    /**
     * Handles the tab change.
     */
    const handleTabChange = (e: SyntheticEvent, activeIndex: string | number) => {
        setActiveIndex(activeIndex);
    };

    //TODO - Add style classes to placeholders.
    if (isLoading) {
        return (
            <>
                <Card.Group style={ { marginBottom: "3rem" } }>
                    {
                        [ ...Array(loadingStateOptions?.count ?? 0) ].map(() => {
                            return (
                                <>
                                    <Card style={ { boxShadow: "none", width: "10%" } }>
                                        <Placeholder>
                                            <Placeholder.Image style={ { height: "30px" } } />
                                        </Placeholder>
                                    </Card>
                                </>
                            );
                        })
                    }
                </Card.Group>
                <Placeholder>
                    {
                        [ ...Array(3) ].map(() => {
                            return (
                                <>
                                    <Placeholder.Line length="very short" />
                                    <Placeholder.Image style={ { height: "38px" } } />
                                    <Placeholder.Line />
                                    <Placeholder.Line />
                                </>
                            );
                        })
                    }
                </Placeholder>
            </>
        );
    }

    return (
        <Tab
            onTabChange={ (e: MouseEvent<HTMLDivElement>, data: TabProps) => {
                handleTabChange(e, data.activeIndex);
                onTabChange && typeof onTabChange === "function" && onTabChange(e, data);
            } }
            className={ classes }
            menu={ {
                attached,
                pointing,
                secondary
            } }
            panes={ panes }
            activeIndex={ activeIndex }
            data-componentid={ componentId }
            data-testid={ testId }
            { ...rest }
        />
    );
};

/**
 * Default props for the resource tab component.
 */
ResourceTab.defaultProps = {
    attached: false,
    "data-componentid": "resource-tabs",
    "data-testid": "resource-tabs",
<<<<<<< HEAD
    isAutomaticTabRedirectionEnabled: false,
=======
    isLoading: false,
>>>>>>> c733c87b
    pointing: true,
    secondary: true,
    tabIdentifierURLFrag: ""
};

ResourceTab.Pane = ResourceTabPane;<|MERGE_RESOLUTION|>--- conflicted
+++ resolved
@@ -22,14 +22,8 @@
     TestableComponentInterface 
 } from "@wso2is/core/models";
 import classNames from "classnames";
-<<<<<<< HEAD
-import inRange from "lodash-es/inRange";
-import React, { FunctionComponent, MouseEvent, ReactElement, useEffect, useState } from "react";
-import { MenuProps, Tab, TabProps } from "semantic-ui-react";
-=======
 import React, { FunctionComponent, MouseEvent, ReactElement, SyntheticEvent, useEffect, useState } from "react";
 import { Card, MenuProps, Placeholder, Tab, TabProps } from "semantic-ui-react";
->>>>>>> c733c87b
 import { ResourceTabPane } from "./resource-tab-pane";
 
 /**
@@ -70,7 +64,10 @@
      */
     secondary?: MenuProps[ "secondary" ];
     /**
-<<<<<<< HEAD
+     * Is the data still loading.
+     */
+    isLoading?: boolean;
+    /**
      * Specifies if it is needed to redirect to a specific tabindex
      */
     isAutomaticTabRedirectionEnabled?: boolean;
@@ -78,11 +75,6 @@
      * Specifies, to which tab(tabid) it need to redirect.
      */
     tabIdentifier?: string;
-=======
-     * Is the data still loading.
-     */
-    isLoading?: boolean;
->>>>>>> c733c87b
 }
 
 /**
@@ -229,11 +221,8 @@
     attached: false,
     "data-componentid": "resource-tabs",
     "data-testid": "resource-tabs",
-<<<<<<< HEAD
     isAutomaticTabRedirectionEnabled: false,
-=======
     isLoading: false,
->>>>>>> c733c87b
     pointing: true,
     secondary: true,
     tabIdentifierURLFrag: ""
