{
    "private": true,
    "name": "@wso2is/react-components",
    "version": "2.9.12",
    "description": "A React component library for WSO2 Identity Server frontend apps implementing Semantic UI Framework",
    "keywords": [
        "WSO2",
        "WSO2 IS",
        "WSO2 Identity Server",
        "WSO2 Identity Apps",
        "react",
        "react-components",
        "component-library"
    ],
    "scripts": {
        "start:storybook": "pnpm nx run react-components:storybook",
        "build:storybook": "pnpm nx run react-components:storybook-build",
        "build": "pnpm nx run react-components:build",
        "clean": "pnpm clean:lock-files && pnpm clean:build && pnpm clean:node-modules",
        "clean:build": "pnpm rimraf dist",
        "clean:lock-files": "pnpm rimraf package-lock.json && pnpm rimraf pnpm-lock.yaml && pnpm rimraf yarn.lock",
        "clean:node-modules": "pnpm rimraf node_modules",
        "clean:assets": "rimraf ./dist/assets",
        "compile": "pnpm tsc -p tsconfig.json --incremental",
        "start": "pnpm start:storybook",
        "lint": "pnpm lint:all",
        "lint:all": "pnpm lint:targeted -- .",
        "lint:autofix": "pnpm lint:all -- --fix",
        "lint:targeted": "eslint --ext .js,.jsx,.ts,.tsx --resolve-plugins-relative-to . --max-warnings=0",
        "test": "jest --passWithNoTests",
        "test:coverage": "jest --passWithNoTests --coverage --collect-coverage",
        "test:watch": "pnpm test -- --watch",
        "typecheck": "pnpm compile"
    },
    "author": "WSO2",
    "license": "Apache-2.0",
    "main": "dist/index.js",
    "types": "dist/src/index.d.ts",
    "dependencies": {
        "@artsy/fresnel": "^6.1.0",
<<<<<<< HEAD
        "@oxygen-ui/react": "^2.3.2",
        "@oxygen-ui/react-icons": "^2.3.2",
=======
        "@oxygen-ui/react": "^2.3.4",
        "@oxygen-ui/react-icons": "^2.3.4",
>>>>>>> 5dbecfef
        "@storybook/addons": "^6.5.9",
        "@storybook/builder-webpack5": "^6.5.9",
        "@storybook/core-server": "^6.5.9",
        "@storybook/manager-webpack5": "^6.5.9",
        "@storybook/react": "^6.5.9",
        "@storybook/theming": "^6.5.9",
        "@wso2is/core": "^2.7.0",
        "@wso2is/theme": "^2.6.11",
        "classnames": "^2.2.6",
        "codemirror": "^5.52.0",
        "file-saver": "^2.0.5",
        "i18next": "^21.9.1",
        "js-beautify": "^1.13.0",
        "jshint": "^2.11.0",
        "lodash-es": "^4.17.21",
        "moment": "^2.24.0",
        "react-codemirror2": "^6.0.0",
        "react-color": "^2.19.3",
        "react-i18next": "^11.18.5",
        "react-markdown": "^9.0.1",
        "react-notification-system": "^0.4.0",
        "react-router-dom": "^4.3.1",
        "react-top-loading-bar": "^1.2.0",
        "react-transition-group": "^4.4.1",
        "rehype-attr": "^3.0.3",
        "semantic-ui-react": "^2.1.3",
        "storybook": "^6.5.9",
        "tinycolor": "0.0.1",
        "tinycolor2": "^1.4.2"
    },
    "peerDependencies": {
        "react": "*",
        "react-dom": "*",
        "react-helmet": ">=5"
    },
    "devDependencies": {
        "@babel/core": "^7.11.4",
        "@rollup/plugin-url": "^7.0.0",
        "@storybook/addon-actions": "^6.5.12",
        "@storybook/addon-backgrounds": "^6.5.12",
        "@storybook/addon-controls": "^6.5.12",
        "@storybook/addon-docs": "^6.5.12",
        "@storybook/addon-links": "^6.5.12",
        "@storybook/addon-measure": "^6.5.12",
        "@storybook/addon-outline": "^6.5.12",
        "@storybook/addon-toolbars": "^6.5.12",
        "@storybook/addon-viewport": "^6.5.12",
        "@svgr/rollup": "^6.2.1",
        "@svgr/webpack": "^5.4.0",
        "@types/i18next": "8.4.3",
        "@types/jest": "^29.5.12",
        "@types/js-beautify": "^1.8.2",
        "@types/lodash-es": "^4.17.4",
        "@types/node": "^13.9.2",
        "@types/react": "^18.0.18",
        "@types/react-color": "^3.0.6",
        "@types/react-dom": "^18.0.6",
        "@types/react-notification-system": "0.2.39",
        "@types/react-router-dom": "^5.1.3",
        "@typescript-eslint/eslint-plugin": "^6.5.0",
        "@typescript-eslint/parser": "^6.5.0",
        "babel-loader": "^8.1.0",
        "babel-plugin-rename-jsx-attribute": "^0.2.4",
        "copy-webpack-plugin": "^12.0.2",
        "eslint": "8.46.0",
        "eslint-plugin-import": "^2.20.2",
        "eslint-plugin-react": "^7.30.0",
        "eslint-plugin-react-hooks": "^4.0.0",
        "jest": "^29.7.0",
        "postcss-import": "^14.1.0",
        "postcss-import-ext-glob": "^2.0.1",
        "react-docgen-typescript-loader": "^3.6.0",
        "react-dom": "^18.2.0",
        "rimraf": "^3.0.2",
        "ts-jest": "^29.1.2",
        "ts-node": "^8.5.4",
        "tsconfig-paths-webpack-plugin": "^3.5.2",
        "typescript": "^4.6.4"
    }
}<|MERGE_RESOLUTION|>--- conflicted
+++ resolved
@@ -38,13 +38,8 @@
     "types": "dist/src/index.d.ts",
     "dependencies": {
         "@artsy/fresnel": "^6.1.0",
-<<<<<<< HEAD
-        "@oxygen-ui/react": "^2.3.2",
-        "@oxygen-ui/react-icons": "^2.3.2",
-=======
         "@oxygen-ui/react": "^2.3.4",
         "@oxygen-ui/react-icons": "^2.3.4",
->>>>>>> 5dbecfef
         "@storybook/addons": "^6.5.9",
         "@storybook/builder-webpack5": "^6.5.9",
         "@storybook/core-server": "^6.5.9",
