/**
 * Copyright (c) 2021-2024, WSO2 LLC. (https://www.wso2.com).
 *
 * WSO2 LLC. licenses this file to you under the Apache License,
 * Version 2.0 (the "License"); you may not use this file except
 * in compliance with the License.
 * You may obtain a copy of the License at
 *
 *     http://www.apache.org/licenses/LICENSE-2.0
 *
 * Unless required by applicable law or agreed to in writing,
 * software distributed under the License is distributed on an
 * "AS IS" BASIS, WITHOUT WARRANTIES OR CONDITIONS OF ANY
 * KIND, either express or implied. See the License for the
 * specific language governing permissions and limitations
 * under the License.
 */

import { AppState } from "@wso2is/admin.core.v1";

/**
 * Mocks the Redux store state.
 *
 * @remarks If you add new attributes to the reducers, you will need to add them to this file.
 */

/* eslint-disable sort-keys, max-len, @typescript-eslint/typedef */
const ReduxStoreStateMock: AppState = {
    accessControl: {
        isDevelopAllowed: true,
        isManageAllowed: true
    },
    application: {
        groupedTemplates: [
            {
                id: "6a90e4b0-fbff-42d7-bfde-1efd98f07cd7",
                templateId: "single-page-application",
                name: "Single-Page Application",
                description: "A web application that runs application logic in the browser.",
                image: "spa",
                authenticationProtocol: "oidc",
                types: [
                    {
                        displayName: "React",
                        logo: {},
                        name: "react"
                    },
                    {
                        displayName: "Angular",
                        logo: {},
                        name: "angular"
                    },
                    {
                        displayName: "Vue",
                        logo: {},
                        name: "vue"
                    },
                    {
                        displayName: "Javascript",
                        logo: {},
                        name: "javascript"
                    }
                ],
                category: "DEFAULT",
                displayOrder: 0,
                templateGroup: "spa",
                application: {
                    name: "",
                    advancedConfigurations: {
                        discoverableByEndUsers: false,
                        skipLogoutConsent: true,
                        skipLoginConsent: true
                    },
                    authenticationSequence: {
                        type: "DEFAULT",
                        steps: [
                            {
                                id: 1,
                                options: [
                                    {
                                        idp: "LOCAL",
                                        authenticator: "basic"
                                    }
                                ]
                            }
                        ]
                    },
                    claimConfiguration: {
                        dialect: "LOCAL",
                        requestedClaims: [
                            {
                                claim: {
                                    uri: "http://wso2.org/claims/username"
                                }
                            }
                        ]
                    },
                    inboundProtocolConfiguration: {
                        oidc: {
                            accessToken: {
                                applicationAccessTokenExpiryInSeconds: 3600,
                                bindingType: "sso-session",
                                revokeTokensWhenIDPSessionTerminated: true,
                                type: "Default",
                                userAccessTokenExpiryInSeconds: 3600,
                                validateTokenBinding: false
                            },
                            grantTypes: [
                                "authorization_code",
                                "refresh_token"
                            ],
                            allowedOrigins: [
                                "https://localhost:3000"
                            ],
                            callbackURLs: [
                                "https://localhost:3000"
                            ],
                            pkce: {
                                mandatory: true,
                                supportPlainTransformAlgorithm: false
                            },
                            publicClient: true,
                            refreshToken: {
                                expiryInSeconds: 86400,
                                renewRefreshToken: true
                            }
                        }
                    }
                }
            }
        ],
        meta: {
            customInboundProtocolChecked: false,
            customInboundProtocols: [],
            inboundProtocols: [],
            protocolMeta: {}
        },
<<<<<<< HEAD
        templates: [
            {
                id: "6a90e4b0-fbff-42d7-bfde-1efd98f07cd7",
                templateId: "single-page-application",
                name: "Single-Page Application",
                description: "A web application that runs application logic in the browser.",
                image: "spa",
                authenticationProtocol: "oidc",
                types: [
                    {
                        displayName: "React",
                        logo: {},
                        name: "react"
                    },
                    {
                        displayName: "Angular",
                        logo: {},
                        name: "angular"
                    },
                    {
                        displayName: "Vue",
                        logo: {},
                        name: "vue"
                    },
                    {
                        displayName: "Javascript",
                        logo: {},
                        name: "javascript"
                    }
                ],
                category: "DEFAULT",
                displayOrder: 0,
                templateGroup: "spa",
                application: {
                    name: "",
                    advancedConfigurations: {
                        discoverableByEndUsers: false,
                        skipLogoutConsent: true,
                        skipLoginConsent: true
                    },
                    authenticationSequence: {
                        type: "DEFAULT",
                        steps: [
                            {
                                id: 1,
                                options: [
                                    {
                                        idp: "LOCAL",
                                        authenticator: "basic"
                                    }
                                ]
                            }
                        ]
                    },
                    claimConfiguration: {
                        dialect: "LOCAL",
                        requestedClaims: [
                            {
                                claim: {
                                    uri: "http://wso2.org/claims/username"
                                }
                            }
                        ]
                    },
                    inboundProtocolConfiguration: {
                        oidc: {
                            accessToken: {
                                applicationAccessTokenExpiryInSeconds: 3600,
                                bindingType: "sso-session",
                                revokeTokensWhenIDPSessionTerminated: true,
                                type: "Default",
                                userAccessTokenExpiryInSeconds: 3600,
                                validateTokenBinding: false
                            },
                            grantTypes: [
                                "authorization_code",
                                "refresh_token"
                            ],
                            allowedOrigins: [
                                "https://localhost:3000"
                            ],
                            callbackURLs: [
                                "https://localhost:3000"
                            ],
                            pkce: {
                                mandatory: true,
                                supportPlainTransformAlgorithm: false
                            },
                            publicClient: true,
                            refreshToken: {
                                expiryInSeconds: 86400,
                                renewRefreshToken: true
                            }
                        }
                    }
                }
            }
        ]
=======
        oidcConfigurations: {
            authorizeEndpoint: "https://localhost:9443/t/testorg/oauth2/authorize",
            dynamicClientRegistrationEndpoint: "https://localhost:9443/t/testorg/api/identity/oauth2/dcr/v1.1/register",
            endSessionEndpoint: "https://localhost:9443/t/testorg/oidc/logout",
            introspectionEndpoint: "https://localhost:9443/t/testorg/oauth2/introspect",
            jwksEndpoint: "https://localhost:9443/t/testorg/oauth2/jwks",
            mtlsPushedAuthorizationRequestEndpoint: "https://localhost:9443/t/testorg/oauth2/par",
            mtlsTokenEndpoint: "https://localhost:9443/t/testorg/oauth2/token",
            pushedAuthorizationRequestEndpoint: "https://localhost:9443/t/testorg/oauth2/par",
            sessionIframeEndpoint: "https://localhost:9443/t/testorg/oidc/checksession",
            tokenEndpoint: "https://localhost:9443/t/testorg/oauth2/token",
            tokenRevocationEndpoint: "https://localhost:9443/t/testorg/oauth2/revoke",
            userEndpoint: "https://localhost:9443/t/testorg/oauth2/userinfo",
            webFingerEndpoint: "https://localhost:9443/t/testorg/.well-known/webfinger",
            wellKnownEndpoint: "https://localhost:9443/t/testorg/oauth2/token/.well-known/openid-configuration"
        }
>>>>>>> 26453d3b
    },
    auth: {
        displayName: "admin@carbon.super",
        display_name: "admin@carbon.super",
        email: "admin@wso2.com",
        initialized: true,
        isAuthenticated: true,
        loginInit: true,
        logoutInit: false,
        scope: "internal_add_attachements internal_add_bpel internal_add_extensions internal_add_module internal_add_services internal_add_webapp internal_app_template_create internal_app_template_delete internal_app_template_update internal_app_template_view internal_application_mgt_create internal_application_mgt_delete internal_application_mgt_update internal_application_mgt_view internal_auth_seq_create internal_auth_seq_delete internal_auth_seq_update internal_auth_seq_view internal_bpel_instances internal_bpel_packages internal_bpel_proceses internal_challenge_questions_create internal_challenge_questions_delete internal_challenge_questions_update internal_challenge_questions_view internal_claim_manage_create internal_claim_manage_delete internal_claim_manage_update internal_claim_manage_view internal_claim_meta_create internal_claim_meta_delete internal_claim_meta_update internal_claim_meta_view internal_config_mgt_add internal_config_mgt_delete internal_config_mgt_list internal_config_mgt_update internal_config_mgt_view internal_configure_datasources internal_configure_themes internal_consent_mgt_add internal_consent_mgt_delete internal_consent_mgt_list internal_consent_mgt_view internal_cors_origins_view internal_email_mgt_create internal_email_mgt_delete internal_email_mgt_update internal_email_mgt_view internal_event_publish internal_feature_management internal_functional_lib_create internal_functional_lib_delete internal_functional_lib_update internal_functional_lib_view internal_humantask_add internal_humantask_packages internal_humantask_task internal_humantask_view internal_identity_mgt_create internal_identity_mgt_delete internal_identity_mgt_update internal_identity_mgt_view internal_idp_create internal_idp_delete internal_idp_update internal_idp_view internal_keystore_create internal_keystore_delete internal_keystore_update internal_keystore_view internal_list_extensions internal_list_tenants internal_login internal_manage_event_streams internal_manage_passwords internal_manage_pep internal_manage_profiles internal_manage_provisining internal_manage_provisioning internal_manage_users internal_media_mgt_create internal_media_mgt_delete internal_media_mgt_view internal_modify_module internal_modify_service internal_modify_tenants internal_modify_user_profile internal_modify_webapp internal_monitor_attachment internal_monitor_bpel internal_monitor_metrics internal_pap_create internal_pap_delete internal_pap_demote internal_pap_enable internal_pap_list internal_pap_order internal_pap_publish internal_pap_rollback internal_pap_subscriber_create internal_pap_subscriber_delete internal_pap_subscriber_list internal_pap_subscriber_update internal_pap_subscriber_view internal_pap_update internal_pap_view internal_pdp_manage internal_pdp_test internal_pdp_view internal_pep_manage internal_resouces_browse internal_resouces_notifications internal_role_mgt_create internal_role_mgt_delete internal_role_mgt_update internal_role_mgt_view internal_search_advanced internal_search_resouces internal_security_manage_create internal_security_manage_delete internal_security_manage_update internal_security_manage_view internal_server_admin internal_session_delete internal_session_view internal_sts_mgt_create internal_sts_mgt_delete internal_sts_mgt_update internal_sts_mgt_view internal_template_mgt_add internal_template_mgt_delete internal_template_mgt_list internal_template_mgt_view internal_topic_add internal_topic_browse internal_topic_delete internal_topic_purge internal_user_association_create internal_user_association_delete internal_user_association_update internal_user_association_view internal_user_count_create internal_user_count_delete internal_user_count_update internal_user_count_view internal_user_mgt_create internal_user_mgt_delete internal_user_mgt_list internal_user_mgt_update internal_user_mgt_view internal_user_profile_create internal_user_profile_delete internal_user_profile_update internal_user_profile_view internal_userrole_ui_create internal_userstore_create internal_userstore_delete internal_userstore_update internal_userstore_view internal_workflow_association_create internal_workflow_association_delete internal_workflow_association_update internal_workflow_association_view internal_workflow_def_create internal_workflow_def_delete internal_workflow_def_update internal_workflow_def_view internal_workflow_monitor_delete internal_workflow_monitor_view internal_workflow_profile_create internal_workflow_profile_delete internal_workflow_profile_update internal_workflow_profile_view openid console: organizations internal_organization_create internal_organization_view internal_organization_update internal_organization_delete",
        username: "admin@carbon.super",
        tenantDomain: "carbon.super",
        allowedScopes: "internal_add_attachements internal_add_bpel internal_add_extensions internal_add_module internal_add_services internal_add_webapp internal_app_template_create internal_app_template_delete internal_app_template_update internal_app_template_view internal_application_mgt_create internal_application_mgt_delete internal_application_mgt_update internal_application_mgt_view internal_auth_seq_create internal_auth_seq_delete internal_auth_seq_update internal_auth_seq_view internal_bpel_instances internal_bpel_packages internal_bpel_proceses internal_challenge_questions_create internal_challenge_questions_delete internal_challenge_questions_update internal_challenge_questions_view internal_claim_manage_create internal_claim_manage_delete internal_claim_manage_update internal_claim_manage_view internal_claim_meta_create internal_claim_meta_delete internal_claim_meta_update internal_claim_meta_view internal_config_mgt_add internal_config_mgt_delete internal_config_mgt_list internal_config_mgt_update internal_config_mgt_view internal_configure_datasources internal_configure_themes internal_consent_mgt_add internal_consent_mgt_delete internal_consent_mgt_list internal_consent_mgt_view internal_cors_origins_view internal_email_mgt_create internal_email_mgt_delete internal_email_mgt_update internal_email_mgt_view internal_event_publish internal_feature_management internal_functional_lib_create internal_functional_lib_delete internal_functional_lib_update internal_functional_lib_view internal_humantask_add internal_humantask_packages internal_humantask_task internal_humantask_view internal_identity_mgt_create internal_identity_mgt_delete internal_identity_mgt_update internal_identity_mgt_view internal_idp_create internal_idp_delete internal_idp_update internal_idp_view internal_keystore_create internal_keystore_delete internal_keystore_update internal_keystore_view internal_list_extensions internal_list_tenants internal_login internal_manage_event_streams internal_manage_passwords internal_manage_pep internal_manage_profiles internal_manage_provisining internal_manage_provisioning internal_manage_users internal_media_mgt_create internal_media_mgt_delete internal_media_mgt_view internal_modify_module internal_modify_service internal_modify_tenants internal_modify_user_profile internal_modify_webapp internal_monitor_attachment internal_monitor_bpel internal_monitor_metrics internal_pap_create internal_pap_delete internal_pap_demote internal_pap_enable internal_pap_list internal_pap_order internal_pap_publish internal_pap_rollback internal_pap_subscriber_create internal_pap_subscriber_delete internal_pap_subscriber_list internal_pap_subscriber_update internal_pap_subscriber_view internal_pap_update internal_pap_view internal_pdp_manage internal_pdp_test internal_pdp_view internal_pep_manage internal_resouces_browse internal_resouces_notifications internal_role_mgt_create internal_role_mgt_delete internal_role_mgt_update internal_role_mgt_view internal_search_advanced internal_search_resouces internal_security_manage_create internal_security_manage_delete internal_security_manage_update internal_security_manage_view internal_server_admin internal_session_delete internal_session_view internal_sts_mgt_create internal_sts_mgt_delete internal_sts_mgt_update internal_sts_mgt_view internal_template_mgt_add internal_template_mgt_delete internal_template_mgt_list internal_template_mgt_view internal_topic_add internal_topic_browse internal_topic_delete internal_topic_purge internal_user_association_create internal_user_association_delete internal_user_association_update internal_user_association_view internal_user_count_create internal_user_count_delete internal_user_count_update internal_user_count_view internal_user_mgt_create internal_user_mgt_delete internal_user_mgt_list internal_user_mgt_update internal_user_mgt_view internal_user_profile_create internal_user_profile_delete internal_user_profile_update internal_user_profile_view internal_userrole_ui_create internal_userstore_create internal_userstore_delete internal_userstore_update internal_userstore_view internal_workflow_association_create internal_workflow_association_delete internal_workflow_association_update internal_workflow_association_view internal_workflow_def_create internal_workflow_def_delete internal_workflow_def_update internal_workflow_def_view internal_workflow_monitor_delete internal_workflow_monitor_view internal_workflow_profile_create internal_workflow_profile_delete internal_workflow_profile_update internal_workflow_profile_view openid console: organizations internal_organization_create internal_organization_view internal_organization_update internal_organization_delete"
    },
    config: {
        deployment: {
            accountApp: {
                path: "https://localhost:9000/myaccount/overview",
                commonPostLogoutUrl: false
            },
            adminApp: {
                basePath: "/console/manage",
                displayName: "Manage",
                path: "/console/manage/users"
            },
            appBaseName: "/console",
            appBaseNameWithoutTenant: "console",
            appHomePath: "/console/develop/applications",
            appLoginPath: "/console/login",
            appLogoutPath: "/console/logout",
            allowMultipleAppProtocols: false,
            clientHost: "https://localhost:9001",
            clientID: "CONSOLE",
            clientOrigin: "https://localhost:9001",
            developerApp: {
                basePath: "/console/develop",
                displayName: "Develop",
                path: "/console/develop/applications"
            },
            extensions: {
                asgardeoTryItURL: ""
            },
            idpConfigs: {
                serverOrigin: "https://localhost:9443",
                enablePKCE: true,
                clockTolerance: 300,
                responseMode: "query",
                scope: [
                    "SYSTEM"
                ],
                storage: "webWorker"
            },
            loginCallbackUrl: "https://localhost:9001/console/login",
            serverHost: "https://localhost:9443",
            serverOrigin: "https://localhost:9443",
            superTenant: "carbon.super",
            tenant: "carbon.super",
            tenantPath: ""
        },
        endpoints: {
            applications: "https://localhost:9443/api/server/v1/applications",
            requestPathAuthenticators: "https://localhost:9443/api/server/v1/configs/authenticators?type=REQUEST_PATH",
            approvals: "https://localhost:9443/api/users/v1/me/approval-tasks",
            claims: "https://localhost:9443/api/server/v1/claim-dialects",
            externalClaims: "https://localhost:9443/api/server/v1/claim-dialects/{}/claims",
            localClaims: "https://localhost:9443/api/server/v1/claim-dialects/local/claims",
            certificates: "https://localhost:9443/api/server/v1/keystores/certs",
            clientCertificates: "https://localhost:9443/api/server/v1/keystores/client-certs",
            publicCertificates: "https://localhost:9443/api/server/v1/keystores/certs/public",
            identityProviders: "https://localhost:9443/api/server/v1/identity-providers",
            localAuthenticators: "https://localhost:9443/api/server/v1/configs/authenticators",
            emailTemplateType: "https://localhost:9443/api/server/v1/email/template-types",
            permission: "https://localhost:9443/api/server/v1/permission-management/permissions",
            roles: "https://localhost:9443/scim2/Roles",
            accountDisabling: "https://localhost:9443/api/server/v1/identity-governance/TG9naW4gUG9saWNpZXM/connectors/YWNjb3VudC5kaXNhYmxlLmhhbmRsZXI",
            accountLocking: "https://localhost:9443/api/server/v1/identity-governance/TG9naW4gUG9saWNpZXM/connectors/YWNjb3VudC5sb2NrLmhhbmRsZXI",
            accountRecovery: "https://localhost:9443/api/server/v1/identity-governance/QWNjb3VudCBNYW5hZ2VtZW50IFBvbGljaWVz/connectors/YWNjb3VudC1yZWNvdmVyeQ",
            captchaForSSOLogin: "https://localhost:9443/api/server/v1/identity-governance/TG9naW4gUG9saWNpZXM/connectors/c3NvLmxvZ2luLnJlY2FwdGNoYQ",
            governanceConnectorCategories: "https://localhost:9443/api/server/v1/identity-governance",
            loginPolicies: "https://localhost:9443/api/server/v1/identity-governance/TG9naW4gUG9saWNpZXM",
            passwordHistory: "https://localhost:9443/api/server/v1/identity-governance/UGFzc3dvcmQgUG9saWNpZXM/connectors/cGFzc3dvcmRIaXN0b3J5",
            passwordPolicies: "https://localhost:9443/api/server/v1/identity-governance/UGFzc3dvcmQgUG9saWNpZXM",
            passwordPolicy: "https://localhost:9443/api/server/v1/identity-governance/UGFzc3dvcmQgUG9saWNpZXM/connectors/cGFzc3dvcmRQb2xpY3k",
            selfSignUp: "https://localhost:9443/api/server/v1/identity-governance/QWNjb3VudCBNYW5hZ2VtZW50IFBvbGljaWVz/connectors/c2VsZi1zaWduLXVw",
            serverConfigurations: "https://localhost:9443/api/server/v1/configs",
            bulk: "https://localhost:9443/scim2/Bulk",
            groups: "https://localhost:9443/scim2/Groups",
            userSessions: "https://localhost:9443/api/users/v1/{0}/sessions",
            userStores: "https://localhost:9443/api/server/v1/userstores",
            users: "https://localhost:9443/scim2/Users",
            oidcScopes: "https://localhost:9443/api/server/v1/oidc/scopes",
            remoteFetchConfig: "https://localhost:9443/api/server/v1/remote-fetch",
            CORSOrigins: "https://localhost:9443/api/server/v1/cors/origins",
            me: "https://localhost:9443/scim2/Me",
            saml2Meta: "https://localhost:9443/identity/metadata/saml2",
            wellKnown: "https://localhost:9443/oauth2/token/.well-known/openid-configuration"
        },
        features: null,
        i18n: {
            initOptions: {
                backend: {
                    addPath: "/locales/add/{{lng}}/{{ns}}",
                    allowMultiLoading: false,
                    crossDomain: false
                },
                load: "currentOnly",
                ns: [
                    "common",
                    "console",
                    "myAccount",
                    "extensions"
                ]
            },
            langAutoDetectEnabled: true,
            namespaceDirectories: {},
            overrideOptions: false,
            resourcePath: "/resources/i18n",
            xhrBackendPluginEnabled: true
        },
        ui: {
            appCopyright: "WSO2 Identity Server © 2021",
            appName: "Console",
            applicationTemplateLoadingStrategy: "LOCAL",
            appTitle: "Console | WSO2 Identity Server",
            features: {
                apiResources: {
                    disabledFeatures: [],
                    enabled: true,
                    scopes: {
                        create: [
                            "internal_api_resource_create"
                        ],
                        delete: [
                            "internal_api_resource_delete"
                        ],
                        feature: [
                            "console:apiResources"
                        ],
                        read: [
                            "internal_api_resource_view"
                        ],
                        update: [
                            "internal_api_resource_update"
                        ]
                    }
                },
                applications: {
                    disabledFeatures: [],
                    enabled: true,
                    scopes: {
                        create: [
                            "internal_application_mgt_create"
                        ],
                        read: [
                            "internal_application_mgt_view"
                        ],
                        update: [
                            "internal_application_mgt_update"
                        ],
                        delete: [
                            "internal_application_mgt_delete"
                        ]
                    }
                },
                approvals: {
                    disabledFeatures: [],
                    enabled: true,
                    scopes: {
                        create: [
                            "internal_humantask_view"
                        ],
                        read: [
                            "internal_humantask_view"
                        ],
                        update: [
                            "internal_humantask_view"
                        ],
                        delete: [
                            "internal_humantask_view"
                        ]
                    }
                },
                attributeDialects: {
                    enabled: true,
                    disabledFeatures: [],
                    scopes: {
                        create: [
                            "internal_claim_meta_create"
                        ],
                        read: [
                            "internal_claim_meta_view"
                        ],
                        update: [
                            "internal_claim_meta_update"
                        ],
                        delete: [
                            "internal_claim_meta_delete"
                        ]
                    }
                },
                certificates: {
                    enabled: true,
                    disabledFeatures: [],
                    scopes: {
                        create: [
                            "internal_keystore_update"
                        ],
                        read: [
                            "internal_keystore_view"
                        ],
                        update: [
                            "internal_keystore_update"
                        ],
                        delete: [
                            "internal_keystore_update"
                        ]
                    }
                },
                emailTemplates: {
                    enabled: true,
                    disabledFeatures: [],
                    scopes: {
                        create: [
                            "internal_email_mgt_create"
                        ],
                        read: [
                            "internal_email_mgt_view"
                        ],
                        update: [
                            "internal_email_mgt_update"
                        ],
                        delete: [
                            "internal_email_mgt_delete"
                        ]
                    }
                },
                generalConfigurations: {
                    enabled: true,
                    disabledFeatures: [],
                    scopes: {
                        create: [],
                        read: [
                            "internal_idp_view"
                        ],
                        update: [
                            "internal_idp_update"
                        ],
                        delete: []
                    }
                },
                groups: {
                    enabled: true,
                    disabledFeatures: [],
                    scopes: {
                        create: [
                            "internal_role_mgt_create"
                        ],
                        read: [
                            "internal_role_mgt_view"
                        ],
                        update: [
                            "internal_role_mgt_update"
                        ],
                        delete: [
                            "internal_role_mgt_delete"
                        ]
                    }
                },
                identityProviders: {
                    disabledFeatures: [],
                    enabled: true,
                    scopes: {
                        create: [
                            "internal_idp_create"
                        ],
                        read: [
                            "internal_idp_view"
                        ],
                        update: [
                            "internal_idp_update"
                        ],
                        delete: [
                            "internal_idp_delete"
                        ]
                    }
                },
                oidcScopes: {
                    enabled: true,
                    disabledFeatures: [],
                    scopes: {
                        create: [
                            "internal_application_mgt_create"
                        ],
                        read: [
                            "internal_application_mgt_view"
                        ],
                        update: [
                            "internal_application_mgt_update"
                        ],
                        delete: [
                            "internal_application_mgt_delete"
                        ]
                    }
                },
                remoteFetchConfig: {
                    enabled: true,
                    disabledFeatures: [],
                    scopes: {
                        create: [
                            "internal_identity_mgt_view",
                            "internal_identity_mgt_update",
                            "internal_identity_mgt_create",
                            "internal_identity_mgt_delete"
                        ],
                        read: [
                            "internal_identity_mgt_view",
                            "internal_identity_mgt_update",
                            "internal_identity_mgt_create",
                            "internal_identity_mgt_delete"
                        ],
                        update: [
                            "internal_identity_mgt_view",
                            "internal_identity_mgt_update",
                            "internal_identity_mgt_create",
                            "internal_identity_mgt_delete"
                        ],
                        delete: [
                            "internal_identity_mgt_view",
                            "internal_identity_mgt_update",
                            "internal_identity_mgt_create",
                            "internal_identity_mgt_delete"
                        ]
                    }
                },
                roles: {
                    enabled: true,
                    disabledFeatures: [],
                    scopes: {
                        create: [
                            "internal_role_mgt_create"
                        ],
                        read: [
                            "internal_role_mgt_view"
                        ],
                        update: [
                            "internal_role_mgt_update"
                        ],
                        delete: [
                            "internal_role_mgt_delete"
                        ]
                    }
                },
                organizations: {
                    enabled: true,
                    disabledFeatures: [],
                    scopes: {
                        feature: [
                            "console:organizations"
                        ],
                        create: [
                            "internal_organization_create"
                        ],
                        read: [
                            "internal_organization_view"
                        ],
                        update: [
                            "internal_organization_update"
                        ],
                        delete: [
                            "internal_organization_delete"
                        ]
                    }
                },
                userStores: {
                    enabled: true,
                    disabledFeatures: [],
                    scopes: {
                        create: [
                            "internal_userstore_create"
                        ],
                        read: [
                            "internal_userstore_view"
                        ],
                        update: [
                            "internal_userstore_update"
                        ],
                        delete: [
                            "internal_userstore_delete"
                        ]
                    }
                },
                users: {
                    enabled: true,
                    disabledFeatures: [],
                    scopes: {
                        create: [
                            "internal_user_mgt_create"
                        ],
                        read: [
                            "internal_user_mgt_list",
                            "internal_userstore_view"
                        ],
                        update: [
                            "internal_user_mgt_update"
                        ],
                        delete: [
                            "internal_user_mgt_delete"
                        ]
                    }
                }
            },
            gravatarConfig: {
                fallback: "404"
            },
            hiddenAuthenticators: [],
            hiddenConnectionTemplates: [],
            i18nConfigs: {
                showLanguageSwitcher: false
            },
            isCookieConsentBannerEnabled: false,
            isClientSecretHashEnabled: false,
            isDefaultDialectEditingEnabled: false,
            isDialectAddingEnabled: true,
            isGroupAndRoleSeparationEnabled: true,
            isLeftNavigationCategorized: true,
            isRequestPathAuthenticationEnabled: true,
            isSignatureValidationCertificateAliasEnabled: false,
            legacyMode: {
                apiResourcesV1: false,
                apiResourcesV2: true,
                applicationListSystemApps: false,
                applicationOIDCSubjectIdentifier: true,
                applicationRequestPathAuthentication: false,
                applicationSystemAppsSettings: false,
                backupCodesForSubOrganizations: true,
                certificates: false,
                consoleFeatureScopeCheck: true,
                loginAndRegistrationEmailDomainDiscovery: true,
                organizations: true,
                roleMapping: false,
                rolesV1: false,
                saasApplications: false,
                secretsManagement: false
            },
            listAllAttributeDialects: false,
            privacyPolicyConfigs: {
                visibleOnFooter: true
            },
            productName: "WSO2 Identity Server",
            productVersionConfig: {
                allowSnapshot: true,
                textCase: "uppercase",
                labelColor: "primary"
            },
            selfAppIdentifier: "Console",
            systemAppsIdentifiers: [
                "Console",
                "My Account"
            ],
            theme: {
                name: "default"
            }
        }
    },
    form: {},
    global: {
        alert: null,
        alertSystem: null,
        isAJAXTopLoaderVisible: true,
        supportedI18nLanguages: {
            "en-US": {
                code: "en-US",
                flag: "us",
                name: "English (United States)",
                namespaces: [
                    "common",
                    "console",
                    "myAccount",
                    "extensions"
                ],
                paths: {
                    common: "en-US/portals/common.json",
                    console: "en-US/portals/console.json",
                    myAccount: "en-US/portals/myAccount.json",
                    extensions: "en-US/portals/extensions.json"
                }
            },
            "fr-FR": {
                code: "fr-FR",
                flag: "fr",
                name: "Français (France)",
                namespaces: [
                    "common",
                    "console",
                    "myAccount",
                    "extensions"
                ],
                paths: {
                    common: "fr-FR/portals/common.json",
                    console: "fr-FR/portals/console.json",
                    myAccount: "fr-FR/portals/myAccount.json",
                    extensions: "fr-FR/portals/extensions.json"
                }
            },
            "pt-BR": {
                code: "pt-BR",
                flag: "br",
                name: "Português (Brazil)",
                namespaces: [
                    "common",
                    "myAccount"
                ],
                paths: {
                    common: "pt-BR/portals/common.json",
                    myAccount: "pt-BR/portals/myAccount.json",
                    extensions: "pt-BR/portals/extensions.json"
                }
            },
            "si-LK": {
                code: "si-LK",
                flag: "lk",
                name: "සිංහල (Sri Lanka)",
                namespaces: [
                    "common",
                    "myAccount",
                    "console",
                    "extensions"
                ],
                paths: {
                    common: "si-LK/portals/common.json",
                    myAccount: "si-LK/portals/myAccount.json",
                    console: "si-LK/portals/console.json",
                    extensions: "si-LK/portals/extensions.json"
                }
            },
            "ta-IN": {
                code: "ta-IN",
                flag: "in",
                name: "தமிழ் (India)",
                namespaces: [
                    "common",
                    "myAccount"
                ],
                paths: {
                    common: "ta-IN/portals/common.json",
                    myAccount: "ta-IN/portals/myAccount.json",
                    extensions: "ta-IN/portals/extensions.json"
                }
            }
        }
    },
    governanceConnector: {
        categories: []
    },
    identityProvider: {
        meta: {
            authenticators: []
        }
    },
    loaders: {
        isProfileInfoRequestLoading: true,
        isProfileSchemaRequestLoading: false,
        isSignOutRequestLoading: false,
        isTokenRequestLoading: false,
        isTokenRevokeRequestLoading: false
    },
    organization: {
        organization: {
            name: "Organization",
            id: "org-0001",
            ref: "/org-001"
        },
        isFirstLevelOrganization: true,
        organizationType: "SUPER_ORGANIZATION"
    },
    profile: {
        isSCIMEnabled: true,
        linkedAccounts: [],
        profileInfo: {
            email: "",
            emails: [],
            isSecurity: false,
            name: {
                givenName: "",
                familyName: ""
            },
            organisation: "",
            phoneNumbers: [],
            profileUrl: "",
            responseStatus: null,
            roles: [],
            userImage: "",
            userName: ""
        },
        profileSchemas: []
    }
};
/* eslint-enable sort-keys, max-len, @typescript-eslint/typedef */

export default ReduxStoreStateMock;<|MERGE_RESOLUTION|>--- conflicted
+++ resolved
@@ -135,7 +135,6 @@
             inboundProtocols: [],
             protocolMeta: {}
         },
-<<<<<<< HEAD
         templates: [
             {
                 id: "6a90e4b0-fbff-42d7-bfde-1efd98f07cd7",
@@ -233,8 +232,7 @@
                     }
                 }
             }
-        ]
-=======
+        ],
         oidcConfigurations: {
             authorizeEndpoint: "https://localhost:9443/t/testorg/oauth2/authorize",
             dynamicClientRegistrationEndpoint: "https://localhost:9443/t/testorg/api/identity/oauth2/dcr/v1.1/register",
@@ -251,7 +249,6 @@
             webFingerEndpoint: "https://localhost:9443/t/testorg/.well-known/webfinger",
             wellKnownEndpoint: "https://localhost:9443/t/testorg/oauth2/token/.well-known/openid-configuration"
         }
->>>>>>> 26453d3b
     },
     auth: {
         displayName: "admin@carbon.super",
