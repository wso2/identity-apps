--- conflicted
+++ resolved
@@ -32,12 +32,8 @@
 
 # <!-- Start of Password Recovery Translations -->
 password.recovery.heading=¿Has olvidado tu contraseña?
-<<<<<<< HEAD
 password.recovery.body=No hay problema, estamos aquí para ayudarte. Restablezcamos su contraseña por usted.
-=======
-password.recovery.body=No te preocupes, sucede. Le enviaremos un correo electrónico para restablecer su contraseña.
 password.recovery.identifier.input.placeholder=Correo electrónico
->>>>>>> 611e54d6
 password.recovery.button=Enviar enlace de reinicio
 password.recovery.button.smsotp=Enviar codigo sms
 send.email.link=Enviar enlace de reinicio por correo electrónico
@@ -296,7 +292,6 @@
 fill.the.first.name=Por favor complete el primer nombre.
 Password.Expired=Tu contraseña ha expirado. Establezca una nueva contraseña.
 error.22001=Esta contraseña se ha utilizado en la historia reciente. Elija una contraseña diferente.
-error.retry.code.invalid=Autenticación fallida. El código que ingresó no es válido o ha expirado. Por favor, intente de nuevo.
 
 # SCIM Attributes
 VXNlcm5hbWU_=Nombre de usuario
