--- conflicted
+++ resolved
@@ -403,13 +403,8 @@
                 const submitButton = $("#recoverySubmit");
                 submitButton.addClass("loading").attr("disabled", true);
 
-<<<<<<< HEAD
                 const errorMessageFirstName = $("#error-msg-first-name");
                 errorMessageFirstName.hide();
-=======
-                const errorMessage = $("#error-msg");
-                errorMessage.hide();
->>>>>>> 8303f546
 
                 <%
                     if (reCaptchaEnabled) {
@@ -426,6 +421,21 @@
                     }
                 %>
 
+                <%
+                    if (reCaptchaEnabled) {
+                %>
+                        var resp = $("[name="+ "<%CaptchaFEUtils.getCaptchaResponseIdentifier(); %>" +"]")[0].value;
+                        if (resp.trim() == '') {
+                            errorMessage.text("<%=i18n(recoveryResourceBundle, customText, "Please.select.recaptcha")%>");
+                            errorMessage.show();
+                            $("html, body").animate({scrollTop: errorMessage.offset().top}, 'slow');
+                            return false;
+                        }
+                        return true;
+                <%
+                    }
+                %>
+
                 <% if (isFirstNameInClaims && isFirstNameRequired) { %>
                     const firstName = $("#first-name").val();
 
