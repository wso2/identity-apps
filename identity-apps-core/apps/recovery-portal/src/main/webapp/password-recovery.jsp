<%--
  ~ Copyright (c) 2016-2023, WSO2 LLC. (https://www.wso2.com).
  ~
  ~ WSO2 LLC. licenses this file to you under the Apache License,
  ~ Version 2.0 (the "License"); you may not use this file except
  ~ in compliance with the License.
  ~ You may obtain a copy of the License at
  ~
  ~    http://www.apache.org/licenses/LICENSE-2.0
  ~
  ~ Unless required by applicable law or agreed to in writing,
  ~ software distributed under the License is distributed on an
  ~ "AS IS" BASIS, WITHOUT WARRANTIES OR CONDITIONS OF ANY
  ~ KIND, either express or implied.  See the License for the
  ~ specific language governing permissions and limitations
  ~ under the License.
--%>

<%@ page contentType="text/html;charset=UTF-8" language="java" %>

<%@ page import="java.io.File" %>
<%@ page import="java.util.*" %>
<%@ page import="org.apache.commons.lang.StringUtils" %>
<%@ page import="org.owasp.encoder.Encode" %>
<%@ page import="org.wso2.carbon.identity.application.authentication.endpoint.util.AuthenticationEndpointUtil" %>
<%@ page import="org.wso2.carbon.identity.captcha.util.CaptchaUtil" %>
<%@ page import="org.wso2.carbon.identity.core.util.IdentityTenantUtil" %>
<%@ page import="org.wso2.carbon.identity.core.util.IdentityUtil" %>
<%@ page import="org.wso2.carbon.identity.mgt.endpoint.util.client.ApplicationDataRetrievalClient" %>
<%@ page import="org.wso2.carbon.identity.mgt.endpoint.util.client.ApplicationDataRetrievalClientException" %>
<%@ page import="org.wso2.carbon.identity.mgt.endpoint.util.client.ApiException" %>
<%@ page import="org.wso2.carbon.identity.mgt.endpoint.util.client.api.ReCaptchaApi" %>
<%@ page import="org.wso2.carbon.identity.mgt.endpoint.util.client.model.ReCaptchaProperties" %>
<%@ page import="org.wso2.carbon.identity.mgt.endpoint.util.client.model.User" %>
<%@ page import="org.wso2.carbon.identity.mgt.endpoint.util.client.PreferenceRetrievalClient" %>
<%@ page import="org.wso2.carbon.identity.mgt.endpoint.util.client.PreferenceRetrievalClientException" %>
<%@ page import="org.wso2.carbon.identity.mgt.endpoint.util.IdentityManagementEndpointConstants" %>
<%@ page import="org.wso2.carbon.identity.mgt.endpoint.util.IdentityManagementEndpointUtil" %>
<%@ page import="org.wso2.carbon.identity.mgt.endpoint.util.IdentityManagementServiceUtil" %>
<%@ page import="static org.wso2.carbon.identity.core.util.IdentityUtil.isEmailUsernameEnabled" %>

<%@ taglib prefix="layout" uri="org.wso2.identity.apps.taglibs.layout.controller" %>

<%-- Localization --%>
<jsp:directive.include file="includes/localize.jsp"/>

<%-- Include tenant context --%>
<jsp:directive.include file="tenant-resolve.jsp"/>

<%-- Branding Preferences --%>
<jsp:directive.include file="includes/branding-preferences.jsp"/>

<%-- Username Label Resolver --%>
<jsp:directive.include file="includes/username-label-resolver.jsp"/>

<%
    boolean error = IdentityManagementEndpointUtil.getBooleanValue(request.getAttribute("error"));
    String errorMsg = IdentityManagementEndpointUtil.getStringValue(request.getAttribute("errorMsg"));
    String username = StringUtils.isNotEmpty(request.getParameter("username"))
        ? Encode.forHtmlAttribute(request.getParameter("username"))
        : "";
    boolean isSaaSApp = Boolean.parseBoolean(request.getParameter("isSaaSApp"));
    String sp = Encode.forJava(request.getParameter("sp"));
    String spId = Encode.forJava(request.getParameter("spId"));

    if (StringUtils.isBlank(tenantDomain)) {
        tenantDomain = IdentityManagementEndpointConstants.SUPER_TENANT;
    }

    // The user could have already been resolved and sent here.
    // Trying to resolve tenant domain from user to handle saas scenario.
    if (isSaaSApp &&
            StringUtils.isNotBlank(username) &&
            !IdentityTenantUtil.isTenantQualifiedUrlsEnabled() &&
            StringUtils.equals(tenantDomain, IdentityManagementEndpointConstants.SUPER_TENANT)) {

        tenantDomain = IdentityManagementServiceUtil.getInstance().getUser(username).getTenantDomain();
    }

    // Retrieve application access url to redirect user back to the application.
    String applicationAccessURLWithoutEncoding = null;

    try {
        ApplicationDataRetrievalClient applicationDataRetrievalClient = new ApplicationDataRetrievalClient();
        applicationAccessURLWithoutEncoding = applicationDataRetrievalClient.getApplicationAccessURL(tenantDomain,
                sp);
        applicationAccessURLWithoutEncoding = IdentityManagementEndpointUtil.replaceUserTenantHintPlaceholder(
                                                                applicationAccessURLWithoutEncoding, userTenantDomain);
    } catch (ApplicationDataRetrievalClientException e) {
        // Ignored and fallback to login page url.
    }

    ReCaptchaApi reCaptchaApi = new ReCaptchaApi();
    try {
        ReCaptchaProperties reCaptchaProperties = reCaptchaApi.getReCaptcha(tenantDomain, true, "ReCaptcha",
                "password-recovery");

        if (reCaptchaProperties.getReCaptchaEnabled()) {
            Map<String, List<String>> headers = new HashMap<>();
            headers.put("reCaptcha", Arrays.asList(String.valueOf(true)));
            headers.put("reCaptchaAPI", Arrays.asList(reCaptchaProperties.getReCaptchaAPI()));
            headers.put("reCaptchaKey", Arrays.asList(reCaptchaProperties.getReCaptchaKey()));
            IdentityManagementEndpointUtil.addReCaptchaHeaders(request, headers);
        }
    } catch (ApiException e) {
        request.setAttribute("error", true);
        request.setAttribute("errorMsg", e.getMessage());
        if (!StringUtils.isBlank(username)) {
            request.setAttribute("username", username);
        }
        request.getRequestDispatcher("error.jsp").forward(request, response);
        return;
    }

    boolean isEmailNotificationEnabled = false;

    isEmailNotificationEnabled = Boolean.parseBoolean(application.getInitParameter(
            IdentityManagementEndpointConstants.ConfigConstants.ENABLE_EMAIL_NOTIFICATION));
   
    boolean isSmsOTPEnabled = false;
    isSmsOTPEnabled = Boolean.parseBoolean("true"); // todo:RNN: This needs to be read from the relevant place. Tenant preference is tracked by isSMSOTPBasedPasswordRecoveryEnabledByTenant variable

    boolean reCaptchaEnabled = false;

    if (request.getAttribute("reCaptcha") != null &&
            "TRUE".equalsIgnoreCase((String) request.getAttribute("reCaptcha"))) {
        reCaptchaEnabled = true;
    }

    Boolean isQuestionBasedPasswordRecoveryEnabledByTenant = false;
    Boolean isSMSOTPBasedPasswordRecoveryEnabledByTenant = false;
    Boolean isEmailLinkBasedPasswordRecoveryEnabledByTenant = false;
    Boolean isMultiAttributeLoginEnabledInTenant = false;
    String allowedAttributes = null;
    try {
        PreferenceRetrievalClient preferenceRetrievalClient = new PreferenceRetrievalClient();
        isQuestionBasedPasswordRecoveryEnabledByTenant = preferenceRetrievalClient.checkQuestionBasedPasswordRecovery(tenantDomain) &&
                                                     Boolean.parseBoolean(IdentityUtil.getProperty("Connectors.ChallengeQuestions.Enabled"));
        isEmailLinkBasedPasswordRecoveryEnabledByTenant = preferenceRetrievalClient.checkEmailLinkBasedPasswordRecovery(tenantDomain);
        isSMSOTPBasedPasswordRecoveryEnabledByTenant = preferenceRetrievalClient.checkSMSOTPBasedPasswordRecovery(tenantDomain);
        isMultiAttributeLoginEnabledInTenant = preferenceRetrievalClient.checkMultiAttributeLogin(tenantDomain);
        allowedAttributes = preferenceRetrievalClient.checkMultiAttributeLoginProperty(tenantDomain);
    } catch (PreferenceRetrievalClientException e) {
        request.setAttribute("error", true);
        request.setAttribute("errorMsg", IdentityManagementEndpointUtil
                        .i18n(recoveryResourceBundle, "something.went.wrong.contact.admin"));
        IdentityManagementEndpointUtil.addErrorInformation(request, e);
        if (!StringUtils.isBlank(username)) {
            request.setAttribute("username", username);
        }
        request.getRequestDispatcher("error.jsp").forward(request, response);
        return;
    }
    Boolean isEmailRecoveryAvailable = isEmailNotificationEnabled && isEmailLinkBasedPasswordRecoveryEnabledByTenant;
    Boolean isSMSRecoveryAvailable = isSmsOTPEnabled && isSMSOTPBasedPasswordRecoveryEnabledByTenant;

    String emailUsernameEnable = application.getInitParameter("EnableEmailUserName");
    Boolean isEmailUsernameEnabled = false;
    String usernameLabel = "Username";
    String usernamePlaceHolder = "Enter.your.username.here";

    if (StringUtils.isNotBlank(emailUsernameEnable) && Boolean.parseBoolean(emailUsernameEnable)) {
        usernameLabel = "email.username";
        usernamePlaceHolder = "enter.your.email";
    } else if (isMultiAttributeLoginEnabledInTenant) {
        if (allowedAttributes != null) {
            usernameLabel = getUsernameLabel(recoveryResourceBundle, allowedAttributes);
            usernamePlaceHolder = "Enter.your.identifier";
        }
    }
%>

<!doctype html>
<html lang="en-US">
<head>
    <%
        File headerFile = new File(getServletContext().getRealPath("extensions/header.jsp"));
        if (headerFile.exists()) {
    %>
    <jsp:include page="extensions/header.jsp"/>
    <% } else { %>
    <jsp:include page="includes/header.jsp"/>
    <% } %>

    <%
        if (reCaptchaEnabled) {
            String reCaptchaAPI = CaptchaUtil.reCaptchaAPIURL();
    %>
        <script src='<%=(reCaptchaAPI)%>'></script>
    <style type="text/css">
        .grecaptcha-badge {
            bottom: 55px !important;
        }
        @media only screen and (max-width: 767px) {
            .grecaptcha-badge {
                bottom: 100px !important;
            }
        }
    </style>
    <%
        }
    %>
</head>
<body class="login-portal layout recovery-layout">
    <layout:main layoutName="<%= layout %>" layoutFileRelativePath="<%= layoutFileRelativePath %>" data="<%= layoutData %>" >
        <layout:component componentName="ProductHeader">
            <%-- product-title --%>
            <%
                File productTitleFile = new File(getServletContext().getRealPath("extensions/product-title.jsp"));
                if (productTitleFile.exists()) {
            %>
                <jsp:include page="extensions/product-title.jsp"/>
            <% } else { %>
                <jsp:include page="includes/product-title.jsp"/>
            <% } %>
        </layout:component>
        <layout:component componentName="MainSection" >
            <div class="ui segment">
                <%-- page content --%>
                <h3 class="ui header m-0" data-testid="password-recovery-page-header">
                    <%=i18n(recoveryResourceBundle, customText, "password.recovery.heading")%>
                </h3>
                <% if (error) { %>
                <div class="ui visible negative message" id="server-error-msg">
                    <%=IdentityManagementEndpointUtil.i18nBase64(recoveryResourceBundle, errorMsg)%>
                </div>
                <% } %>
                <div class="ui negative message" id="error-msg" hidden="hidden"></div>

                <div class="ui divider hidden"></div>
                <div class="segment-form">
                    <form class="ui large form" method="post" action="verify.do" id="recoverDetailsForm">
                        <%
                        if (StringUtils.isNotBlank(sp)) {
                        %>
                            <input id="sp" name="sp" type="hidden" value="<%=Encode.forHtmlAttribute(sp)%>"/>
                        <%
                        }
                        %>
                        <%
                        if (StringUtils.isNotEmpty(username) && !error) {
                        %>
                        <div class="field mb-5">
                            <%=i18n(recoveryResourceBundle, customText, "password.recovery.body")%>
                        </div>
                        <div class="field">
                            <label for="username">
                                <%=i18n(recoveryResourceBundle, customText, usernameLabel) %> 
                            </label>
                            <div class="ui fluid left icon input">
                                <input
                                    placeholder="<%=AuthenticationEndpointUtil.i18n(recoveryResourceBundle, usernamePlaceHolder)%>"
                                    id="usernameUserInput"
                                    name="usernameUserInput"
                                    value="<%=Encode.forHtmlAttribute(username)%>"
                                    type="text"
                                    tabindex="0"
                                    required
                                >
                                <i aria-hidden="true" class="envelope outline icon"></i>
                            </div>
                            <input id="username" name="username" type="hidden">
                            <%
                                if (!IdentityTenantUtil.isTenantQualifiedUrlsEnabled()) {
                            %>
                            <input id="tenantDomain" name="tenantDomain" value="<%= Encode.forHtmlAttribute(tenantDomain) %>" type="hidden">
                            <%
                                }
                            %>
                            <input id="isSaaSApp" name="isSaaSApp" value="<%= isSaaSApp %>" type="hidden">
                        </div>
                        <%
                        } else {
                        %>
                        <div class="field mb-5">
                            <%=i18n(recoveryResourceBundle, customText, "password.recovery.body")%>
                        </div>
                        <div class="field">
                            <label for="username">
                                <%=i18n(recoveryResourceBundle, customText, usernameLabel) %> 
                            </label>
                            <div class="ui fluid left icon input">
<<<<<<< HEAD
                                <input
                                    placeholder="<%=AuthenticationEndpointUtil.i18n(recoveryResourceBundle, usernamePlaceHolder)%>"
                                    id="usernameUserInput"
                                    name="usernameUserInput"
                                    type="text"
                                    tabindex="0"
                                    required
                                >
                                <i aria-hidden="true" class="user fill icon"></i>
=======
                                <% String identifierPlaceholder=i18n(recoveryResourceBundle, customText, "password.recovery.identifier.input.placeholder" , "" , false); %>
                                <% if (StringUtils.isNotBlank(identifierPlaceholder)) { %>
                                    <input placeholder="<%=identifierPlaceholder%>" id="usernameUserInput" name="usernameUserInput" type="text"
                                        tabindex="0" required>
                                    <% } else if (isMultiAttributeLoginEnabledInTenant) { %>
                                        <input placeholder="<%=usernameLabel%>" id="usernameUserInput" name="usernameUserInput" type="text"
                                            tabindex="0" required>
                                        <% } else { %>
                                            <input placeholder="<%=AuthenticationEndpointUtil.i18n(recoveryResourceBundle, usernameLabel)%>"
                                                id="usernameUserInput" name="usernameUserInput" type="text" tabindex="0" required>
                                            <% } %>
                                <i aria-hidden="true" class="user outline icon"></i>
>>>>>>> 611e54d6
                            </div>
                            <input id="username" name="username" type="hidden">
                            <%
                                if (!IdentityTenantUtil.isTenantQualifiedUrlsEnabled()) {
                            %>
                            <input id="tenantDomain" name="tenantDomain" value="<%= Encode.forHtmlAttribute(tenantDomain) %>" type="hidden">
                            <%
                                }
                            %>
                            <input id="isSaaSApp" name="isSaaSApp" value="<%= isSaaSApp %>" type="hidden">
                        </div>

                        <%
                            }
                        %>
                        <div class="ui list mb-5 field-validation-error-description" id="error-msg-invalid-email">
                                <i class="exclamation circle icon"></i>
                                <span id="error-message"><%=IdentityManagementEndpointUtil.i18n
                                    (recoveryResourceBundle,"Please.enter.valid.email")%>
                                </span>
                        </div>

                        <%
                            Boolean multipleRecoveryOptionsAvailable = isEmailRecoveryAvailable && isSMSRecoveryAvailable
                                                    || isEmailRecoveryAvailable && isQuestionBasedPasswordRecoveryEnabledByTenant
                                                    || isSMSRecoveryAvailable && isQuestionBasedPasswordRecoveryEnabledByTenant;
                            if (multipleRecoveryOptionsAvailable) {
                        %>
                        <div class="segment" style="text-align: left;">
                            <% 
                                if (isEmailRecoveryAvailable) {
                            %>
                            <div class="field">
                                <div class="ui radio checkbox">
                                    <input type="radio" name="recoveryOption" value="EMAIL" checked/>
                                    <label><%=IdentityManagementEndpointUtil.i18n(recoveryResourceBundle, "send.email.link")%>
                                    </label>
                                </div>
                            </div>
                            <%
                                }
                                if (isSMSRecoveryAvailable) {
                            %>
                            <div class="field">
                                <div class="ui radio checkbox">
                                    <input type="radio" name="recoveryOption" value="SMSOTP" checked/>
                                    <label><%=IdentityManagementEndpointUtil.i18n(recoveryResourceBundle, "send.code.via.sms")%>
                                </div>
                            </div>
                            <%
                                }
                                if (isQuestionBasedPasswordRecoveryEnabledByTenant) {
                            %>
                            <div class="field">
                                <div class="ui radio checkbox">
                                    <input type="radio" name="recoveryOption" value="SECURITY_QUESTIONS"/>
                                    <label><%=IdentityManagementEndpointUtil.i18n(recoveryResourceBundle, "Recover.with.question")%>
                                    </label>
                                </div>
                            </div>
                            <%
                                }
                            %>
                        </div>
                        <% } else if (isEmailRecoveryAvailable){ %>
                            <input type="hidden" name="recoveryOption" value="EMAIL"/>
                        <% } else if (isSMSRecoveryAvailable){ %>
                            <input type="hidden" name="recoveryOption" value="SMSOTP"/>
                        <% } else { %>
                            <input type="hidden" name="recoveryOption" value="SECURITY_QUESTIONS"/>
                        <% } %>

                        <input type="hidden" name="recoveryStage" value="INITIATE"/>
                        <input type="hidden" name="channel" value=""/>
                        <input type="hidden" name="sp" value="<%=sp %>"/>
                        <input type="hidden" name="spId" value="<%=spId %>"/>

                        <%
                            String callback = request.getParameter("callback");
                            if (callback != null) {
                        %>
                            <input type="hidden" name="callback" value="<%=Encode.forHtmlAttribute(callback) %>"/>
                        <%
                            }
                        %>

                        <%
                            String sessionDataKey = request.getParameter("sessionDataKey");
                            if (sessionDataKey != null) {
                        %>
                            <input type="hidden" name="sessionDataKey"
                                   value="<%=Encode.forHtmlAttribute(sessionDataKey) %>"/>
                        <%
                            }
                        %>

                        <%
                            if (isSaaSApp && StringUtils.isNotBlank(userTenant)) {
                        %>
                            <input type="hidden" name="t"
                                   value="<%=Encode.forHtmlAttribute(userTenant) %>"/>
                        <%
                            }
                        %>

                        <%
                            if (StringUtils.isNotBlank(applicationAccessURLWithoutEncoding)) {
                        %>
                            <input type="hidden" name="accessUrl"
                                    value="<%=Encode.forHtmlAttribute(applicationAccessURLWithoutEncoding) %>"/>
                        <%
                            }
                        %>
                        <div class="mt-4">
                            <%
                                String submitButtoni18nText = multipleRecoveryOptionsAvailable? "Submit" :
                                            ( isEmailRecoveryAvailable? "password.recovery.button" : 
                                            ( isQuestionBasedPasswordRecoveryEnabledByTenant? "Recover.with.question" :
                                            ( isSMSRecoveryAvailable ? "password.recovery.button.smsotp" :
                                            "Submit")));
                            %>
                            <button id="recoverySubmit"
                                    class="ui primary button large fluid"
                                    type="submit">
                                    <%=IdentityManagementEndpointUtil.i18n(recoveryResourceBundle, submitButtoni18nText)%>
                            </button>
                        </div>
                        <div class="mt-1 align-center">
                            <a href="javascript:goBack()" class="ui button secondary large fluid">
                                <%=IdentityManagementEndpointUtil.i18n(recoveryResourceBundle, "Cancel")%>
                            </a>
                        </div>
                        <%
                            if (reCaptchaEnabled) {
                                String reCaptchaKey = CaptchaUtil.reCaptchaSiteKey();
                        %>
                        <div class="field">
                            <div class="g-recaptcha"
                                data-sitekey=
                                        "<%=Encode.forHtmlAttribute(reCaptchaKey)%>"
                                data-bind="recoverySubmit"
                                data-callback="submitFormReCaptcha"
                                data-theme="light"
                                data-tabindex="-1"
                            >
                            </div>
                        </div>
                        <%
                            }
                        %>
                    </form>
                </div>
            </div>
        </layout:component>
        <layout:component componentName="ProductFooter">
            <%-- product-footer --%>
            <%
                File productFooterFile = new File(getServletContext().getRealPath("extensions/product-footer.jsp"));
                if (productFooterFile.exists()) {
            %>
                <jsp:include page="extensions/product-footer.jsp"/>
            <% } else { %>
                <jsp:include page="includes/product-footer.jsp"/>
            <% } %>
        </layout:component>
        <layout:dynamicComponent filePathStoringVariableName="pathOfDynamicComponent">
            <jsp:include page="${pathOfDynamicComponent}" />
        </layout:dynamicComponent>
    </layout:main>

    <%-- footer --%>
    <%
        File footerFile = new File(getServletContext().getRealPath("extensions/footer.jsp"));
        if (footerFile.exists()) {
    %>
    <jsp:include page="extensions/footer.jsp"/>
    <% } else { %>
    <jsp:include page="includes/footer.jsp"/>
    <% } %>

    <script type="text/javascript">
        function goBack() {
            window.history.back();
        }

        function submitFormReCaptcha() {
            var subVal = submitForm();
            if (subVal) {
                document.getElementById("recoverDetailsForm").submit();
            }
        }

        function submitForm() {
            // Prevent clicking multiple times, and notify the user something
            // is happening in the background.
            const submitButton = $("#recoverySubmit");
            submitButton.addClass("loading").attr("disabled", true);

        	if (!validateForm()) {
                submitButton.removeClass("loading").attr("disabled", false);

                return false;
        	}

        	return true;
        }

        function validateForm() {
            if (!validateUsername()) {

                return false;
            }

            // Validate reCaptcha
            <% if (reCaptchaEnabled) { %>
                const errorMessage = $("#error-msg");
                const reCaptchaResponse = $("[name='g-recaptcha-response']")[0].value;

                if (reCaptchaResponse.trim() === "") {
                    errorMessage.text("<%=IdentityManagementEndpointUtil.i18n(recoveryResourceBundle,
                        "Please.select.reCaptcha")%>");
                    errorMessage.show();
                    $("html, body").animate({scrollTop: errorMessage.offset().top}, "slow");

                    return false;
                }
            <% } %>

            return true;
        }

        function validateUsername() {
            const errorMessage = $("#error-msg-invalid-email");
            const invalidEmailErrorMsg = "<%=IdentityManagementEndpointUtil.i18n(recoveryResourceBundle,
                        "Please.enter.valid.email")%>";
            const emptyUsernameErrorMsg = "<%=IdentityManagementEndpointUtil.i18n(recoveryResourceBundle,
                        "Please.enter.your.username")%>";
	        let errorMsgContent = document.getElementById("error-message");

            let userName = document.getElementById("username");
            const usernameUserInput = document.getElementById("usernameUserInput");
            if (usernameUserInput) {
                userName.value = usernameUserInput.value.trim();
            }

            if ($("#username").val() === "") {
                errorMsgContent.innerHTML = emptyUsernameErrorMsg;
                errorMessage.show();
                submitBtnState( { disabled: true } );

                return false;
            }

            var emailRegex = /^(?=.{3,50}$)[\u00C0-\u00FFA-Za-z0-9_-]+(((\+(?!\.))|\.)[\u00C0-\u00FFA-Za-z0-9_-]+)*@[^-][A-Za-z0-9-]+(\.[A-Za-z0-9-]+)*(\.[A-Za-z]{2,10})$/;
            <%
            if (StringUtils.equals(tenantDomain, IdentityManagementEndpointConstants.SUPER_TENANT)) {
            %>
            emailRegex = /^(?=.{3,50}$)[\u00C0-\u00FFA-Za-z0-9_-]+(\.[\u00C0-\u00FFA-Za-z0-9_-]+)*@[^-][A-Za-z0-9-]+(\.[A-Za-z0-9-]+)*(\.[A-Za-z]{2,10})$/;
            <%
            }
            %>
            var userEmailAddress = $("#usernameUserInput").val();

            if (!userEmailAddress){
                errorMsgContent.innerHTML = invalidEmailErrorMsg;
                errorMessage.show();
                submitBtnState( { disabled: true } );

                return false;
            }

            errorMessage.hide();
            $("#recoverySubmit").attr("disabled", false);

            return true;
        }

        function submitBtnState(options) {
            const disabled = options.disabled;
            $("#recoverySubmit").attr("disabled", disabled);
        }

        $(document).ready(function () {

            const usernameInput = $("#usernameUserInput").val();
            if (!usernameInput || usernameInput.trim().length === 0) {
                submitBtnState( { disabled: true } );
            } else {
                submitBtnState( { disabled: false } );
            }

            $("#usernameUserInput").on("input", function(event) {
                validateUsername();
            });

            $("#recoverDetailsForm")
                .on("submit", submitForm)
                .keyup(validateUsername)
                .blur(validateUsername);
        });

        // Removing the recaptcha UI from the keyboard tab order
        Array.prototype.forEach.call(document.getElementsByClassName("g-recaptcha"), function (element) {
            //Add a load event listener to each wrapper, using capture.
            element.addEventListener("load", function (e) {
                //Get the data-tabindex attribute value from the wrapper.
                var tabindex = e.currentTarget.getAttribute("data-tabindex");
                //Check if the attribute is set.
                if (tabindex) {
                    //Set the tabIndex on the iframe.
                    e.target.tabIndex = "-1";
                }
            }, true);
        });

    </script>
</body>
</html><|MERGE_RESOLUTION|>--- conflicted
+++ resolved
@@ -116,7 +116,7 @@
 
     isEmailNotificationEnabled = Boolean.parseBoolean(application.getInitParameter(
             IdentityManagementEndpointConstants.ConfigConstants.ENABLE_EMAIL_NOTIFICATION));
-   
+
     boolean isSmsOTPEnabled = false;
     isSmsOTPEnabled = Boolean.parseBoolean("true"); // todo:RNN: This needs to be read from the relevant place. Tenant preference is tracked by isSMSOTPBasedPasswordRecoveryEnabledByTenant variable
 
@@ -245,7 +245,7 @@
                         </div>
                         <div class="field">
                             <label for="username">
-                                <%=i18n(recoveryResourceBundle, customText, usernameLabel) %> 
+                                <%=i18n(recoveryResourceBundle, customText, usernameLabel) %>
                             </label>
                             <div class="ui fluid left icon input">
                                 <input
@@ -277,33 +277,24 @@
                         </div>
                         <div class="field">
                             <label for="username">
-                                <%=i18n(recoveryResourceBundle, customText, usernameLabel) %> 
+                                <%=i18n(recoveryResourceBundle, customText, usernameLabel) %>
                             </label>
                             <div class="ui fluid left icon input">
-<<<<<<< HEAD
-                                <input
-                                    placeholder="<%=AuthenticationEndpointUtil.i18n(recoveryResourceBundle, usernamePlaceHolder)%>"
-                                    id="usernameUserInput"
-                                    name="usernameUserInput"
-                                    type="text"
-                                    tabindex="0"
-                                    required
-                                >
-                                <i aria-hidden="true" class="user fill icon"></i>
-=======
                                 <% String identifierPlaceholder=i18n(recoveryResourceBundle, customText, "password.recovery.identifier.input.placeholder" , "" , false); %>
                                 <% if (StringUtils.isNotBlank(identifierPlaceholder)) { %>
                                     <input placeholder="<%=identifierPlaceholder%>" id="usernameUserInput" name="usernameUserInput" type="text"
                                         tabindex="0" required>
-                                    <% } else if (isMultiAttributeLoginEnabledInTenant) { %>
-                                        <input placeholder="<%=usernameLabel%>" id="usernameUserInput" name="usernameUserInput" type="text"
-                                            tabindex="0" required>
-                                        <% } else { %>
-                                            <input placeholder="<%=AuthenticationEndpointUtil.i18n(recoveryResourceBundle, usernameLabel)%>"
-                                                id="usernameUserInput" name="usernameUserInput" type="text" tabindex="0" required>
-                                            <% } %>
-                                <i aria-hidden="true" class="user outline icon"></i>
->>>>>>> 611e54d6
+                                <% } else if (isMultiAttributeLoginEnabledInTenant) { %>
+                                    <input
+                                        placeholder="<%=AuthenticationEndpointUtil.i18n(recoveryResourceBundle, usernamePlaceHolder)%>"
+                                        id="usernameUserInput"
+                                        name="usernameUserInput"
+                                        type="text"
+                                        tabindex="0"
+                                        required
+                                    >
+                                <% } %>
+                                <i aria-hidden="true" class="user fill icon"></i>
                             </div>
                             <input id="username" name="username" type="hidden">
                             <%
@@ -333,7 +324,7 @@
                             if (multipleRecoveryOptionsAvailable) {
                         %>
                         <div class="segment" style="text-align: left;">
-                            <% 
+                            <%
                                 if (isEmailRecoveryAvailable) {
                             %>
                             <div class="field">
@@ -420,7 +411,7 @@
                         <div class="mt-4">
                             <%
                                 String submitButtoni18nText = multipleRecoveryOptionsAvailable? "Submit" :
-                                            ( isEmailRecoveryAvailable? "password.recovery.button" : 
+                                            ( isEmailRecoveryAvailable? "password.recovery.button" :
                                             ( isQuestionBasedPasswordRecoveryEnabledByTenant? "Recover.with.question" :
                                             ( isSMSRecoveryAvailable ? "password.recovery.button.smsotp" :
                                             "Submit")));
