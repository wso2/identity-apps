--- conflicted
+++ resolved
@@ -80,7 +80,6 @@
                     if (!StringUtils.isBlank(brandingPreference.getJSONObject(LAYOUT_KEY).getString(ACTIVE_LAYOUT_KEY))){
                         String temp = brandingPreference.getJSONObject(LAYOUT_KEY).getString(ACTIVE_LAYOUT_KEY);
                         if (StringUtils.equals(temp, PREFIX_FOR_CUSTOM_LAYOUT_NAME)) {
-<<<<<<< HEAD
 
                             if(brandingPreference.has(CUSTOM_CONTENT_KEY)){
                                 if (brandingPreference.getJSONObject(CUSTOM_CONTENT_KEY).has(HTML_CONTENT_KEY)) {
@@ -101,21 +100,10 @@
                                     layoutFileRelativePath = layoutStoreURL.replace("${tenantDomain}", tenantRequestingPreferences) + "/apps/" + convertApplicationName(applicationRequestingPreferences) + "/body.ser";
                                     layoutData.put("BASE_URL", layoutStoreURL.replace("${tenantDomain}", tenantRequestingPreferences) + "/apps/" + convertApplicationName(applicationRequestingPreferences));
                                 } else if (StringUtils.equals(preferenceResourceType, ORG_PREFERENCE_RESOURCE_TYPE)) {
-                                    layout = temp + CUSTOM_LAYOUT_NAME_SEPERATOR + tenantRequestingPreferences;
-                                    layoutFileRelativePath = layoutStoreURL.replace("${tenantDomain}", tenantRequestingPreferences) + "/body.ser";
-                                    layoutData.put("BASE_URL", layoutStoreURL.replace("${tenantDomain}", tenantRequestingPreferences));
+                                    layout = temp + CUSTOM_LAYOUT_NAME_SEPERATOR + preferenceResolvedFromResourceName;
+                                    layoutFileRelativePath = layoutStoreURL.replace("${tenantDomain}", preferenceResolvedFromResourceName) + "/body.ser";
+                                    layoutData.put("BASE_URL", layoutStoreURL.replace("${tenantDomain}", preferenceResolvedFromResourceName));
                                 }
-=======
-                            // App-wise and tenant-wise custom layout resolving logic.
-                            if (StringUtils.equals(preferenceResourceType, APP_PREFERENCE_RESOURCE_TYPE)) {
-                                layout = temp + CUSTOM_LAYOUT_NAME_SEPERATOR + tenantRequestingPreferences + CUSTOM_LAYOUT_NAME_SEPERATOR + convertApplicationName(applicationRequestingPreferences);
-                                layoutFileRelativePath = layoutStoreURL.replace("${tenantDomain}", tenantRequestingPreferences) + "/apps/" + convertApplicationName(applicationRequestingPreferences) + "/body.ser";
-                                layoutData.put("BASE_URL", layoutStoreURL.replace("${tenantDomain}", tenantRequestingPreferences) + "/apps/" + convertApplicationName(applicationRequestingPreferences));
-                            } else if (StringUtils.equals(preferenceResourceType, ORG_PREFERENCE_RESOURCE_TYPE)) {
-                                layout = temp + CUSTOM_LAYOUT_NAME_SEPERATOR + preferenceResolvedFromResourceName;
-                                layoutFileRelativePath = layoutStoreURL.replace("${tenantDomain}", preferenceResolvedFromResourceName) + "/body.ser";
-                                layoutData.put("BASE_URL", layoutStoreURL.replace("${tenantDomain}", preferenceResolvedFromResourceName));
->>>>>>> 8b14783c
                             }
 
                         } else {
