<%--
  ~ Copyright (c) 2025, WSO2 LLC. (https://www.wso2.com).
  ~
  ~ WSO2 LLC. licenses this file to you under the Apache License,
  ~ Version 2.0 (the "License"); you may not use this file except
  ~ in compliance with the License.
  ~ You may obtain a copy of the License at
  ~
  ~    http://www.apache.org/licenses/LICENSE-2.0
  ~
  ~ Unless required by applicable law or agreed to in writing,
  ~ software distributed under the License is distributed on an
  ~ "AS IS" BASIS, WITHOUT WARRANTIES OR CONDITIONS OF ANY
  ~ KIND, either express or implied.  See the License for the
  ~ specific language governing permissions and limitations
  ~ under the License.
--%>

<%@ page import="org.owasp.encoder.Encode" %>
<%@ page import="java.io.File" %>
<%@ page language="java" contentType="text/html; charset=UTF-8" pageEncoding="UTF-8" %>
<%@ page import="java.nio.file.Files, java.nio.file.Paths, java.io.IOException" %>
<%@ page import="org.wso2.carbon.identity.mgt.endpoint.util.IdentityManagementEndpointUtil" %>
<%@ page import="org.wso2.carbon.identity.mgt.endpoint.util.IdentityManagementEndpointConstants" %>

<%@ taglib prefix="layout" uri="org.wso2.identity.apps.taglibs.layout.controller" %>

<%@include file="includes/localize.jsp" %>
<%@include file="includes/init-url.jsp" %>

<%-- Branding Preferences --%>
<jsp:directive.include file="includes/branding-preferences.jsp"/>

<% request.setAttribute("pageName", "self-registration"); %>

<%
    String myaccountUrl = application.getInitParameter("MyAccountURL");
    if (StringUtils.isNotEmpty(myaccountUrl)) {
        myaccountUrl = myaccountUrl + "/t/" + tenantDomain;
    } else {
        myaccountUrl = IdentityManagementEndpointUtil.getUserPortalUrl(
            application.getInitParameter(IdentityManagementEndpointConstants.ConfigConstants.USER_PORTAL_URL), tenantDomain);
    }
%>

<%
    String accessedURL = request.getRequestURL().toString();
    String servletPath = request.getServletPath();
    String contextPath = request.getContextPath();
    String subPath = servletPath + contextPath;
    String baseURL = accessedURL.substring(0, accessedURL.length() - subPath.length());
    String authenticationPortalURL = baseURL + contextPath;

    if (tenantDomain != null
        && !tenantDomain.isEmpty()
        && !tenantDomain.equalsIgnoreCase(IdentityManagementEndpointConstants.SUPER_TENANT)) {
        authenticationPortalURL = baseURL + "/t/" + tenantDomain + contextPath;
    }
%>

<%
    String local = "en-US";
    String jsonFilePath = application.getRealPath("/i18n/translations/" + local + ".json");
    String translationsJson = "{}";
    String state = request.getParameter("state");
    String code = request.getParameter("code");
<<<<<<< HEAD
=======
    String spId = request.getParameter("spId");
>>>>>>> 8b14783c

    try {
        byte[] jsonData = Files.readAllBytes(Paths.get(jsonFilePath));
        translationsJson = new String(jsonData, "UTF-8");
    } catch (IOException e) {
        e.printStackTrace();
    }
%>

<!DOCTYPE html>
<html lang="en-US">
<head>
    <%-- header --%>
    <%
        File headerFile = new File(getServletContext().getRealPath("extensions/header.jsp"));
        if (headerFile.exists()) {
    %>
    <jsp:include page="extensions/header.jsp"/>
    <% } else { %>
    <jsp:include page="includes/header.jsp"/>
    <% } %>

    <link rel="preload" href="${pageContext.request.contextPath}/libs/react/react.production.min.js" as="script" />
    <link rel="preload" href="${pageContext.request.contextPath}/libs/react/react-dom.production.min.js" as="script" />
    <link rel="preload" href="${pageContext.request.contextPath}/js/react-ui-core.min.js" as="script" />

    <script>
        window.onSubmit = function(token) {
            console.log("Got recaptcha token:", token);
        };
    </script>
</head>
<body class="login-portal layout authentication-portal-layout" data-page="<%= request.getAttribute("pageName") %>">
  <layout:main layoutName="<%= layout %>" layoutFileRelativePath="<%= layoutFileRelativePath %>" data="<%= layoutData %>" >
      <layout:component componentName="ProductHeader">
          <%-- product-title --%>
          <%
              File productTitleFile = new File(getServletContext().getRealPath("extensions/product-title.jsp"));
              if (productTitleFile.exists()) {
          %>
              <jsp:include page="extensions/product-title.jsp"/>
          <% } else { %>
              <jsp:include page="includes/product-title.jsp"/>
          <% } %>
      </layout:component>
      <layout:component componentName="MainSection">
          <div class="ui segment left aligned">
              <div id="react-root" class="react-ui-container"/>
          </div>
      </layout:component>
      <layout:component componentName="ProductFooter">
          <%-- product-footer --%>
          <%
              File productFooterFile = new File(getServletContext().getRealPath("extensions/product-footer.jsp"));
              if (productFooterFile.exists()) {
          %>
          <jsp:include page="extensions/product-footer.jsp"/>
          <% } else { %>
          <jsp:include page="includes/product-footer.jsp"/>
          <% } %>
      </layout:component>
      <layout:dynamicComponent filePathStoringVariableName="pathOfDynamicComponent">
          <jsp:include page="${pathOfDynamicComponent}" />
      </layout:dynamicComponent>
  </layout:main>

  <%-- footer --%>
  <%
      File footerFile = new File(getServletContext().getRealPath("extensions/footer.jsp"));
      if (footerFile.exists()) {
  %>
  <jsp:include page="extensions/footer.jsp"/>
  <% } else { %>
  <jsp:include page="includes/footer.jsp"/>
  <% } %>

    <script src="${pageContext.request.contextPath}/libs/react/react.production.min.js"></script>
    <script src="${pageContext.request.contextPath}/libs/react/react-dom.production.min.js"></script>
    <script src="${pageContext.request.contextPath}/js/react-ui-core.min.js"></script>
    <script type="text/javascript" src="js/error-utils.js"></script>
    <script type="text/javascript" src="js/constants.js"></script>

    <script>
        document.addEventListener("DOMContentLoaded", function () {
            if (typeof React === "undefined") {
                console.error("React library is required for React components build.");
                return;
            }

            if (typeof ReactDOM === "undefined") {
                console.error("ReactDOM library is required for rendering components.");
                return;
            }

            const { createElement, useEffect, useState } = React;
            const { DynamicContent, I18nProvider } = ReactUICore;

            const Content = () => {
                const baseUrl = "<%= identityServerEndpointContextParam %>";
                const authenticationEndpoint = baseUrl + "${pageContext.request.contextPath}";
                const defaultMyAccountUrl = "<%= myaccountUrl %>";
<<<<<<< HEAD
                const apiUrl = baseUrl + "${pageContext.request.contextPath}/util/self-registration-api.jsp";
                const code = "<%= code != null ? code : null %>";
                const state = "<%= state != null ? state : null %>";
=======
                const authPortalURL = "<%= authenticationPortalURL %>";
                const registrationFlowApiProxyPath = authPortalURL + "/util/self-registration-api.jsp";
                const code = "<%= Encode.forJavaScript(code) != null ? Encode.forJavaScript(code) : null %>";
                const state = "<%= Encode.forJavaScript(state) != null ? Encode.forJavaScript(state) : null %>";
>>>>>>> 8b14783c

                const locale = "en-US";
                const translations = <%= translationsJson %>;

                const [ flowData, setFlowData ] = useState(null);
                const [ components, setComponents ] = useState([]);
                const [ loading, setLoading ] = useState(true);
                const [ error, setError ] = useState(null);
                const [ postBody, setPostBody ] = useState(undefined);
                const [ flowError, setFlowError ] = useState(undefined);

                useEffect(() => {
                    const savedFlowId = localStorage.getItem("flowId");

                    if (code !== "null" && state !== "null") {
                        setPostBody({
                            flowId: savedFlowId,
<<<<<<< HEAD
                            actionId: actionTrigger,
=======
                            flowType: "REGISTRATION",
                            actionId: "",
>>>>>>> 8b14783c
                            inputs: {
                                code,
                                state
                            }
                        });
                    }
                }, [ code, state ]);

                useEffect(() => {
                    if (!postBody && code === "null") {
                        setPostBody({ applicationId: "new-application", flowType: "REGISTRATION" });
                    }
                }, []);

                useEffect(() => {
                    if (!postBody) return;
                    setLoading(true);

                    fetch(registrationFlowApiProxyPath, {
                        method: "POST",
                        headers: { "Content-Type": "application/json" },
                        body: JSON.stringify(postBody)
                    })
                    .then((response) => {
                        if (!response.ok) {
                            throw new Error("Network response was not ok");
                        }

                        return response.json();
                    })
                    .then((data) => {
                        if (data.error) {
                            setError(data.error);

                            return;
                        }

                        if (data.flowId) {
                            localStorage.setItem("flowId", data.flowId);
                        }

                        const isFlowEnded = handleFlowStatus(data);

                        if (isFlowEnded) {
                            return;
                        }

                        if (data.type == "VIEW") {
                            setComponents(data.data.components || []);
                        } else {
                            handleStepType(data);
                        }
                        setFlowData(data);
                    })
                    .catch((err) => {
                        console.error("Error fetching flow data:", err);
                        setError(err);
                    })
                    .finally(() => setLoading(false));
                }, [ postBody ]);

                useEffect(() => {
                    if (error && error.code) {
                        const errorDetails = getI18nKeyForError(error.code);
                        const errorPageURL = authPortalURL + "/registration_error.do?" + "ERROR_MSG="
                            + errorDetails.message + "&" + "ERROR_DESC=" + errorDetails.description + "&" + "SP_ID="
                            + "<%= Encode.forJavaScript(spId) %>" + "&" + "REG_PORTAL_URL=" + authPortalURL + "/register.do";

                        window.location.href = errorPageURL;
                    }

                    if (flowData && flowData.data && flowData.data.additionalData && flowData.data.additionalData.error) {
                        setFlowError(flowData.data.additionalData.error);
                    }
                }, [ error, flowData && flowData.data && flowData.data.additionalData && flowData.data.additionalData.error ]);

                const handleFlowStatus = (flow) => {
                    if (!flow) return false;

                    switch (flow.flowStatus) {
                        case "INCOMPLETE":
                            return false;

                        case "COMPLETE":
                            localStorage.clear();

                            if (flow.data.url !== null) {
                                window.location.href = flow.data.url;
                            }

                            window.location.href = defaultMyAccountUrl;
                            return true;

                        default:
                            console.log(`Flow status: ${flow.flowStatus}. No special action.`);
                            return false;
                    }
                };

                const handleStepType = (flow) => {
                    if (!flow) return false;

                    switch (flow.type) {
                        case "REDIRECTION":
                            setLoading(true);
                            window.location.href = flow.data.redirectURL;

                        default:
                            console.log(`Flow step type: ${flow.type}. No special action.`);
                    }
                };

                if (loading || (!components || components.length === 0)) {
                    return createElement(
                        "div",
                        { className: `content-container loading ${!loading ? "hidden" : ""}` },
                        createElement(
                            "div",
                            { className: "spinner" }
                        )
                    );
                }

                return createElement(
                    "div",
                    { className: "content-container loaded" },
                    createElement(
                        DynamicContent, {
                            contentData: flowData.data && flowData.data,
                            handleFlowRequest: (actionId, formValues) => {
                                setComponents([]);
                                localStorage.setItem("actionTrigger", actionId);
                                setPostBody({
                                    flowId: flowData.flowId,
                                    actionId,
                                    flowType: "REGISTRATION",
                                    inputs: formValues
                                });
                            },
                            error: flowError
                        }
                    )
                );
            }

            ReactDOM.render(
            createElement(
                I18nProvider,
                { locale: "en-US", translationsObject: <%= translationsJson %> },
                createElement(Content)
            ),
                document.getElementById("react-root")
            );
        });
    </script>
</body>
</html><|MERGE_RESOLUTION|>--- conflicted
+++ resolved
@@ -64,10 +64,7 @@
     String translationsJson = "{}";
     String state = request.getParameter("state");
     String code = request.getParameter("code");
-<<<<<<< HEAD
-=======
     String spId = request.getParameter("spId");
->>>>>>> 8b14783c
 
     try {
         byte[] jsonData = Files.readAllBytes(Paths.get(jsonFilePath));
@@ -169,16 +166,10 @@
                 const baseUrl = "<%= identityServerEndpointContextParam %>";
                 const authenticationEndpoint = baseUrl + "${pageContext.request.contextPath}";
                 const defaultMyAccountUrl = "<%= myaccountUrl %>";
-<<<<<<< HEAD
-                const apiUrl = baseUrl + "${pageContext.request.contextPath}/util/self-registration-api.jsp";
-                const code = "<%= code != null ? code : null %>";
-                const state = "<%= state != null ? state : null %>";
-=======
                 const authPortalURL = "<%= authenticationPortalURL %>";
                 const registrationFlowApiProxyPath = authPortalURL + "/util/self-registration-api.jsp";
                 const code = "<%= Encode.forJavaScript(code) != null ? Encode.forJavaScript(code) : null %>";
                 const state = "<%= Encode.forJavaScript(state) != null ? Encode.forJavaScript(state) : null %>";
->>>>>>> 8b14783c
 
                 const locale = "en-US";
                 const translations = <%= translationsJson %>;
@@ -196,12 +187,8 @@
                     if (code !== "null" && state !== "null") {
                         setPostBody({
                             flowId: savedFlowId,
-<<<<<<< HEAD
-                            actionId: actionTrigger,
-=======
                             flowType: "REGISTRATION",
                             actionId: "",
->>>>>>> 8b14783c
                             inputs: {
                                 code,
                                 state
