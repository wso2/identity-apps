<%--
  ~ Copyright (c) 2023, WSO2 LLC. (https://www.wso2.com).
  ~
  ~ WSO2 LLC. licenses this file to you under the Apache License,
  ~ Version 2.0 (the "License"); you may not use this file except
  ~ in compliance with the License.
  ~ You may obtain a copy of the License at
  ~
  ~    http://www.apache.org/licenses/LICENSE-2.0
  ~
  ~ Unless required by applicable law or agreed to in writing,
  ~ software distributed under the License is distributed on an
  ~ "AS IS" BASIS, WITHOUT WARRANTIES OR CONDITIONS OF ANY
  ~ KIND, either express or implied.  See the License for the
  ~ specific language governing permissions and limitations
  ~ under the License.
--%>

<%@ page language="java" contentType="text/html; charset=UTF-8" pageEncoding="UTF-8" %>
<%@ page import="org.apache.commons.collections.CollectionUtils" %>
<%@ page import="org.wso2.carbon.identity.application.authentication.endpoint.util.EndpointConfigManager" %>
<%@ page import="org.wso2.carbon.identity.application.authentication.endpoint.util.AuthContextAPIClient" %>
<%@ page import="org.wso2.carbon.identity.application.authentication.endpoint.util.Constants" %>
<%@ page import="org.wso2.carbon.identity.core.util.IdentityCoreConstants" %>
<%@ page import="org.wso2.carbon.identity.core.util.IdentityUtil" %>
<%@ page import="static org.wso2.carbon.identity.application.authentication.endpoint.util.Constants.STATUS" %>
<%@ page import="static org.wso2.carbon.identity.application.authentication.endpoint.util.Constants.STATUS_MSG" %>
<%@ page import="static org.wso2.carbon.identity.application.authentication.endpoint.util.Constants.CONFIGURATION_ERROR" %>
<%@ page import="static org.wso2.carbon.identity.application.authentication.endpoint.util.Constants.AUTHENTICATION_MECHANISM_NOT_CONFIGURED" %>
<%@ page import="static org.wso2.carbon.identity.application.authentication.endpoint.util.Constants.ENABLE_AUTHENTICATION_WITH_REST_API" %>
<%@ page import="static org.wso2.carbon.identity.application.authentication.endpoint.util.Constants.ERROR_WHILE_BUILDING_THE_ACCOUNT_RECOVERY_ENDPOINT_URL" %>
<%@ page import="org.wso2.carbon.identity.captcha.util.CaptchaUtil" %>
<%@ page import="org.wso2.carbon.identity.mgt.endpoint.util.IdentityManagementEndpointConstants" %>
<%@ page import="org.wso2.carbon.identity.mgt.endpoint.util.client.CommonDataRetrievalClient" %>
<%@ page import="org.wso2.carbon.identity.mgt.endpoint.util.client.IdentityProviderDataRetrievalClient" %>
<%@ page import="org.wso2.carbon.identity.mgt.endpoint.util.client.IdentityProviderDataRetrievalClientException" %>
<%@ page import="org.wso2.carbon.identity.mgt.endpoint.util.client.PreferenceRetrievalClient" %>
<%@ page import="org.wso2.carbon.identity.mgt.endpoint.util.client.PreferenceRetrievalClientException" %>
<%@ page import="java.io.File" %>
<%@ page import="java.util.ArrayList" %>
<%@ page import="java.util.Arrays" %>
<%@ page import="java.util.Map" %>
<%@ page import="org.apache.commons.collections.MapUtils" %>
<%@ page import="org.owasp.encoder.Encode" %>
<%@ page import="org.wso2.carbon.identity.application.authentication.endpoint.util.AuthenticationEndpointUtil" %>
<%@ taglib prefix="layout" uri="org.wso2.identity.apps.taglibs.layout.controller" %>

<%@ include file="includes/localize.jsp" %>

<%-- Include tenant context --%>
<jsp:directive.include file="includes/init-url.jsp"/>

<%-- Branding Preferences --%>
<jsp:directive.include file="includes/branding-preferences.jsp"/>

<jsp:directive.include file="includes/username-label-resolver.jsp"/>

<%!
    private static final String FIDO_AUTHENTICATOR = "FIDOAuthenticator";
    private static final String MAGIC_LINK_AUTHENTICATOR = "MagicLinkAuthenticator";
    private static final String IWA_AUTHENTICATOR = "IwaNTLMAuthenticator";
    private static final String IS_SAAS_APP = "isSaaSApp";
    private static final String BASIC_AUTHENTICATOR = "BasicAuthenticator";
    private static final String IDENTIFIER_EXECUTOR = "IdentifierExecutor";
    private static final String OPEN_ID_AUTHENTICATOR = "OpenIDAuthenticator";
    private static final String JWT_BASIC_AUTHENTICATOR = "JWTBasicAuthenticator";
    private static final String X509_CERTIFICATE_AUTHENTICATOR = "x509CertificateAuthenticator";
    private static final String GOOGLE_AUTHENTICATOR = "GoogleOIDCAuthenticator";
    private static final String GITHUB_AUTHENTICATOR = "GithubAuthenticator";
    private static final String FACEBOOK_AUTHENTICATOR = "FacebookAuthenticator";
    private static final String OIDC_AUTHENTICATOR = "OpenIDConnectAuthenticator";
    private static final String MICROSOFT_IDP = "Microsoft";
    private static final String ENTERPRISE_USER_LOGIN_AUTHENTICATOR = "EnterpriseIDPAuthenticator";
    private static final String ENTERPRISE_USER_LOGIN_ORG = "EnterpriseIDP_Org";
    private static final String ENTERPRISE_USER_LOGIN_IDP = "EnterpriseIDP";
    private static final String USER_TYPE_ORGANIZATION = "org";
    private static final String USER_TYPE_ASGARDEO = "asg";
    private static final String BACKUP_CODE_AUTHENTICATOR = "backup-code-authenticator";
    private static final String SMS_OTP_AUTHENTICATOR = "sms-otp-authenticator";
    private static final String TOTP_AUTHENTICATOR = "totp";
    private static final String ENTERPRISE_LOGIN_KEY = "isEnterpriseLoginEnabled";
    private static final String ENTERPRISE_API_RELATIVE_PATH = "/api/asgardeo-enterprise-login/v1/business-user-login/";
%>

<%
    String promptAccountLinking = "";
    request.getSession().invalidate();
    String queryString = request.getQueryString();
    Map<String, String> idpAuthenticatorMapping = null;
    if (request.getAttribute(Constants.IDP_AUTHENTICATOR_MAP) != null) {
        idpAuthenticatorMapping = (Map<String, String>) request.getAttribute(Constants.IDP_AUTHENTICATOR_MAP);
    }

    String appName = Encode.forUriComponent(request.getParameter("sp"));
    String userType = request.getParameter("utype");
    String consoleURL = application.getInitParameter("ConsoleURL");

    if ((StringUtils.equals("WSO2_LOGIN_FOR_CONSOLE",appName)
            && !StringUtils.equals(tenantForTheming, IdentityManagementEndpointConstants.SUPER_TENANT))) {
        idpAuthenticatorMapping.put(ENTERPRISE_USER_LOGIN_ORG,ENTERPRISE_USER_LOGIN_AUTHENTICATOR);
    }


    // Redirect to business user login page for tenanted access.
    if (StringUtils.equals("Console",  appName)
            && !StringUtils.equals(IdentityManagementEndpointConstants.SUPER_TENANT, userTenantDomain)
            && !StringUtils.equals(null, userTenantDomain)
            && !StringUtils.equals(userType, USER_TYPE_ASGARDEO)) {

        boolean enterpriseUserloginEnabled = false;
        try {

            // TODO: need to use the "com.wso2.identity.asgardeo.enterprise.login.EnterpriseLoginRetrievalClient" client to retrieve value.
            // EnterpriseLoginRetrievalClient enterpriseLoginRetrievalClient = new EnterpriseLoginRetrievalClient();
            // enterpriseUserloginEnabled = enterpriseLoginRetrievalClient.isEnterpriseLoginEnabled(userTenantDomain);

            CommonDataRetrievalClient commonDataRetrievalClient = new CommonDataRetrievalClient();
            enterpriseUserloginEnabled = commonDataRetrievalClient.checkBooleanProperty(ENTERPRISE_API_RELATIVE_PATH + userTenantDomain,
                                                              null, ENTERPRISE_LOGIN_KEY, false, false);
        } catch (Exception e) {
            // Ignored and send the default value.
        }

        if (enterpriseUserloginEnabled) {
            %>
              <script type="text/javascript">
                document.location = "<%=oauth2AuthorizeURL%>?idp=<%=ENTERPRISE_USER_LOGIN_IDP%>" +
                        "&authenticator=<%=ENTERPRISE_USER_LOGIN_AUTHENTICATOR%>" +
                        "&fidp=EnterpriseIDP" + "&org=<%=userTenantDomain%>" +
                        "&code_challenge_method=<%=Encode.forUriComponent(request.getParameter("code_challenge_method"))%>" +
                        "&code_challenge=<%=Encode.forUriComponent(request.getParameter("code_challenge"))%>" +
                        "&response_type=<%=Encode.forUriComponent(request.getParameter("response_type"))%>" +
                        "&client_id=<%=Encode.forUriComponent(request.getParameter("client_id"))%>" +
                        "&scope=<%=Encode.forUriComponent(request.getParameter("scope"))%>" +
                        "&redirect_uri=<%=Encode.forUriComponent(request.getParameter("redirect_uri"))%>" +
                        "&response_mode=<%=Encode.forUriComponent(request.getParameter("response_mode"))%>";
              </script>
            <%
        }
    }

    String errorMessage = "authentication.failed.please.retry";
    String errorCode = "";
    if(request.getParameter(Constants.ERROR_CODE)!=null){
        errorCode = request.getParameter(Constants.ERROR_CODE) ;
    }
    String loginFailed = "false";

    if (Boolean.parseBoolean(request.getParameter(Constants.AUTH_FAILURE))) {
        loginFailed = "true";
        String error = request.getParameter(Constants.AUTH_FAILURE_MSG);
        // Check the error is not null and whether there is a corresponding value in the resource bundle.
        if (!(StringUtils.isBlank(error)) &&
                !error.equalsIgnoreCase(AuthenticationEndpointUtil.i18n(resourceBundle, error))) {
            errorMessage = error;
        }
    }
%>
<%
    boolean hasFederatedOptions = false;
    boolean hasLocalLoginOptions = false;
    boolean isBackChannelBasicAuth = false;
    List<String> localAuthenticatorNames = new ArrayList<String>();

    if (idpAuthenticatorMapping != null && idpAuthenticatorMapping.get(Constants.RESIDENT_IDP_RESERVED_NAME) != null) {
        String authList = idpAuthenticatorMapping.get(Constants.RESIDENT_IDP_RESERVED_NAME);
        if (authList != null) {
            localAuthenticatorNames = Arrays.asList(authList.split(","));
        }
    }

    String multiOptionURIParam = "";
    if (localAuthenticatorNames.size() > 1 || idpAuthenticatorMapping != null && idpAuthenticatorMapping.size() > 1) {
        String baseURL;
        try {
            baseURL = ServiceURLBuilder.create().addPath(request.getRequestURI()).build().getRelativePublicURL();
        } catch (URLBuilderException e) {
            request.setAttribute(STATUS, AuthenticationEndpointUtil.i18n(resourceBundle, "internal.error.occurred"));
            request.setAttribute(STATUS_MSG, AuthenticationEndpointUtil.i18n(resourceBundle, "error.when.processing.authentication.request"));
            request.getRequestDispatcher("error.do").forward(request, response);
            return;
        }

        // Build the query string using the parameter map since the query string can contain fewer parameters
        // due to parameter filtering.
        String queryParamString = AuthenticationEndpointUtil.resolveQueryString(request.getParameterMap());
        multiOptionURIParam = "&multiOptionURI=" + Encode.forUriComponent(baseURL + queryParamString);
    }

    // Since the BACKUP_CODE_AUTHENTICATOR acts as a recovery option, redirects to relevent authenticator
    if (localAuthenticatorNames.size() == 2
        && localAuthenticatorNames.contains(BACKUP_CODE_AUTHENTICATOR)) {
            if (localAuthenticatorNames.contains(TOTP_AUTHENTICATOR)) {
                String directTo = commonauthURL + "?idp=LOCAL&authenticator=" + TOTP_AUTHENTICATOR + "&sessionDataKey="
                    + Encode.forUriComponent(request.getParameter("sessionDataKey")) + multiOptionURIParam;
                response.sendRedirect(directTo);

                return;
            } else if (localAuthenticatorNames.contains(SMS_OTP_AUTHENTICATOR)) {
                String directTo = commonauthURL + "?idp=LOCAL&authenticator=" + SMS_OTP_AUTHENTICATOR + "&sessionDataKey="
                    + Encode.forUriComponent(request.getParameter("sessionDataKey")) + multiOptionURIParam;
                response.sendRedirect(directTo);

                return;
            }
    }
%>
<%
    boolean reCaptchaEnabled = false;
    if (request.getParameter("reCaptcha") != null && Boolean.parseBoolean(request.getParameter("reCaptcha"))) {
        reCaptchaEnabled = true;
    }

    boolean reCaptchaResendEnabled = false;
    if (request.getParameter("reCaptchaResend") != null && Boolean.parseBoolean(request.getParameter("reCaptchaResend"))) {
        reCaptchaResendEnabled = true;
    }
%>
<%
    String inputType = request.getParameter("inputType");
    String username = null;
    String usernameIdentifier = null;

    if (isIdentifierFirstLogin(inputType)) {
        if (request.getParameter(Constants.USERNAME) != null) {
            username = request.getParameter(Constants.USERNAME);
            usernameIdentifier = request.getParameter(Constants.USERNAME);
            promptAccountLinking = request.getParameter(Constants.PROMPT_FOR_ACCOUNT_LINKING);
        } else {
            String redirectURL = "error.do";
            response.sendRedirect(redirectURL);
            return;
        }
    }

    if (isLoginHintAvailable(inputType)) {
        if (request.getParameter(Constants.LOGIN_HINT) != null) {
            username = request.getParameter(Constants.LOGIN_HINT);
            usernameIdentifier = request.getParameter(Constants.LOGIN_HINT);
        } else {
            String redirectURL = "error.do";
            response.sendRedirect(redirectURL);
            return;
        }
    }

    // Login context request url.
    String sessionDataKey = Encode.forUriComponent(request.getParameter("sessionDataKey"));
    String authenticators = Encode.forUriComponent(request.getParameter("authenticators"));
    String loginContextRequestUrl = logincontextURL + "?sessionDataKey=" + sessionDataKey + "&application="
            + appName + "&authenticators=" + authenticators;
    if (!IdentityTenantUtil.isTenantQualifiedUrlsEnabled()) {
        // We need to send the tenant domain as a query param only in non tenant qualified URL mode.
        loginContextRequestUrl += "&tenantDomain=" + tenantDomain;
    }

    String t = request.getParameter("t");
    String ut = request.getParameter("ut");
    if (StringUtils.isNotBlank(t)) {
        loginContextRequestUrl += "&t=" + t;
    }
    if (StringUtils.isNotBlank(ut)) {
        loginContextRequestUrl += "&ut=" + ut;
    }

    if (StringUtils.isNotBlank(usernameIdentifier)) {
        if (usernameIdentifier.split("@").length == 2
            && (StringUtils.equals(usernameIdentifier.split("@")[1], IdentityManagementEndpointConstants.SUPER_TENANT)
            || StringUtils.equals(usernameIdentifier.split("@")[1], userTenantDomain))) {

            usernameIdentifier = usernameIdentifier.split("@")[0];
        }

        if (usernameIdentifier.split("@").length > 2
            && !StringUtils.equals(usernameIdentifier.split("@")[1], IdentityManagementEndpointConstants.SUPER_TENANT)) {

            usernameIdentifier = usernameIdentifier.split("@")[0] + "@" + usernameIdentifier.split("@")[1];
        }
    }
%>

<%-- Appending locale to self sign up override URL and password recovery override URL --%>
<%
    String localeString = userLocale.toLanguageTag();

    if (!StringUtils.isBlank(selfSignUpOverrideURL)) {
        if (selfSignUpOverrideURL.contains("?")) {
            selfSignUpOverrideURL = selfSignUpOverrideURL.concat("&ui_locales=" + localeString);
        } else {
            selfSignUpOverrideURL = selfSignUpOverrideURL.concat("?ui_locales=" + localeString);
        }
    }

    if (!StringUtils.isBlank(passwordRecoveryOverrideURL)) {
        if (passwordRecoveryOverrideURL.contains("?")) {
            passwordRecoveryOverrideURL = passwordRecoveryOverrideURL.concat("&ui_locales=" + localeString);
        } else {
            passwordRecoveryOverrideURL = passwordRecoveryOverrideURL.concat("?ui_locales=" + localeString);
        }
    }
%>

<%
    String identityMgtEndpointContextURL = application.getInitParameter("IdentityManagementEndpointContextURL");
    String accountRegistrationEndpointContextURL = application.getInitParameter("AccountRegisterEndpointURL");
    String srURLEncodedURL = "";
    Boolean isSelfSignUpEnabledInTenant = false;
    Boolean isUsernameRecoveryEnabledInTenant = false;
    Boolean isPasswordRecoveryEnabledInTenant = false;

    try {
        PreferenceRetrievalClient preferenceRetrievalClient = new PreferenceRetrievalClient();
        isSelfSignUpEnabledInTenant = preferenceRetrievalClient.checkSelfRegistration(userTenant);
        isUsernameRecoveryEnabledInTenant = preferenceRetrievalClient.checkUsernameRecovery(userTenant);
        isPasswordRecoveryEnabledInTenant = preferenceRetrievalClient.checkPasswordRecovery(userTenant);
    } catch (PreferenceRetrievalClientException e) {
        request.setAttribute("error", true);
        request.setAttribute("errorMsg", AuthenticationEndpointUtil
                        .i18n(resourceBundle, "something.went.wrong.contact.admin"));
        IdentityManagementEndpointUtil.addErrorInformation(request, e);
        request.getRequestDispatcher("error.jsp").forward(request, response);
        return;
    }

    if (isSelfSignUpEnabledInTenant && isSelfSignUpEnabledInTenantPreferences) {
        if (StringUtils.isBlank(identityMgtEndpointContextURL)) {
            try {
                identityMgtEndpointContextURL = ServiceURLBuilder.create().addPath(ACCOUNT_RECOVERY_ENDPOINT).build()
                        .getAbsolutePublicURL();
            } catch (URLBuilderException e) {
                request.setAttribute(STATUS, AuthenticationEndpointUtil.i18n(resourceBundle, CONFIGURATION_ERROR));
                request.setAttribute(STATUS_MSG, AuthenticationEndpointUtil
                        .i18n(resourceBundle, ERROR_WHILE_BUILDING_THE_ACCOUNT_RECOVERY_ENDPOINT_URL));
                request.getRequestDispatcher("error.do").forward(request, response);
                return;
            }
        }
        if (StringUtils.isBlank(accountRegistrationEndpointContextURL)
                || !(StringUtils.equals(tenantForTheming, IdentityManagementEndpointConstants.SUPER_TENANT))) {
            accountRegistrationEndpointContextURL = identityMgtEndpointContextURL + ACCOUNT_RECOVERY_ENDPOINT_REGISTER;
        }
        // For self sign-up build the normal callback URL.
        String srURI = ServiceURLBuilder.create().addPath(AUTHENTICATION_ENDPOINT_LOGIN).build().getAbsolutePublicURL();
        String srprmstr = URLDecoder.decode(((String) request.getAttribute(JAVAX_SERVLET_FORWARD_QUERY_STRING)), UTF_8);
        String srURLWithoutEncoding = srURI + "?" + srprmstr;
        srURLEncodedURL= URLEncoder.encode(srURLWithoutEncoding, UTF_8);
    }
%>

<%
    String insightsAppIdentifier = request.getParameter("client_id");
    String insightsTenantIdentifier = userTenant;

    if (!Boolean.parseBoolean(request.getParameter(IS_SAAS_APP))) {
        insightsAppIdentifier = "business-app";
    }
    else if (!StringUtils.isEmpty(insightsAppIdentifier)) {
        insightsAppIdentifier = StringUtils.lowerCase(insightsAppIdentifier).replace("_", "-");
    }

    String restrictedBrowsersForGOT = "";
    if (StringUtils.isNotBlank(EndpointConfigManager.getGoogleOneTapRestrictedBrowsers())) {
        restrictedBrowsersForGOT = EndpointConfigManager.getGoogleOneTapRestrictedBrowsers();
    }
%>


<!doctype html>
<html lang="en-US">
<head>
    <%-- header --%>
    <%
        File headerFile = new File(getServletContext().getRealPath("extensions/header.jsp"));
        if (headerFile.exists()) {
    %>
        <jsp:include page="extensions/header.jsp"/>
    <% } else { %>
        <jsp:include page="includes/header.jsp"/>
    <% } %>

    <%-- analytics --%>
    <%
        File analyticsFile = new File(getServletContext().getRealPath("extensions/analytics.jsp"));
        if (analyticsFile.exists()) {
    %>
        <jsp:include page="extensions/analytics.jsp"/>
    <% } else { %>
        <jsp:include page="includes/analytics.jsp"/>
    <% } %>

    <%
        if (reCaptchaEnabled || reCaptchaResendEnabled) {
            String reCaptchaAPI = CaptchaUtil.reCaptchaAPIURL();
    %>
        <script src='<%=(reCaptchaAPI)%>'></script>
    <%
        }
    %>
</head>
<body class="login-portal layout authentication-portal-layout" onload="checkSessionKey()">
    <% request.setAttribute("pageName", "sign-in"); %>
    <% if (new File(getServletContext().getRealPath("extensions/timeout.jsp")).exists()) { %>
        <jsp:include page="extensions/timeout.jsp"/>
    <% } else { %>
        <jsp:include page="util/timeout.jsp"/>
    <% } %>

    <layout:main layoutName="<%= layout %>" layoutFileRelativePath="<%= layoutFileRelativePath %>" data="<%= layoutData %>" >
        <layout:component componentName="ProductHeader">
            <%
                if (StringUtils.equals(tenantForTheming, IdentityManagementEndpointConstants.SUPER_TENANT) &&
                StringUtils.equals("true", promptAccountLinking)) {
            %>
                    <div class="theme-icon inline auto transparent product-logo portal-logo">
                        <img src="libs/themes/default/assets/images/illustrations/login-illustration.svg" alt="Logo" />
                    </div>
            <% } %>
            <%-- product-title --%>
            <%
                File productTitleFile = new File(getServletContext().getRealPath("extensions/product-title.jsp"));
                if (productTitleFile.exists()) {
            %>
                <jsp:include page="extensions/product-title.jsp"/>
            <% } else { %>
                <jsp:include page="includes/product-title.jsp"/>
            <% } %>
        </layout:component>
        <layout:component componentName="MainSection">
            <div class="ui segment">
                <h3 class="ui header">
                    <%  if (Boolean.parseBoolean(promptAccountLinking)) { %>
                        <%=AuthenticationEndpointUtil.i18n(resourceBundle, "account.linking") %>
                    <% } else if (isIdentifierFirstLogin(inputType) || isLoginHintAvailable(inputType)) { %>
                        <%=AuthenticationEndpointUtil.i18n(resourceBundle, "welcome") %>
                    <% } else { %>
                        <%= i18n(resourceBundle, customText, "login.heading") %>
                    <% } %>
                </h3>

                <%  if (Boolean.parseBoolean(promptAccountLinking)) { %>
                    <p class="account-linking ui-label">
                        <%=AuthenticationEndpointUtil.i18n(resourceBundle, "account.linking.proceed") %>
                    </p>
                <% } %>

                <% if (isIdentifierFirstLogin(inputType) || isLoginHintAvailable(inputType)) {

                    // Remove userstore domain from the username.
                    String[] usernameSplitItems = usernameIdentifier.split("/");
                    String sanitizeUserName = usernameSplitItems[usernameSplitItems.length - 1];
                %>
                <div class="identifier-container">
                    <img
                        class="ui image mr-1"
                        alt="Username Icon"
                        role="presentation"
                        src="libs/themes/default/assets/images/user.svg">
                    <span id="user-name-label"
                            class="ellipsis"
                            data-position="top left"
                            data-variation="inverted"
                            data-content="<%=sanitizeUserName%>">
                        <%=sanitizeUserName%>
                    </span>
                </div>
                <% } %>

                <div class="segment-form">
                    <%
                        if (localAuthenticatorNames.size() > 0) {
                            if (localAuthenticatorNames.contains(OPEN_ID_AUTHENTICATOR)) {
                                hasLocalLoginOptions = true;
                    %>
                        <%@ include file="openid.jsp" %>
                    <%
                        } else if (localAuthenticatorNames.contains(IDENTIFIER_EXECUTOR)) {
                            hasLocalLoginOptions = true;
                    %>
                        <%@ include file="identifierauth.jsp" %>
                    <%
                        } else if (localAuthenticatorNames.contains(JWT_BASIC_AUTHENTICATOR) ||
                            localAuthenticatorNames.contains(BASIC_AUTHENTICATOR)) {
                            hasLocalLoginOptions = true;
                            boolean includeBasicAuth = true;
                            if (localAuthenticatorNames.contains(JWT_BASIC_AUTHENTICATOR)) {
                                if (Boolean.parseBoolean(application.getInitParameter(ENABLE_AUTHENTICATION_WITH_REST_API))) {
                                    isBackChannelBasicAuth = true;
                                } else {
                                    String redirectURL = "error.do?" + STATUS + "=" + CONFIGURATION_ERROR + "&" +
                                            STATUS_MSG + "=" + AUTHENTICATION_MECHANISM_NOT_CONFIGURED;
                                    response.sendRedirect(redirectURL);
                                    return;
                                }
                            } else if (localAuthenticatorNames.contains(BASIC_AUTHENTICATOR)) {
                                isBackChannelBasicAuth = false;
                            if (TenantDataManager.isTenantListEnabled() && Boolean.parseBoolean(request.getParameter(IS_SAAS_APP))) {
                                includeBasicAuth = false;
                    %>
                                <%@ include file="tenantauth.jsp" %>
                    <%
                            }
                        }
                                if (includeBasicAuth) {
                                    %>
                                        <%@ include file="basicauth.jsp" %>
                                    <%
                                }
                            }
                        }
                    %>
                    <%if (idpAuthenticatorMapping != null &&
                            idpAuthenticatorMapping.get(Constants.RESIDENT_IDP_RESERVED_NAME) != null) { %>

                    <%} %>
                    <%
                        if ((hasLocalLoginOptions && localAuthenticatorNames.size() > 1) || (!hasLocalLoginOptions)
                                || (hasLocalLoginOptions && idpAuthenticatorMapping != null && idpAuthenticatorMapping.size() > 1)) {
                    %>
                    <% if (localAuthenticatorNames.contains(BASIC_AUTHENTICATOR) ||
                            localAuthenticatorNames.contains(IDENTIFIER_EXECUTOR)) { %>
                    <div class="ui horizontal divider">
                        <%=AuthenticationEndpointUtil.i18n(resourceBundle, "or")%>
                    </div>
                    <% } %>
                    <div class="field">
                        <div class="ui vertical ui center aligned segment form">
                            <%
                                int iconId = 0;
                                if (idpAuthenticatorMapping != null) {
                                    boolean isEnterpriseUserLogin = false;
                                    boolean isOrgEnterpriseUserLogin = false;
                                for (Map.Entry<String, String> idpEntry : idpAuthenticatorMapping.entrySet()) {
                                    iconId++;
                                    if (!idpEntry.getKey().equals(Constants.RESIDENT_IDP_RESERVED_NAME)) {
                                        String idpName = idpEntry.getKey();
                                        String idpDisplayName = idpName;
                                        boolean isHubIdp = false;
                                        boolean isGoogleIdp = false;
                                        boolean isGitHubIdp = false;
                                        boolean isFacebookIdp = false;
                                        boolean isMicrosoftIdp = false;
                                        boolean isGoogleOneTap = true;

                                        String GOOGLE_CLIENT_ID = "";
                                        String GOOGLE_CALLBACK_URL = "";
                                        boolean GOOGLE_ONE_TAP_ENABLED = false;

                                        if (idpName.endsWith(".hub")) {
                                            isHubIdp = true;
                                            idpName = idpName.substring(0, idpName.length() - 4);
                                        }
                                        if (GOOGLE_AUTHENTICATOR.equals(idpEntry.getValue())) {
                                            isGoogleIdp = true;
                                            IdentityProviderDataRetrievalClient identityProviderDataRetrievalClient =
                                                new IdentityProviderDataRetrievalClient();
                                            List<String> configKeys = new ArrayList<>();
                                            configKeys.add("ClientId");
                                            configKeys.add("callbackUrl");
                                            configKeys.add("IsGoogleOneTapEnabled");

                                            try {
                                                Map<String,String> idpConfigMap =
                                                    identityProviderDataRetrievalClient.getFederatedIdpConfigs(
                                                        tenantDomain, GOOGLE_AUTHENTICATOR, idpName, configKeys);
                                                if (MapUtils.isNotEmpty(idpConfigMap)) {
                                                    GOOGLE_CLIENT_ID = idpConfigMap.get("ClientId");
                                                    GOOGLE_CALLBACK_URL = idpConfigMap.get("callbackUrl");
                                                    GOOGLE_ONE_TAP_ENABLED = Boolean.parseBoolean(idpConfigMap.get("IsGoogleOneTapEnabled"));
                                                }
                                            } catch (IdentityProviderDataRetrievalClientException e) {
                                                // Exception is ignored.
                                            }
                                        }
                                        if (StringUtils.equals(idpEntry.getValue(),GITHUB_AUTHENTICATOR)) {
                                            isGitHubIdp = true;
                                        }
                                        if (StringUtils.equals(idpEntry.getValue(), FACEBOOK_AUTHENTICATOR)) {
                                            isFacebookIdp = true;
                                        }
                                        if (StringUtils.equals(idpEntry.getValue(), OIDC_AUTHENTICATOR)) {
                                            if (StringUtils.equals(idpName, MICROSOFT_IDP)) {
                                                isMicrosoftIdp = true;
                                            }
                                        }
                                        if (StringUtils.equals(idpEntry.getValue(), ENTERPRISE_USER_LOGIN_AUTHENTICATOR)) {
                                            if (StringUtils.equals(userTenantDomain, IdentityManagementEndpointConstants.SUPER_TENANT) ||
                                                    StringUtils.equals(userTenantDomain, null)) {
                                                continue;
                                            } else if (StringUtils.equals(idpName, ENTERPRISE_USER_LOGIN_ORG)) {
                                                isOrgEnterpriseUserLogin = true;
                                            } else {
                                                isEnterpriseUserLogin = true;
                                            }
                                            continue;
                                        }
                                        if (isHubIdp || isGitHubIdp || isGoogleIdp || isFacebookIdp || isMicrosoftIdp) {
                                            hasFederatedOptions = true;
                                        }
                                        // Uses the `IdentityProviderDataRetrievalClient` to get the IDP image.
                                        // TODO: Use this approach for Google, GitHub etc. since it's not scalable.
                                        // Might Need to fix E2E suite as well.
                                        String imageURL = "libs/themes/default/assets/images/identity-providers/enterprise-idp-illustration.svg";
                                        try {
                                            IdentityProviderDataRetrievalClient identityProviderDataRetrievalClient = new IdentityProviderDataRetrievalClient();
                                            imageURL = identityProviderDataRetrievalClient.getIdPImage(tenantDomain, idpName);
                                        } catch (IdentityProviderDataRetrievalClientException e) {
                                            // Exception is ignored and the default `imageURL` value will be used as a fallback.
                                        }
                                        // If any IdP's name starts with `Sign in with`, then we need to remove the `Sign in with` part.
                                        // If not, the UI will look weird with labels like `Sign in with Sign In With Google`.
                                        String EXTERNAL_CONNECTION_PREFIX = "sign in with";
                                        if (StringUtils.startsWithIgnoreCase(idpDisplayName, EXTERNAL_CONNECTION_PREFIX)) {
                                            idpDisplayName = idpDisplayName.substring(EXTERNAL_CONNECTION_PREFIX.length());
                                        }
                            %>
                                <% if (isHubIdp) { %>
                                    <div class="field">
                                        <button class="ui labeled icon button fluid isHubIdpPopupButton" id="icon-<%=iconId%>">
                                            <%=AuthenticationEndpointUtil.i18n(resourceBundle, "sign.in.with")%> <strong><%=Encode.forHtmlContent(idpDisplayName)%></strong>
                                        </button>
                                        <div class="ui flowing popup transition hidden isHubIdpPopup">
                                            <h5 class="font-large"><%=AuthenticationEndpointUtil.i18n(resourceBundle,"sign.in.with")%>
                                                <%=Encode.forHtmlContent(idpDisplayName)%></h5>
                                            <div class="content">
                                                <form class="ui form">
                                                    <div class="field">
                                                        <input id="domainName" class="form-control" type="text"
                                                            placeholder="<%=AuthenticationEndpointUtil.i18n(resourceBundle, "domain.name")%>">
                                                    </div>
                                                    <input type="button" class="ui button primary"
                                                        onClick="javascript: myFunction('<%=idpName%>','<%=idpEntry.getValue()%>','domainName')"
                                                        value="<%=AuthenticationEndpointUtil.i18n(resourceBundle,"go")%>"/>
                                                </form>
                                            </div>
                                        </div>
                                    </div>
                                    <br>
                                <%} else if (isGoogleIdp) { %>
                                    <div class="social-login blurring social-dimmer">
                                        <div
                                            class="ui basic segment google-one-tap-loader"
                                            id="googleSignInLoading"
                                            data-testid="login-page-sign-in-with-google-loader"
                                        >
                                            <div class="ui active inverted dimmer">
                                                <div class="ui small loader"></div>
                                            </div>
                                        </div>
                                        <div class="field" id="googleSignIn" style="display: none;">
                                            <button type="button"
                                                    class="ui button"
                                                    data-testid="login-page-sign-in-with-google"
                                                    onclick="handleNoDomain(this,
                                                                '<%=Encode.forJavaScriptAttribute(Encode.forUriComponent(idpName))%>',
                                                                '<%=Encode.forJavaScriptAttribute(Encode.forUriComponent(idpEntry.getValue()))%>')"
                                            >
                                                <img
                                                    class="ui image"
                                                    src="libs/themes/default/assets/images/identity-providers/google-idp-illustration.svg"
                                                    alt="Google Login icon"
                                                    role="presentation">
                                                <span><%=AuthenticationEndpointUtil.i18n(resourceBundle, "sign.in.with")%> <%=Encode.forHtmlContent(idpDisplayName)%></span>
                                            </button>
                                        </div>
                                    </div>

                                    <% if (GOOGLE_ONE_TAP_ENABLED) { %>

                                        <script src="https://accounts.google.com/gsi/client" async defer></script>

                                        <div id="google_parent" class="google-one-tap-container"></div>

                                        <form action="<%=GOOGLE_CALLBACK_URL%>" method="post" id="googleOneTapForm" style="display: none;">
                                            <input type="hidden" name="state" value="<%=Encode.forHtmlAttribute(request.getParameter("sessionDataKey"))%>"/>
                                            <input type="hidden" name="idp" value="<%=idpName%>"/>
                                            <input type="hidden" name="authenticator"  value="<%=idpEntry.getValue()%>"/>
                                            <input type="hidden" name="one_tap_enabled"  value="true"/>
                                            <input type="hidden" name="internal_submission"  value="true"/>
                                            <input type="hidden" name="credential" id="credential"/>
                                        </form>

                                        <script>

                                            if (navigator) {
                                                var userAgent = navigator.userAgent;
                                                var browserName = void 0;
                                                var restrictedBrowsersForGOT = "<%=restrictedBrowsersForGOT%>";

                                                if (userAgent.match(/chrome|chromium|crios/i)) {
                                                    browserName = "chrome";
                                                } else if (userAgent.match(/firefox|fxios/i)) {
                                                    browserName = "firefox";
                                                } else if (userAgent.match(/safari/i)) {
                                                    browserName = "safari";
                                                } else if (userAgent.match(/opr\//i)) {
                                                    browserName = "opera";
                                                } else if (userAgent.match(/edg/i)) {
                                                    browserName = "edge";
                                                } else {
                                                    browserName = "No browser detection";
                                                }

                                                if (restrictedBrowsersForGOT !== null
                                                    && restrictedBrowsersForGOT.trim() !== ''
                                                    && restrictedBrowsersForGOT.toLowerCase().includes(browserName)) {
                                                        document.getElementById("googleSignInLoading").style.display = "none";
                                                        document.getElementById("googleSignIn").style.display = "block";
                                                } else {
                                                    window.onload = function callGoogleOneTap() {
                                                        google.accounts.id.initialize({
                                                            client_id: "<%=Encode.forJavaScriptAttribute(GOOGLE_CLIENT_ID)%>",
                                                            prompt_parent_id: "google_parent",
                                                            cancel_on_tap_outside: false,
                                                            nonce: "<%=Encode.forJavaScriptAttribute(request.getParameter("sessionDataKey"))%>",
                                                            callback: handleCredentialResponse
                                                        });
                                                        google.accounts.id.prompt((notification) => {
                                                             onMoment(notification);
                                                        });
                                                    }
                                                }
                                            }
                                        </script>
                                    <%} else {%>
                                        <script>
                                           document.getElementById("googleSignInLoading").style.display = "none";
                                           document.getElementById("googleSignIn").style.display = "block";
                                        </script>
                                    <%} %>
                                    <br>
                                <% } else if (isGitHubIdp) { %>
                                    <div class="social-login blurring social-dimmer">
                                        <div class="field">
                                                <button type="button"
                                                        class="ui button"
                                                        data-testid="login-page-sign-in-with-github"
                                                        onclick="handleNoDomain(this,
                                                            '<%=Encode.forJavaScriptAttribute(Encode.forUriComponent(idpName))%>',
                                                            '<%=Encode.forJavaScriptAttribute(Encode.forUriComponent(idpEntry.getValue()))%>')"
                                                >
                                                <img
                                                    class="ui image"
                                                    src="libs/themes/default/assets/images/identity-providers/github-idp-illustration.svg"
                                                    alt="Github login icon"
                                                    role="presentation">
                                                <span><%=AuthenticationEndpointUtil.i18n(resourceBundle, "sign.in.with")%> <%=Encode.forHtmlContent(idpDisplayName)%></span>
                                            </button>
                                        </div>
                                    </div>
                                    <br>
                                <% } else if (isFacebookIdp) { %>
                                    <div class="social-login blurring social-dimmer">
                                        <div class="field">
                                                <button
                                                type="button"
                                                class="ui button"
                                                data-testid="login-page-sign-in-with-facebook"
                                                onclick="handleNoDomain(this,
                                                    '<%=Encode.forJavaScriptAttribute(Encode.forUriComponent(idpName))%>',
                                                    '<%=Encode.forJavaScriptAttribute(Encode.forUriComponent(idpEntry.getValue()))%>')"
                                                >
                                                <img
                                                    class="ui image"
                                                    src="libs/themes/default/assets/images/identity-providers/facebook-idp-illustration.svg"
                                                    alt="Facebook login icon"
                                                    role="presentation">
                                                <span><%=AuthenticationEndpointUtil.i18n(resourceBundle, "sign.in.with")%> <%=Encode.forHtmlContent(idpDisplayName)%></span>
                                            </button>
                                        </div>
                                    </div>
                                    <br>
                                <% } else if (isMicrosoftIdp) { %>
                                    <div class="social-login blurring social-dimmer">
                                    <div class="field">
                                        <button
                                                type="button"
                                                class="ui button"
                                                data-testid="login-page-sign-in-with-microsoft"
                                                onclick="handleNoDomain(this,
                                                    '<%=Encode.forJavaScriptAttribute(Encode.forUriComponent(idpName))%>',
                                                    '<%=Encode.forJavaScriptAttribute(Encode.forUriComponent(idpEntry.getValue()))%>')"
                                        >
                                                <img
                                                    class="ui image"
                                                    src="libs/themes/default/assets/images/identity-providers/microsoft-idp-illustration.svg"
                                                    alt="Microsoft login icon"
                                                    role="presentation">
                                                <span><%=AuthenticationEndpointUtil.i18n(resourceBundle, "sign.in.with")%> <%=Encode.forHtmlContent(idpDisplayName)%></span>
                                        </button>
                                        </div>
                                    </div>
                                    <br>
                                    <% } else { %>
                                    <div class="social-login blurring social-dimmer">
                                        <div class="field">
                                            <button
                                                id="icon-<%=iconId%>"
                                                type="button"
                                                class="ui button"
                                                data-testid='login-page-sign-in-with-<%=Encode.forHtmlContent(idpName)%>'
                                                onclick="handleNoDomain(this,
                                                    '<%=Encode.forJavaScriptAttribute(Encode.forUriComponent(idpName))%>',
                                                    '<%=Encode.forJavaScriptAttribute(Encode.forUriComponent(idpEntry.getValue()))%>')"
                                                >
                                                    <img
                                                        role="presentation"
                                                        alt="sign-in-with-<%=Encode.forHtmlContent(idpName)%> icon"
                                                        class="ui image"
                                                        src="<%=Encode.forHtmlAttribute(imageURL)%>">
                                                    <span><%=AuthenticationEndpointUtil.i18n(resourceBundle, "sign.in.with")%> <%=Encode.forHtmlContent(idpDisplayName)%></span>
                                            </button>
                                        </div>
                                    </div>
                                    <br>
                                <% } %>
                            <% } else if (localAuthenticatorNames.size() > 0) {
                                if (localAuthenticatorNames.contains(IWA_AUTHENTICATOR)) {
                            %>
                            <div class="field">
                                <button class="ui blue labeled icon button fluid"
                                    onclick="handleNoDomain(this,
                                        '<%=Encode.forJavaScriptAttribute(Encode.forUriComponent(idpEntry.getKey()))%>',
                                        'IWAAuthenticator')"
                                    id="icon-<%=iconId%>"
                                    title="<%=AuthenticationEndpointUtil.i18n(resourceBundle, "sign.in.with")%> IWA">
                                    <%=AuthenticationEndpointUtil.i18n(resourceBundle, "sign.in.with")%> <strong>IWA</strong>
                                </button>
                            </div>
                            <%
                                }
                                if (localAuthenticatorNames.contains(X509_CERTIFICATE_AUTHENTICATOR)) {
                            %>
                            <div class="field">
                                <button class="ui grey labeled icon button fluid"
                                    onclick="handleNoDomain(this,
                                        '<%=Encode.forJavaScriptAttribute(Encode.forUriComponent(idpEntry.getKey()))%>',
                                        'x509CertificateAuthenticator')"
                                    id="icon-<%=iconId%>"
                                    title="<%=AuthenticationEndpointUtil.i18n(resourceBundle, "sign.in.with")%> X509 Certificate">
                                    <i class="certificate icon"></i>
                                    <%=AuthenticationEndpointUtil.i18n(resourceBundle, "sign.in.with")%> <strong>x509 Certificate</strong>
                                </button>
                            </div>
                            <%
                                }
                                if (localAuthenticatorNames.contains(FIDO_AUTHENTICATOR)) {
                            %>
                            <div class="social-login blurring social-dimmer">
                                <div class="field">
                                    <button class="ui button" onclick="handleNoDomain(this,
                                        '<%=Encode.forJavaScriptAttribute(Encode.forUriComponent(idpEntry.getKey()))%>',
                                        'FIDOAuthenticator')" id="icon-<%=iconId%>"
                                        title="<%=AuthenticationEndpointUtil.i18n(resourceBundle, "sign.in.with")%>
                                            <%=AuthenticationEndpointUtil.i18n(resourceBundle, "fido.authenticator" )%>"
                                        data-componentid="login-page-sign-in-with-fido"
                                    >
<<<<<<< HEAD
                                        <img 
                                            class="ui image" 
                                            src="libs/themes/default/assets/images/authenticators/fido-passkey-black.svg" 
                                            alt="Fido Logo" 
=======
                                        <img
                                            class="ui image"
                                            src="libs/themes/default/assets/images/icons/fingerprint.svg"
                                            alt="Fido Logo"
>>>>>>> 0fcaa833
                                            role="presentation" />
                                        <span>
                                            <%=AuthenticationEndpointUtil.i18n(resourceBundle, "sign.in.with" )%>
                                            <%=AuthenticationEndpointUtil.i18n(resourceBundle, "fido.authenticator" )%>
                                        </span>

                                    </button>
                                </div>
                            </div>
                            <br />
                            <%
                                }
                                    if (localAuthenticatorNames.contains(MAGIC_LINK_AUTHENTICATOR)) {
                            %>
                            <div class="social-login blurring social-dimmer">
                                <div class="field">
                                    <button class="ui secondary button" onclick="handleNoDomain(this,
                                        '<%=Encode.forJavaScriptAttribute(Encode.forUriComponent(idpEntry.getKey()))%>',
                                        '<%=MAGIC_LINK_AUTHENTICATOR%>')" id="icon-<%=iconId%>"
                                        title="<%=AuthenticationEndpointUtil.i18n(resourceBundle, "sign.in.with")%>
                                            <%=AuthenticationEndpointUtil.i18n(resourceBundle, "magic.link" )%>"
                                        data-componentid="login-page-sign-in-with-magic-link">
                                        <img
                                            class="ui image"
                                            src="libs/themes/default/assets/images/icons/magic-link-icon.svg"
                                            alt="Magic Link Logo"
                                            role="presentation" />
                                        <span>
                                            <%=AuthenticationEndpointUtil.i18n(resourceBundle, "sign.in.with" )%>
                                            <%=AuthenticationEndpointUtil.i18n(resourceBundle, "magic.link" )%>
                                        </span>

                                    </button>
                                </div>
                            </div>
                            <br />
                            <%
                                }
                                if (localAuthenticatorNames.contains("totp")) {
                            %>
                                <div class="social-login blurring social-dimmer">
                                <div class="field">
                                        <button
                                            type="button"
                                            id="icon-<%=iconId%>"
                                            class="ui button secondary"
                                            data-testid="login-page-sign-in-with-totp"
                                            onclick="handleNoDomain(this,
                                                '<%=Encode.forJavaScriptAttribute(Encode.forUriComponent(idpEntry.getKey()))%>',
                                                'totp')"
                                        >
                                        <img
                                            class="ui image"
                                            src="libs/themes/default/assets/images/icons/outline-icons/clock-outline.svg"
                                            alt="TOTP Logo"
                                            role="presentation">
                                        <span><%=AuthenticationEndpointUtil.i18n(resourceBundle, "totp.authenticator")%></span>
                                    </button>
                                </div>
                            </div>
                            <br>
                            <%
                                }
                                if (localAuthenticatorNames.contains("sms-otp-authenticator")) {
                            %>
                                <div class="social-login blurring social-dimmer">
                                <div class="field">
                                        <button
                                            type="button"
                                            id="icon-<%=iconId%>"
                                            class="ui button"
                                            data-testid="login-page-sign-in-with-sms-otp-authenticator"
                                            onclick="handleNoDomain(this,
                                                '<%=Encode.forJavaScriptAttribute(Encode.forUriComponent(idpEntry.getKey()))%>',
                                                'sms-otp-authenticator')"
                                        >
                                        <img class="ui image" src="libs/themes/default/assets/images/icons/sms-icon.svg">
                                        <span><%=AuthenticationEndpointUtil.i18n(resourceBundle, "sms-otp-authenticator.authenticator")%></span>
                                    </button>
                                </div>
                            </div>
                            <br>
                            <%
                                        }
                                if (localAuthenticatorNames.contains("email-otp-authenticator")) {
                            %>
                                <div class="social-login blurring social-dimmer">
                                <div class="field">
                                        <button
                                            type="button"
                                            id="icon-<%=iconId%>"
                                            class="ui button secondary"
                                            data-testid="login-page-sign-in-with-email-otp"
                                            onclick="handleNoDomain(this,
                                                    '<%=Encode.forJavaScriptAttribute(Encode.forUriComponent(idpEntry.getKey()))%>',
                                                    'email-otp-authenticator')"
                                        >
                                        <img
                                            class="ui image"
                                            src="libs/themes/default/assets/images/icons/solid-icons/email-solid.svg"
                                            alt="Email OTP Logo"
                                            role="presentation">
                                        <span><%=AuthenticationEndpointUtil.i18n(resourceBundle, "email.otp.authenticator")%></span>
                                    </button>
                                </div>
                            </div>
                            <br>
                            <%
                                        }
                                    }
                                }
                                if (isOrgEnterpriseUserLogin) { %>
                                        <div class="social-login blurring social-dimmer">
                                            <div class="field">
                                                <button
                                                    id="org-continue-button"
                                                    type="button"
                                                    class="ui button"
                                                    data-testid='login-page-sign-in-with-<%=Encode.forHtmlContent(ENTERPRISE_USER_LOGIN_ORG)%>'
                                                    onclick="handleOrgEnterpriseIdp(this,
                                                        '<%=Encode.forJavaScriptAttribute(Encode.forUriComponent(ENTERPRISE_USER_LOGIN_ORG))%>',
                                                        '<%=Encode.forJavaScriptAttribute(Encode.forUriComponent(ENTERPRISE_USER_LOGIN_AUTHENTICATOR))%>',
                                                        '<%=Encode.forJavaScriptAttribute(Encode.forUriComponent(userTenantDomain))%>')"
                                                    >
                                                        <img class="ui image" src="libs/themes/default/assets/images/branding/asgardeo-trifacta.svg">
                                                        <span><%=Encode.forHtmlContent("Continue With Asgardeo")%></span>
                                                </button>
                                            </div>
                                        </div>
                                    <% } else if (isEnterpriseUserLogin && StringUtils.equals(userType, USER_TYPE_ASGARDEO)) { %>
                                        <div class="social-login blurring social-dimmer">
                                            <div class="field">
                                                <button
                                                    id="asgardeo-continue-button"
                                                    type="button"
                                                    class="ui button"
                                                    data-testid='login-page-sign-in-with-<%=Encode.forHtmlContent(ENTERPRISE_USER_LOGIN_IDP)%>'
                                                    onclick="handleEnterpriseIdp(this,
                                                        '<%=Encode.forJavaScriptAttribute(Encode.forUriComponent(ENTERPRISE_USER_LOGIN_IDP))%>',
                                                        '<%=Encode.forJavaScriptAttribute(Encode.forUriComponent(ENTERPRISE_USER_LOGIN_AUTHENTICATOR))%>',
                                                        '<%=Encode.forJavaScriptAttribute(Encode.forUriComponent(userTenantDomain))%>')"
                                                    >
                                                        <img class="ui image" src="libs/themes/default/assets/images/identity-providers/enterprise-idp-illustration.svg">
                                                        <span><%=Encode.forHtmlContent("Continue With Organization")%></span>
                                                </button>
                                            </div>
                                        </div>
                                    <% }
                            } %>
                            </div>
                        </div>
                    <% }
                    String clientId = request.getParameter("client_id");
                    String urlParameters = "";
                    if ((StringUtils.equals("CONSOLE",clientId)
                            || (StringUtils.equals("MY_ACCOUNT",clientId)
                            && StringUtils.equals(tenantForTheming, IdentityManagementEndpointConstants.SUPER_TENANT)))
                            && !StringUtils.equals("true", promptAccountLinking)) {
                            String recoveryEPAvailable = application.getInitParameter("EnableRecoveryEndpoint");
                            String enableSelfSignUpEndpoint = application.getInitParameter("EnableSelfSignUpEndpoint");
                            Boolean isRecoveryEPAvailable = false;
                            Boolean isSelfSignUpEPAvailable = false;
                            String urlEncodedURL = "";
                            if (StringUtils.isNotBlank(recoveryEPAvailable)) {
                                isRecoveryEPAvailable = Boolean.valueOf(recoveryEPAvailable);
                            } else {
                                isRecoveryEPAvailable = isRecoveryEPAvailable();
                            }
                            if (StringUtils.isNotBlank(enableSelfSignUpEndpoint)) {
                                isSelfSignUpEPAvailable = Boolean.valueOf(enableSelfSignUpEndpoint);
                            } else {
                                isSelfSignUpEPAvailable = isSelfSignUpEPAvailable();
                            }
                            if (isRecoveryEPAvailable || isSelfSignUpEPAvailable) {
                                if (StringUtils.equals("business-app", insightsAppIdentifier)) {
                                    String scheme = request.getScheme();
                                    String serverName = request.getServerName();
                                    int serverPort = request.getServerPort();
                                    String uri = (String) request.getAttribute(JAVAX_SERVLET_FORWARD_REQUEST_URI);
                                    String prmstr = (String) request.getAttribute(JAVAX_SERVLET_FORWARD_QUERY_STRING);
                                    String urlWithoutEncoding = scheme + "://" +serverName + ":" + serverPort + uri + "?" + prmstr;
                                    urlEncodedURL = URLEncoder.encode(urlWithoutEncoding, UTF_8);
                                    urlParameters = prmstr;
                                } else {
                                    urlParameters = "utm_source=" + insightsAppIdentifier;
                                }
                                if (StringUtils.isBlank(accountRegistrationEndpointContextURL)) {
                                    accountRegistrationEndpointContextURL = identityMgtEndpointContextURL + ACCOUNT_RECOVERY_ENDPOINT_REGISTER;
                                }
                            }
                        %>
                            <div class="mt-4">
                                <div class="mt-3 external-link-container text-small">
                                    <%=AuthenticationEndpointUtil.i18n(resourceBundle, "dont.have.an.account")%>
                                    <a
                                        onclick="handleSignupClick()"
                                        href="<%=getRegistrationUrl(accountRegistrationEndpointContextURL, urlEncodedURL, urlParameters)%>"
                                        target="_self"
                                        class="clickable-link"
                                        rel="noopener noreferrer"
                                        data-testid="login-page-early-signup-link"
                                        style="cursor: pointer;"
                                    >
                                        <%=AuthenticationEndpointUtil.i18n(resourceBundle, "register")%>
                                    </a>
                                </div>
                            </div>
                            <% }
                            if (!StringUtils.equals("CONSOLE",clientId)
                                    && !StringUtils.equals("MY_ACCOUNT",clientId) && !hasLocalLoginOptions && hasFederatedOptions &&
                                    isSelfSignUpEnabledInTenant && isSelfSignUpEnabledInTenantPreferences) {
                                    urlParameters = (String) request.getAttribute(JAVAX_SERVLET_FORWARD_QUERY_STRING);
                            %>
                                    <div class="ui horizontal divider">
                                        <%=AuthenticationEndpointUtil.i18n(resourceBundle, "or")%>
                                    </div>
                                    <div class="mt-0">
                                    <div class="buttons">
                                        <button
                                            type="button"
                                            <% if(StringUtils.isNotBlank(selfSignUpOverrideURL)) { %>
                                            onclick="window.location.href='<%=StringEscapeUtils.escapeHtml4(selfSignUpOverrideURL)%>';"
                                            <% } else { %>
                                            onclick="window.location.href='<%=StringEscapeUtils.escapeHtml4(getRegistrationUrl(accountRegistrationEndpointContextURL, srURLEncodedURL, urlParameters))%>';"
                                            <% } %>
                                            class="ui large fluid button secondary"
                                            id="registerLink"
                                            role="button"
                                            data-testid="login-page-create-account-button"
                                        >
                                            Create an account
                                        </button>
                                    </div>
                                </div>
                            <%
                            }
                            %>
                </div>
            </div>
        </layout:component>
        <layout:component componentName="ProductFooter">
            <%-- product-footer --%>
            <%
                File productFooterFile = new File(getServletContext().getRealPath("extensions/product-footer.jsp"));
                if (productFooterFile.exists()) {
            %>
                <jsp:include page="extensions/product-footer.jsp"/>
            <% } else { %>
                <jsp:include page="includes/product-footer.jsp"/>
            <% } %>
        </layout:component>
        <layout:dynamicComponent filePathStoringVariableName="pathOfDynamicComponent">
            <jsp:include page="${pathOfDynamicComponent}" />
        </layout:dynamicComponent>
    </layout:main>

    <%-- footer --%>
    <%
        File footerFile = new File(getServletContext().getRealPath("extensions/footer.jsp"));
        if (footerFile.exists()) {
    %>
        <jsp:include page="extensions/footer.jsp"/>
    <% } else { %>
        <jsp:include page="includes/footer.jsp"/>
    <% } %>

    <script src="util/string-utils.js"></script>

    <script>
        function onMoment(notification) {
            displayGoogleSignIn(notification.isNotDisplayed() || notification.isSkippedMoment());

            const observed = document.querySelector('#credential_picker_container');

            if (observed != null && notification.isDisplayed()) {
                let style = window.getComputedStyle(observed);
                const observer = new MutationObserver(function(mutations) {
                    mutations.find(function(mutation) {
                        if (style.display == "none") {
                          displayGoogleSignIn(true);
                        }
                        return true;
                    });
                    observer.takeRecords();
                    observer.disconnect();
                });
                observer.observe(observed, {
                    attributesList: ["style"],
                    attributes: true,
                    subtree: true,
                    childList: true
                });
            }

            var googleOneTapLoadingElement = document.getElementById("googleSignInLoading");
            if (googleOneTapLoadingElement != null) {
                googleOneTapLoadingElement.style.display = "none";
            }

            // Add loaded class to google_parent element to animate the google one tap container.
            document.getElementById("google_parent").classList.add('loaded');
        }

        function displayGoogleSignIn(display) {
            var element = document.getElementById("googleSignIn");
            if (element != null) {
                if (display) {
                    element.style.display = "block";
                } else {
                    element.style.display = "none";
                }
            }
        }

        function handleCredentialResponse(response) {
            $('#credential').val(response.credential);
            $('#googleOneTapForm').submit();
        }

        var passwordField = $("#password");
        var usernameField = $("#usernameUserInput");

        var insightsAppIdentifier = "<%=insightsAppIdentifier%>";
        var insightsTenantIdentifier = "<%=insightsTenantIdentifier%>";

        function checkSessionKey() {
            $.ajax({
                type: "GET",
                url: "<%= Encode.forJavaScriptBlock(loginContextRequestUrl)%>",
                xhrFields: { withCredentials: true },
                success: function (data) {
                    if (data && data.status == 'redirect' && data.redirectUrl && data.redirectUrl.length > 0) {
                        window.location.href = data.redirectUrl;
                    }
                },
                cache: false
            });
        }

        // show password function
        function showPassword() {
            if (passwordField.attr("type") === 'text') {
                passwordField.attr("type", "password")
                document.getElementById("password-eye").classList.add("slash");
            } else {
                passwordField.attr("type", "text")
                document.getElementById("password-eye").classList.remove("slash");
            }
        }

        function getParameterByName(name, url) {
            if (!url) {
                url = window.location.href;
            }
            name = name.replace(/[\[\]]/g, '\\$&');
            var regex = new RegExp('[?&]' + name + '(=([^&#]*)|&|#|$)'),
            results = regex.exec(url);
            if (!results) return null;
            if (!results[2]) return "";
            return decodeURIComponent(results[2].replace(/\+/g, ' '));
        }

        $(document).ready(function () {
            var label = $("#user-name-label");
            var NATIVE_ELEMENT = 0;
            /**
             * Below condition will trigger the label popup based on the
             * text overflown property. Basically, if the text is overflown
             * we will attach the popup to the label. Otherwise we don't.
             *
             * Note that we are immediately evaluating this expression on
             * document ready state. This is because, when the user gets to
             * this page the email address / username is uneditable and is
             * represented in a label format. So, we don't need to periodically
             * check the label length changes.
             *
             * {@code NATIVE_ELEMENT} is used to access the native element
             * of the queried jquery element. There's a another variant called
             * $.get(index) but it is slow compared to computed index access.
             */
            if (label && label[NATIVE_ELEMENT]) {
                if (label[NATIVE_ELEMENT].offsetWidth < label[NATIVE_ELEMENT].scrollWidth)
                    label.popup({lastResort: "top left"});
            }

            $('.main-link').click(function () {
                $('.main-link').next().hide();
                $(this).next().toggle('fast');
                var w = $(document).width();
                var h = $(document).height();
                $('.overlay').css("width", w + "px").css("height", h + "px").show();
            });

            $('.overlay').click(function () {
                $(this).hide();
                $('.main-link').next().hide();
            });

            $('.ui.dimmer').dimmer({
                on: 'hover',
                duration : {
                    show : 500,
                    hide : 500
                }
            });

            <%
                if(reCaptchaEnabled) {
            %>
                var error_msg = $("#error-msg");

                $("#loginForm").submit(function (e) {
                    var resp = $("[name='g-recaptcha-response']")[0].value;
                    if (resp.trim() == '') {
                        error_msg.text("<%=AuthenticationEndpointUtil.i18n(resourceBundle,"please.select.recaptcha")%>");
                        error_msg.show();
                        $("html, body").animate({scrollTop: error_msg.offset().top}, 'slow');
                        return false;
                    }
                    return true;
                });
            <%
                }
            %>

            passwordField.focusin();
            usernameField.focusin();
        });

        function myFunction(key, value, name) {
            var object = document.getElementById(name);
            var domain = object.value;


            if (domain != "") {
                document.location = "<%=commonauthURL%>?idp=" + key + "&authenticator=" + value +
                        "&sessionDataKey=<%=Encode.forUriComponent(request.getParameter("sessionDataKey"))%>&domain=" +
                        domain;
            } else {
                document.location = "<%=commonauthURL%>?idp=" + key + "&authenticator=" + value +
                        "&sessionDataKey=<%=Encode.forUriComponent(request.getParameter("sessionDataKey"))%>";
            }
        }

        function handleNoDomain(elem, key, value) {
            var linkClicked = "link-clicked";
            if ($(elem).hasClass(linkClicked)) {
                console.warn("Preventing multi click.")
            } else {
                trackEvent("authentication-portal-click-sign-in-with", {
                    "type": StringUtils.kebabCase(value),
                    "app": insightsAppIdentifier,
                    "tenant": insightsTenantIdentifier !== "null" ? insightsTenantIdentifier : ""
                });

                $(elem).addClass(linkClicked);

                var baseLocation = "<%=commonauthURL%>?idp=" + key + "&authenticator=" + value +
                    "&sessionDataKey=<%=Encode.forUriComponent(request.getParameter("sessionDataKey"))%>";

                if ("<%=username%>" !== "null" && "<%=username%>".length > 0) {
                    document.location = baseLocation + "&username=" + "<%=Encode.forUriComponent(username)%>" + "<%=multiOptionURIParam%>";
                } else {
                    document.location = baseLocation + "<%=multiOptionURIParam%>";
                }
            }
        }

        function handleEnterpriseIdp(elem, key, value, tenant) {
            var linkClicked = "link-clicked";
            if ($(elem).hasClass(linkClicked)) {
                console.warn("Preventing multi click.")
            } else {
                trackEvent("authentication-portal-click-sign-in-with", {
                    "type": StringUtils.kebabCase(value),
                    "app": insightsAppIdentifier,
                    "tenant": insightsTenantIdentifier !== "null" ? insightsTenantIdentifier : ""
                });

                $(elem).addClass(linkClicked);
                document.location = "<%=oauth2AuthorizeURL%>?idp=" + key + "&authenticator=" + value +
                    "&fidp=EnterpriseIDP" + "&org=" + tenant +
                    "&code_challenge_method=<%=Encode.forUriComponent(request.getParameter("code_challenge_method"))%>" +
                    "&code_challenge=<%=Encode.forUriComponent(request.getParameter("code_challenge"))%>" +
                    "&response_type=<%=Encode.forUriComponent(request.getParameter("response_type"))%>" +
                    "&client_id=<%=Encode.forUriComponent(request.getParameter("client_id"))%>" +
                    "&scope=<%=Encode.forUriComponent(request.getParameter("scope"))%>" +
                    "&redirect_uri=<%=Encode.forUriComponent(request.getParameter("redirect_uri"))%>" +
                    "&response_mode=<%=Encode.forUriComponent(request.getParameter("response_mode"))%>";
            }
        }

        function handleOrgEnterpriseIdp(elem, key, value, tenant) {
            var linkClicked = "link-clicked";
            if ($(elem).hasClass(linkClicked)) {
                console.warn("Preventing multi click.")
            } else {
                trackEvent("authentication-portal-click-sign-in-with", {
                    "type": StringUtils.kebabCase(value),
                    "app": insightsAppIdentifier,
                    "tenant": insightsTenantIdentifier !== "null" ? insightsTenantIdentifier : ""
                });

                $(elem).addClass(linkClicked);
                document.location = "<%=consoleURL%>" + "/t/" + tenant + "?utype=<%=USER_TYPE_ASGARDEO%>";
            }
        }

        window.onunload = function(){};

        function changeUsername (e) {
            document.getElementById("changeUserForm").submit();
        }

        $('.isHubIdpPopupButton').popup({
            popup: '.isHubIdpPopup',
            on: 'click',
            position: 'top left',
            delay: {
                show: 300,
                hide: 800
            }
        });

        function handleSignupClick() {
            trackEvent("authentication-portal-click-signup", {
                "app": insightsAppIdentifier,
                "tenant": insightsTenantIdentifier !== "null" ? insightsTenantIdentifier : ""
            });
        }
    </script>

    <%!
        private boolean isIdentifierFirstLogin(String inputType) {
            return "idf".equalsIgnoreCase(inputType);
        }

        private boolean isLoginHintAvailable(String inputType) {
            return "login_hint".equalsIgnoreCase(inputType);
        }
    %>
</body>
</html><|MERGE_RESOLUTION|>--- conflicted
+++ resolved
@@ -854,17 +854,10 @@
                                             <%=AuthenticationEndpointUtil.i18n(resourceBundle, "fido.authenticator" )%>"
                                         data-componentid="login-page-sign-in-with-fido"
                                     >
-<<<<<<< HEAD
                                         <img 
                                             class="ui image" 
                                             src="libs/themes/default/assets/images/authenticators/fido-passkey-black.svg" 
                                             alt="Fido Logo" 
-=======
-                                        <img
-                                            class="ui image"
-                                            src="libs/themes/default/assets/images/icons/fingerprint.svg"
-                                            alt="Fido Logo"
->>>>>>> 0fcaa833
                                             role="presentation" />
                                         <span>
                                             <%=AuthenticationEndpointUtil.i18n(resourceBundle, "sign.in.with" )%>
