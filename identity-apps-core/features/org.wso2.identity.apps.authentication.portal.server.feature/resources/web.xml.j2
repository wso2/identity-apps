<?xml version="1.0" encoding="UTF-8"?>

<!--
  ~ Copyright (c) 2023-2025, WSO2 LLC. (https://www.wso2.com).
  ~
  ~ WSO2 LLC. licenses this file to you under the Apache License,
  ~ Version 2.0 (the "License"); you may not use this file except
  ~ in compliance with the License.
  ~ You may obtain a copy of the License at
  ~
  ~    http://www.apache.org/licenses/LICENSE-2.0
  ~
  ~ Unless required by applicable law or agreed to in writing,
  ~ software distributed under the License is distributed on an
  ~ "AS IS" BASIS, WITHOUT WARRANTIES OR CONDITIONS OF ANY
  ~ KIND, either express or implied.  See the License for the
  ~ specific language governing permissions and limitations
  ~ under the License.
  -->

<web-app xmlns="http://java.sun.com/xml/ns/javaee"
         xmlns:xsi="http://www.w3.org/2001/XMLSchema-instance"
         xsi:schemaLocation="http://java.sun.com/xml/ns/javaee http://java.sun.com/xml/ns/javaee/web-app_3_0.xsd"
         version="3.0" metadata-complete="true">
    <absolute-ordering />

    <!--  Custom Page configurations -->
    <!-- *************** Application specific configurations ********************** -->
    <!--context-param>
        <param-name>ServiceProviderApp-/samlsso_login.do</param-name>
        <param-value>http://localhost:8080/customauthenticationendpoint/login.do</param-value>
    </context-param-->
    <!--context-param>
        <param-name>ServiceProviderApp-/oauth2_authz.do</param-name>
        <param-value>http://localhost:8080/authenticationendpoint/oauth2_authz.do</param-value>
    </context-param-->
    <!--context-param>
        <param-name>ServiceProviderApp-/oauth2_error.do</param-name>
        <param-value>http://localhost:8080/authenticationendpoint/oauth2_error.do</param-value>
    </context-param-->
    <!--context-param>
        <param-name>ServiceProviderApp-/oauth2_consent.do</param-name>
        <param-value>http://localhost:8080/authenticationendpoint/oauth2_consent.do</param-value>
    </context-param-->
    {% if downtime_banner.enabled is defined %}
        <context-param>
            <param-name>isDowntimeBannerEnabled</param-name>
            <param-value>{{ downtime_banner.enabled }}</param-value>
        </context-param>
        <context-param>
            <param-name>downtimeBannerMessage</param-name>
            <param-value>{{ downtime_banner.content }}</param-value>
        </context-param>
    {% endif %}
    {% set cookie_consent = authenticationendpoint.ui.is_cookie_consent_banner_enabled
        if authenticationendpoint.ui.is_cookie_consent_banner_enabled is defined else ui.is_cookie_consent_banner_enabled %}
    {% if cookie_consent is defined %}
        <context-param>
            <param-name>isCookieConsentBannerEnabled</param-name>
            <param-value>{{ cookie_consent }}</param-value>
        </context-param>
    {% endif %}
    {% if event.default_listener.validation.enable is defined %}
        <context-param>
            <param-name>isPasswordInputValidationEnabled</param-name>
            <param-value>{{ event.default_listener.validation.enable }}</param-value>
        </context-param>
    {% endif %}
    <!-- **************** End of Application specific configurations ************************* -->

    <!-- *************** Global configurations ********************** -->
    <!--context-param>
        <param-name>/retry.do</param-name>
        <param-value>http://localhost:8080/customauthenticationendpoint/retry.do?type=retry.do</param-value>
    </context-param-->
    <!-- *************** End of Global configurations ********************** -->

    <!-- *************** Account Recovery Endpoint Context URL Configuration ********************** -->
    {% if authenticationendpoint.account_recovery_endpoint_url is defined %}
    <context-param>
       <param-name>IdentityManagementEndpointContextURL</param-name>
       <param-value>{{ authenticationendpoint.account_recovery_endpoint_url }}</param-value>
   </context-param>
   {% endif %}
    <context-param>
       <param-name>AccountRecoveryRESTEndpointURL</param-name>
       <param-value>/t/tenant-domain/api/identity/user/v1.0/</param-value>
   </context-param>
    <!--context-param>
        <param-name>EnableRecoveryEndpoint</param-name>
        <param-value>true</param-value>
    </context-param-->
    <!--context-param>
        <param-name>EnableSelfSignUpEndpoint</param-name>
        <param-value>true</param-value>
    </context-param-->

    {% if authenticationendpoint.registration_url is defined %}
    <context-param>
        <param-name>AccountRegisterEndpointURL</param-name>
        <param-value>{{ authenticationendpoint.registration_url }}</param-value>
    </context-param>
    {% endif %}

    <!-- *************** My Account URL ********************** -->
    {% if authenticationendpoint.my_account_url is defined %}
        <context-param>
            <param-name>MyAccountURL</param-name>
            <param-value>{{ authenticationendpoint.my_account_url }}</param-value>
        </context-param>
    {% endif %}

    {% if authenticationendpoint.console_url is defined %}
     <!-- *************** Console URL ********************** -->
        <context-param>
            <param-name>ConsoleURL</param-name>
            <param-value>{{ authenticationendpoint.console_url }}</param-value>
        </context-param>
    {% endif %}

    <!-- *************** End of Account Recovery Endpoint Context URL Configuration ********************** -->
    <!-- *************** Identity Server Endpoint URL Configuration ********************** -->
    {% if authenticationendpoint.identity_server_endpoint_url is defined %}
    <context-param>
        <param-name>IdentityServerEndpointContextURL</param-name>
        <param-value>{{ authenticationendpoint.identity_server_endpoint_url }}</param-value>
    </context-param>
    {% endif %}
    <!-- *************** End of Identity Server Endpoint URL Configuration ********************** -->
    <!--context-param>
        <param-name>EnableAuthenticationWithAuthenticationRESTAPI</param-name>
        <param-value>true</param-value>
    </context-param-->

    <!-- *************** Authentication REST API URL Configuration ********************** -->
    {% if authenticationendpoint.auth_rest_endpoint_url is defined %}
    <context-param>
        <param-name>AuthenticationRESTEndpointURL</param-name>
        <param-value>{{ authenticationendpoint.auth_rest_endpoint_url }}</param-value>
    </context-param>
    {% endif %}
    <!-- *************** End of Authentication REST API URL Configuration ********************** -->

    <!-- *************** ToS URL Configuration ********************** -->
    {% if authenticationendpoint.terms_of_service_url is defined %}
    <context-param>
        <param-name>TermsOfServiceURL</param-name>
        <param-value>{{ authenticationendpoint.terms_of_service_url }}</param-value>
    </context-param>
    {% endif %}
    <!-- *************** End of ToS URL Configuration ********************** -->

    <!-- *************** Privacy Policy URL Configuration ********************** -->
    {% if authenticationendpoint.privacy_policy_url is defined %}
    <context-param>
        <param-name>PrivacyPolicyURL</param-name>
        <param-value>{{ authenticationendpoint.privacy_policy_url }}</param-value>
    </context-param>
    {% endif %}
    <!-- *************** End of Privacy Policy URL Configuration ********************** -->

    <!--Display scopes in the consent page.-->
    <context-param>
        <param-name>displayScopes</param-name>
        <param-value>true</param-value>
    </context-param>

    <!-- *************** Authentication Portal Context Parameters ********************** -->
    {% if authenticationendpoint.context_params is defined %}
    {% for key, value in authenticationendpoint.context_params.items() %}
    <context-param>
        <param-name>{{ key }}</param-name>
        <param-value>{{ value }}</param-value>
    </context-param>
    {% endfor %}
    {% endif %}
    <!-- *************** End of Authentication Portal Context Parameters ********************** -->

    <!-- *************** Layout Store URL Configuration ********************** -->
    {% if webappscommon.layout_store_url is defined %}
    <context-param>
        <param-name>LayoutStoreURL</param-name>
        <param-value>{{ webappscommon.layout_store_url }}</param-value>
    </context-param>
    {% endif %}
    <!-- *************** End of Layout Store URL Configuration ********************** -->

    <filter>
        <filter-name>HttpHeaderSecurityFilter</filter-name>
        <filter-class>org.apache.catalina.filters.HttpHeaderSecurityFilter</filter-class>
        {% set ns = namespace(hstsEnabledFound=false) %}
        {% for parameter in authenticationendpoint.tomcat.http_header_security_filter.parameters %}
        <init-param>
            <param-name>{{ parameter.name }}</param-name>
            <param-value>{{ parameter.value }}</param-value>
        </init-param>
        {% if parameter.name == 'hstsEnabled' %}
            {% set ns.hstsEnabledFound = true %}
        {% endif %}
        {% endfor %}
        {% if not ns.hstsEnabledFound %}
        <init-param>
            <param-name>hstsEnabled</param-name>
            <param-value>false</param-value>
        </init-param>
        {% endif %}
    </filter>

    <filter-mapping>
        <filter-name>HttpHeaderSecurityFilter</filter-name>
        <url-pattern>{{ authenticationendpoint.tomcat.http_header_security_filter.url_pattern | default('*') }}</url-pattern>
    </filter-mapping>

    <filter>
        <filter-name>AuthenticationParameterFilter</filter-name>
        <filter-class>
            org.wso2.carbon.identity.application.authentication.endpoint.util.filter.AuthParameterFilter
        </filter-class>
    </filter>

    <filter-mapping>
        <filter-name>AuthenticationParameterFilter</filter-name>
        <url-pattern>/*</url-pattern>
        <dispatcher>FORWARD</dispatcher>
        <dispatcher>REQUEST</dispatcher>
    </filter-mapping>

    <filter>
        <filter-name>AuthenticationEndpointFilter</filter-name>
        <filter-class>
            org.wso2.carbon.identity.application.authentication.endpoint.util.filter.AuthenticationEndpointFilter
        </filter-class>
    </filter>

    <filter-mapping>
        <filter-name>AuthenticationEndpointFilter</filter-name>
        <url-pattern>/*</url-pattern>
        <dispatcher>FORWARD</dispatcher>
        <dispatcher>REQUEST</dispatcher>
    </filter-mapping>

    <filter>
        <filter-name>ContentTypeBasedCachePreventionFilter</filter-name>
        <filter-class>
           org.wso2.carbon.tomcat.ext.filter.ContentTypeBasedCachePreventionFilter
        </filter-class>
        <init-param>
           <param-name>patterns</param-name>
           <param-value>"text/html.*" ,"application/json" ,"plain/text"</param-value>
        </init-param>
        <init-param>
           <param-name>filterAction</param-name>
           <param-value>enforce</param-value>
        </init-param>
        <init-param>
           <param-name>httpHeaders</param-name>
           <param-value>
               Cache-Control: no-store, no-cache, must-revalidate, private
           </param-value>
        </init-param>
    </filter>

    <filter-mapping>
        <filter-name>ContentTypeBasedCachePreventionFilter</filter-name>
        <url-pattern>/*</url-pattern>
        <dispatcher>FORWARD</dispatcher>
        <dispatcher>REQUEST</dispatcher>
    </filter-mapping>

    <!-- *************** Custom Filter Configurations ********************** -->
    {% for custom_filter in authenticationendpoint.filter %}
    <filter>
        <filter-name>{{custom_filter.name}}</filter-name>
        <filter-class>
           {{custom_filter.class}}
        </filter-class>
        {% for init_param in custom_filter.init_param %}
        <init-param>
           <param-name>{{init_param.name}}</param-name>
           <param-value>{{init_param.value}}</param-value>
        </init-param>
        {% endfor %}
    </filter>
    <filter-mapping>
        <filter-name>{{custom_filter.name}}</filter-name>
        <url-pattern>{{custom_filter.url_pattern}}</url-pattern>
        {% for dispatcher in custom_filter.dispatchers %}
        <dispatcher>{{dispatcher}}</dispatcher>
        {% endfor %}
    </filter-mapping>
    {% endfor %}
    <!-- *************** End of Custom Filter Configurations ********************** -->

    <!-- *************** Custom Listener Configurations ********************** -->
    {% for custom_listener in authenticationendpoint.listener %}
    <listener>
        <listener-class>
            {{custom_listener.class}}
        </listener-class>
    </listener>
    {% endfor %}
    <!-- *************** End of Custom Listener Configurations ********************** -->

    <listener>
        <listener-class>
            org.wso2.carbon.identity.application.authentication.endpoint.util.listener.AuthenticationEndpointContextListener
        </listener-class>
        <listener-class>
            org.wso2.carbon.identity.mgt.endpoint.util.listener.IdentityManagementEndpointContextListener
        </listener-class>
    </listener>

    {% set keys = [] %}
    {% set values = [] %}
    {% for servlet_item in authenticationendpoint.servlet %}
        {% set _ = keys.append(servlet_item['name']) %}
        {% set _ = values.append(servlet_item) %}
    {% endfor %}
    {% set default_servlets = [
        {"name": "create-account.do", "jsp": "/create-account.jsp", "url": "/create-account.do"},
        {"name": "retry.do", "jsp": "/retry.jsp", "url": "/retry.do"},
        {"name": "wait.do", "jsp": "/long-wait.jsp", "url": "/wait.do"},
        {"name": "resend-confirmation-captcha.do", "jsp": "/resend-confirmation-captcha.jsp", "url": "/resend-confirmation-captcha.do"},
        {"name": "idf-confirm.do", "jsp": "/identifier-logout-confirm.jsp", "url": "/idf-confirm.do"},
        {"name": "dynamic_prompt.do", "jsp": "/dynamic_prompt.jsp", "url": "/dynamic_prompt.do"},
        {"name": "handle-multiple-sessions.do", "jsp": "/handle-multiple-sessions.jsp", "url": "/handle-multiple-sessions.do"},
        {"name": "claims.do", "jsp": "/requested-claims.jsp", "url": "/claims.do"},
        {"name": "oauth2_login.do", "jsp": "/login.jsp", "url": "/oauth2_login.do"},
        {"name": "oauth2_authz.do", "jsp": "/oauth2_authz.jsp", "url": "/oauth2_authz.do"},
        {"name": "oauth2_consent.do", "jsp": "/oauth2_consent.jsp", "url": "/oauth2_consent.do"},
        {"name": "oauth2_logout_consent.do", "jsp": "/oauth2_logout_consent.jsp", "url": "/oauth2_logout_consent.do"},
        {"name": "oauth2_logout.do", "jsp": "/logout.jsp", "url": "/oauth2_logout.do"},
        {"name": "oauth2_error.do", "jsp": "/oauth2_error.jsp", "url": "/oauth2_error.do"},
        {"name": "samlsso_login.do", "jsp": "/login.jsp", "url": "/samlsso_login.do"},
        {"name": "samlsso_logout.do", "jsp": "/logout.jsp", "url": "/samlsso_logout.do"},
        {"name": "samlsso_redirect.do", "jsp": "/login.jsp", "url": "/samlsso_redirect.do"},
        {"name": "samlsso_notification.do", "jsp": "/samlsso_notification.jsp", "url": "/samlsso_notification.do"},
        {"name": "openid_login.do", "jsp": "/login.jsp", "url": "/openid_login.do"},
        {"name": "openid_profile.do", "jsp": "/openid_profile.jsp", "url": "/openid_profile.do"},
        {"name": "passivests_login.do", "jsp": "/login.jsp", "url": "/passivests_login.do"},
        {"name": "tenantlistrefresher.do", "jsp": "/tenant_refresh_endpoint.jsp", "url": "/tenantlistrefresher.do"},
        {"name": "consent.do", "jsp": "/consent.jsp", "url": "/consent.do"},
        {"name": "cookie_policy.do", "jsp": "/cookie_policy.jsp", "url": "/cookie_policy.do"},
        {"name": "privacy_policy.do", "jsp": "/privacy_policy.jsp", "url": "/privacy_policy.do"},
        {"name": "authenticate.do", "jsp": "/authenticate.jsp", "url": "/authenticate.do"},
        {"name": "error.do", "jsp": "/generic-exception-response.jsp", "url": "/error.do"},
        {"name": "device.do", "jsp": "/enter-user-code.jsp", "url": "/device.do"},
        {"name": "device_success.do", "jsp": "/device-success.jsp", "url": "/device_success.do"},
        {"name": "totp_enroll.do", "jsp": "/enableTOTP.jsp", "url": "/totp_enroll.do"},
        {"name": "totp.do", "jsp": "/totp.jsp", "url": "/totp.do"},
        {"name": "totp_error.do", "jsp": "/totpError.jsp", "url": "/totp_error.do"},
        {"name": "backup_code.do", "jsp": "/backup-code.jsp", "url": "/backup_code.do"},
        {"name": "backup_code_error.do", "jsp": "/backup-code-error.jsp", "url": "/backup_code_error.do"},
        {"name": "email_capture.do", "jsp": "/emailAddressCapture.jsp", "url": "/email_capture.do"},
        {"name": "email_otp.do", "jsp": "/emailOtp.jsp", "url": "/email_otp.do"},
        {"name": "email_otp_error.do", "jsp": "/emailOtpError.jsp", "url": "/email_otp_error.do"},
        {"name": "mobile.do", "jsp": "/mobile.jsp", "url": "/mobile.do"},
        {"name": "sms_otp.do", "jsp": "/smsOtp.jsp", "url": "/sms_otp.do"},
        {"name": "sms_otp_error.do", "jsp": "/smsOtpError.jsp", "url": "/sms_otp_error.do"},
        {"name": "push_auth.do", "jsp": "/pushAuth.jsp", "url": "/push_auth.do"},
        {"name": "push_enroll.do", "jsp": "/pushEnroll.jsp", "url": "/push_enroll.do"},
        {"name": "push_device_enroll_consent.do", "jsp": "/pushDeviceEnrollConsent.jsp", "url": "/push_device_enroll_consent.do"},
        {"name": "push_auth_error.do", "jsp": "/pushAuthError.jsp", "url": "/push_aut_error.do"},
        {"name": "duo_error.do", "jsp": "/duoError.jsp", "url": "/duo_error.do"},
        {"name": "magic_link_notification.do", "jsp": "/magic_link_notification.jsp", "url": "/magic_link_notification.do"},
        {"name": "org_name.do", "jsp": "/org_name.jsp", "url": "/org_name.do"},
        {"name": "org_handle.do", "jsp": "/org_handle.jsp", "url": "/org_handle.do"},
        {"name": "org_discovery.do", "jsp": "/org_discovery.jsp", "url": "/org_discovery.do"},
        {"name": "select_org.do", "jsp": "/select_org.jsp", "url": "/select_org.do"},
<<<<<<< HEAD
        {"name": "verify.do", "jsp": "/sms_otp_verify.jsp", "url": "/verify.do"},
        {"name": "register.do", "jsp": "/self-registration.jsp", "url": "/register.do"},
        {"name": "registration_error.do", "jsp": "/errors/registration_error.jsp", "url": "/registration_error.do"}
=======
        {"name": "register.do", "jsp": "/execution-flow.jsp", "url": "/register.do"},
        {"name": "recovery.do", "jsp": "/execution-flow.jsp", "url": "/recovery.do"},
        {"name": "execution_flow_error.do", "jsp": "/errors/execution_flow_error.jsp", "url": "/execution_flow_error.do"}
>>>>>>> 581d4b41
    ] %}
    {% for servlet_item in default_servlets %}
        {% set key_name = servlet_item['name'] %}
        {% set custom_servlet = servlet_item %}
        {% if key_name in keys %}
            {% set index = keys.index(key_name) %}
            {% set custom_servlet = values[index] %}
        {% endif %}
    <servlet>
        <servlet-name>{{ custom_servlet['name'] }}</servlet-name>
        <jsp-file>{{ custom_servlet['jsp'] }}</jsp-file>
    </servlet>

    <servlet-mapping>
        <servlet-name>{{ custom_servlet['name'] }}</servlet-name>
        <url-pattern>{{ custom_servlet['url'] }}</url-pattern>
    </servlet-mapping>

    {% endfor %}
    {% set default_keys = default_servlets | map(attribute='name') | list %}
    {% for servlet_item in authenticationendpoint.servlet %}
      {% if servlet_item['name'] not in default_keys %}
    <servlet>
        <servlet-name>{{ servlet_item['name'] }}</servlet-name>
        <jsp-file>{{ servlet_item['jsp'] }}</jsp-file>
    </servlet>

    <servlet-mapping>
        <servlet-name>{{ servlet_item['name'] }}</servlet-name>
        <url-pattern>{{ servlet_item['url'] }}</url-pattern>
    </servlet-mapping>

      {% endif %}
    {% endfor %}

    <!-- *************** Custom Error Page Configurations ********************** -->
    {% set all_error_pages = [] %}
    {# --- Add custom error pages first --- #}
    {% for error_page in authenticationendpoint.error_pages %}
    <error-page>
        {% if error_page['exception-type'] is defined %}
            <exception-type>{{ error_page['exception-type'] }}</exception-type>
            <location>{{ error_page.location }}</location>
        {% elif error_page.code is defined %}
            <error-code>{{ error_page.code }}</error-code>
            <location>{{ error_page.location }}</location>
        {% else %}
            <location>{{ error_page.location }}</location>
        {% endif %}
    </error-page>
    {% endfor %}
    <!-- *************** End of Custom Error Page Configurations ********************** -->

    {# --- Now add defaults, only if not already handled --- #}
    {% set handled_codes = [] %}
    {% for error_page in authenticationendpoint.error_pages %}
        {% if error_page.code is defined %}
            {% set _ = handled_codes.append(error_page.code) %}
        {% elif error_page['exception-type'] is defined %}
            {% set _ = handled_codes.append(error_page['exception-type']) %}
        {% else %}
            {% set _ = handled_codes.append('default') %}
        {% endif %}
    {% endfor %}

    {% set default_error_pages = [
        {"exception-type": "java.lang.Throwable", "location": "/error.jsp"},
        {"code": 400, "location": "/errors/error_400.jsp"},
        {"code": 401, "location": "/errors/error_401.jsp"},
        {"code": 403, "location": "/errors/error_403.jsp"},
        {"code": 404, "location": "/errors/error_404.jsp"},
        {"code": 405, "location": "/errors/error_405.jsp"},
        {"code": 408, "location": "/errors/error_408.jsp"},
        {"code": 410, "location": "/errors/error_410.jsp"},
        {"code": 500, "location": "/errors/error_500.jsp"},
        {"code": 502, "location": "/errors/error_502.jsp"},
        {"code": 503, "location": "/errors/error_503.jsp"},
        {"code": 504, "location": "/errors/error_504.jsp"},
        {"location": "/errors/error.jsp"}
    ] %}

    <!-- *************** Default Error Page Configurations ********************** -->
    {% for error_page in default_error_pages %}
        {% if error_page.code is defined %}
            {% set code_name = error_page.code %}
        {% elif error_page['exception-type'] is defined %}
            {% set code_name = error_page['exception-type'] %}
        {% else %}
            {% set code_name = 'default' %}
        {% endif %}

    {% if code_name not in handled_codes %}
    <error-page>
        {% if error_page['exception-type'] is defined %}
            <exception-type>{{ error_page['exception-type'] }}</exception-type>
            <location>{{ error_page.location }}</location>
        {% elif error_page.code is defined %}
            <error-code>{{ error_page.code }}</error-code>
            <location>{{ error_page.location }}</location>
        {% else %}
            <location>{{ error_page.location }}</location>
        {% endif %}
    </error-page>
    {% endif %}
    {% endfor %}
    <!-- *************** End of Default Error Page Configurations ********************** -->

    <session-config>
        <cookie-config>
            <secure>true</secure>
        </cookie-config>
    </session-config>

</web-app><|MERGE_RESOLUTION|>--- conflicted
+++ resolved
@@ -367,15 +367,10 @@
         {"name": "org_handle.do", "jsp": "/org_handle.jsp", "url": "/org_handle.do"},
         {"name": "org_discovery.do", "jsp": "/org_discovery.jsp", "url": "/org_discovery.do"},
         {"name": "select_org.do", "jsp": "/select_org.jsp", "url": "/select_org.do"},
-<<<<<<< HEAD
         {"name": "verify.do", "jsp": "/sms_otp_verify.jsp", "url": "/verify.do"},
-        {"name": "register.do", "jsp": "/self-registration.jsp", "url": "/register.do"},
-        {"name": "registration_error.do", "jsp": "/errors/registration_error.jsp", "url": "/registration_error.do"}
-=======
         {"name": "register.do", "jsp": "/execution-flow.jsp", "url": "/register.do"},
         {"name": "recovery.do", "jsp": "/execution-flow.jsp", "url": "/recovery.do"},
         {"name": "execution_flow_error.do", "jsp": "/errors/execution_flow_error.jsp", "url": "/execution_flow_error.do"}
->>>>>>> 581d4b41
     ] %}
     {% for servlet_item in default_servlets %}
         {% set key_name = servlet_item['name'] %}
