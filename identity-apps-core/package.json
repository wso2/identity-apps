--- conflicted
+++ resolved
@@ -13,11 +13,7 @@
         "clean:node-modules": "pnpm rimraf node_modules"
     },
     "dependencies": {
-<<<<<<< HEAD
-        "@wso2is/theme": "^2.0.56",
-=======
         "@wso2is/theme": "^2.0.61",
->>>>>>> 507315b9
         "rimraf": "^3.0.2"
     }
 }