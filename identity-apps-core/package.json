--- conflicted
+++ resolved
@@ -14,26 +14,7 @@
         "transpile-react-jsx-components": "pnpm webpack --config webpack.config.js"
     },
     "dependencies": {
-<<<<<<< HEAD
-        "@wso2is/theme": "2.4.0",
-        "react": "^18.3.1",
-        "semantic-ui-calendar-react": "^0.15.3",
-        "semantic-ui-react": "2.1.3"
-    },
-    "devDependencies": {
-        "@babel/cli": "^7.25.9",
-        "@babel/core": "^7.25.9",
-        "@babel/preset-env": "^7.25.9",
-        "@babel/preset-react": "^7.25.9",
-        "babel-loader": "^9.2.1",
-        "css-loader": "6.4.0",
-        "rimraf": "^3.0.2",
-        "terser-webpack-plugin": "^5.3.10",
-        "webpack": "^5.95.0",
-        "webpack-cli": "^5.1.4"
-=======
         "@wso2is/theme": "^2.6.5",
         "rimraf": "^3.0.2"
->>>>>>> 753f1bf2
     }
 }